--- conflicted
+++ resolved
@@ -63,13 +63,8 @@
     /// RULES ///
 
     match /users/{userId} {
-<<<<<<< HEAD
-      allow get: if isSignedInAnonymously() && notInMaintenance();
-    	allow list: if userId() == existingData().uid	|| (isSignedIn() && isOrgMember(orgIdOf(userId()))) && notInMaintenance();
-=======
       allow get: if isSignedIn() && notInMaintenance();
     	allow list: if isSignedInWithPassword() && isOrgMember(orgIdOf(userId())) && notInMaintenance();
->>>>>>> cd9eb134
     	allow update: if isOnlyUpdatingAllowedUserFields() && notInMaintenance();
     	allow create: if userId() == incomingData().uid
         && isRequestFieldValueEqualTo(['uid'], userId) && notInMaintenance();
@@ -128,11 +123,7 @@
 
     match /invitations/{invitationId} {
       allow get: if existingData().type == 'attendEvent' 
-<<<<<<< HEAD
-        && isSignedInAnonymously()
-=======
         && isSignedIn()
->>>>>>> cd9eb134
         && notInMaintenance();
     	allow list: if isAllowedToReadInvitation()
         && notInMaintenance();
@@ -226,19 +217,11 @@
     /// RULES ///
 
     match /orgs/{orgId} {
-<<<<<<< HEAD
-      allow get: if isSignedInAnonymously()
-        && notInMaintenance()
-      allow list: if isSignedInAnonymously() // @TODO #6756 updated with userHasValidOrg() when a solution for this is found.
-        && notInMaintenance();
-    	allow create: if isSignedInAnonymously()
-=======
       allow get: if isSignedIn()
         && notInMaintenance()
       allow list: if isSignedIn() // @TODO #6756 updated with userHasValidOrg() when a solution for this is found.
         && notInMaintenance();
     	allow create: if isSignedIn()
->>>>>>> cd9eb134
         && isRequestFieldValueEqualTo(['status'], 'pending')
         && isRequestFieldValueEqualToOrNotSetted(['id'], orgId)
         && notInMaintenance();
@@ -313,11 +296,7 @@
     /// RULES ///
 
     match /movies/{movieId} {
-<<<<<<< HEAD
-      allow get: if isSignedInAnonymously()
-=======
       allow get: if isSignedIn()
->>>>>>> cd9eb134
         && notInMaintenance()
         && ( checkStatus(existingData(), 'accepted')
         || ( isOrgMember(userOrgId()) && ( userOrgId() in existingData().orgIds ))
@@ -421,11 +400,7 @@
 
     /// EVENTS RULES ///
     match /events/{eventId} {
-<<<<<<< HEAD
-    	allow get: if isSignedInAnonymously() && notInMaintenance();
-=======
     	allow get: if isSignedIn() && notInMaintenance();
->>>>>>> cd9eb134
       allow list: if userHasValidOrg() && notInMaintenance();
       allow create: if userHasValidOrg()
         && isRequestFieldValueEqualToOrNotSetted(['id'], eventId)
@@ -536,17 +511,8 @@
       return request.auth;
     }
 
-<<<<<<< HEAD
-    function currentAuthToken() {
-      return currentUser().token;
-    }
-
-    function currentSigninProvider() {
-      return currentAuthToken().firebase.sign_in_provider;
-=======
     function currentSigninProvider() {
       return currentUser().token.firebase.sign_in_provider;
->>>>>>> cd9eb134
     }
 
     function userId() {
@@ -554,15 +520,6 @@
     }
 
   	// Check if the user is logged in the app with a real account.
-<<<<<<< HEAD
-    function isSignedIn() {
-      return currentUser() != null && currentSigninProvider() == 'password';
-    }
-
-    // Check if user is signed in as anonymous or regular
-    function isSignedInAnonymously() {
-      return isSignedIn() || (currentUser() != null && currentSigninProvider() == 'anonymous');
-=======
     function isSignedInWithPassword() {
       return currentSigninProvider() == 'password';
     }
@@ -575,7 +532,6 @@
     // Check if user is signed in as anonymous or regular
     function isSignedIn() {
       return isSignedInWithPassword() || isSignedInAnonymously();
->>>>>>> cd9eb134
     }
 
   	function userOrgId() {
