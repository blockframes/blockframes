--- conflicted
+++ resolved
@@ -108,16 +108,6 @@
       allow read: if true; // @TODO #1388 Only if licensee.orgId == currentUser.orgId || if licensor.orgId == currentUser.orgId
     }
 
-<<<<<<< HEAD
-    /// DISTRIBUTION DEALS RULES ///
-
-    match /{path=**}/distributiondeals/{dealId} {
-    	allow write: if true; // @TODO #1388 Only if licenseStatus === 'unknown'
-      allow read: if true; // @TODO #1388 Only if licensee.orgId == currentUser.orgId || if licensor.orgId == currentUser.orgId
-    }
-
-=======
->>>>>>> efd065d8
     /// FUNCTIONS ///
 
     function existingData() {
