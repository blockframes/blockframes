--- conflicted
+++ resolved
@@ -101,41 +101,6 @@
       }
     }
 
-<<<<<<< HEAD
-    /// DELIVERIES RULES ///
-
-    match /deliveries/{deliveryId} {
-    	allow create: if orgCan('canCreate', userOrgId(), deliveryId)
-        && userCan('canCreate', userId(), userOrgId(), deliveryId);
-      allow read: if orgCan('canRead', userOrgId(), deliveryId)
-        && userCan('canRead', userId(), userOrgId(), deliveryId);
-    	allow update: if orgCan('canUpdate', userOrgId(), deliveryId)
-        && userCan('canUpdate', userId(), userOrgId(), deliveryId);
-      allow delete: if orgCan('canDelete', userOrgId(), deliveryId)
-        && userCan('canDelete', userId(), userOrgId(), deliveryId);
-
-      match /{documents=**} {
-        allow read, write;
-      }
-    }
-
-    /// TEMPLATES RULES ///
-
-    match /templates/{templateId} {
-    	allow create: if orgCan('canCreate', userOrgId(), templateId)
-        && userCan('canCreate', userId(), userOrgId(), templateId);
-      allow read: if orgCan('canRead', userOrgId(), templateId)
-        && userCan('canRead', userId(), userOrgId(), templateId);
-    	allow update: if orgCan('canUpdate', userOrgId(), templateId)
-        && userCan('canUpdate', userId(), userOrgId(), templateId);
-      allow delete: if orgCan('canDelete', userOrgId(), templateId)
-        && userCan('canDelete', userId(), userOrgId(), templateId);
-
-      match /{documents=**} {
-        allow read, write;
-      }
-    }
-
     /// DISTRIBUTION DEALS RULES ///
 
     match /{path=**}/distributiondeals/{dealId} {
@@ -143,8 +108,6 @@
       allow read: if true; // @TODO #1388 Only if licensee.orgId == currentUser.orgId || if licensor.orgId == currentUser.orgId
     }
 
-=======
->>>>>>> 89fc62c0
     /// FUNCTIONS ///
 
     function existingData() {
