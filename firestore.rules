rules_version = '2';

///////////////////////////////////////////////////////////////////////////////////////////////////////////
///                                               DATABASE RULES                                        ///
///                              This document describes the database rules                             ///
///  Documentation @see https://www.notion.so/cascade8/Database-rules-80024b4805b74e1a98ac154f4afeaad7  ///
///////////////////////////////////////////////////////////////////////////////////////////////////////////

service cloud.firestore {
  match /databases/{database}/documents {


    ////////////////////////////////
    // Blockframes Administrators //
    ////////////////////////////////

    /// RULES ///

    // blockframes admins can access ALL the db.
    // this overwrides every other rules.
    match /{document=**} {
      allow read, write: if isBlockframesAdmin(userId()) && notInMaintenance();
    }

    match /blockframesAdmin/{userId} {
      allow read: if ( userId() == userId || (isSignedIn() && isOrgMember(orgIdOf(userId))) ) && notInMaintenance();
      allow write: if false;
    }

    /// FUNCTIONS ///

    function isBlockframesAdmin(userId) {
      return exists(/databases/$(database)/documents/blockframesAdmin/$(userId));
    }


    ////////////////////////////////
    // Commons Collections        //
    ////////////////////////////////


    match /docsIndex/{docId} {
      // index of every doc created with a permission doc associated
      // essential for isBrandNewDocument.
      allow read, write: if false;
    }

    match /_META/_MAINTENANCE {
      allow read: if true;
      allow write: if false;
    }

    /////////////////////////////////////////////////////////////////////////////////
    ///                                 COLLECTIONS                               ///
    ///             rules defined at the collections or document level            ///
    /////////////////////////////////////////////////////////////////////////////////


    ////////////////////////////////
    // USER RULES                 //
    ////////////////////////////////

    /// RULES ///

    match /users/{userId} {
      // TODO (#1359): We can read user data from the same organization as us until we got public users collection.
    	allow read: if userId() == existingData().uid	|| (isSignedIn() && isOrgMember(orgIdOf(userId()))) && notInMaintenance();
    	allow update: if isOnlyUpdatingAllowedUserFields() && notInMaintenance();
    	allow create: if userId() == incomingData().uid
        && isRequestFieldValueEqualTo(['uid'], userId) && notInMaintenance();
      allow delete: if userId() == existingData().uid && notInMaintenance();
    }

    // TODO (#1359): publicUser rules goes here.

    /// FUNCTIONS ///

    function isOnlyUpdatingAllowedUserFields() {
      // Only "firstName" and "lastName" can be updated.
      return isSignedIn()
      	&& userId() == incomingData().uid
        && isNotUpdatingId('uid', existingData().uid)
        && isNotUpdatingField(['email'])
        && ( isNotUpdatingField(['orgId']) || isCreatingField(['orgId']))
    }

    ////////////////////////////////
    // NOTIFICATIONS RULES        //
    ////////////////////////////////

    /// RULES ///

    match /notifications/{notificationId} {
    	allow read: if userId() == existingData().toUserId
      && notInMaintenance();
    	allow update: if isOnlyMarkingNofitifcationAsRead()
      && notInMaintenance();
    	allow create, delete: if false;
    }

    /// FUNCTIONS ///

    function isOnlyMarkingNofitifcationAsRead() {
      // Only "app.isRead" can be updated.
      return userId() == existingData().toUserId
        && isNotUpdatingId('id', existingData().id)
        && isNotUpdatingField(['_meta', 'createdBy'])
        && isNotUpdatingField(['_meta', 'createdAt'])
        && isNotUpdatingField(['toUserId'])
        && isNotUpdatingField(['type'])
        // Notifications subjects
        && isNotUpdatingField(['docId'])
        && isNotUpdatingField(['user'])
        && isNotUpdatingField(['organization'])
        && isNotUpdatingField(['movies']);
    }

    ////////////////////////////////
    // INVITATIONS RULES          //
    ////////////////////////////////

    /// RULES ///

    match /invitations/{invitationId} {
    	allow read: if isAllowedToReadInvitation()
        && notInMaintenance();
      allow create: if isInvitationCreator()
        && isRequestFieldValueEqualTo(['status'], 'pending')
        && ( incomingData().mode == 'request' || (
            !incomingData().keys().hasAll(['docId']) // no docId
            || orgCan('isAdmin', userOrgId(), incomingData().docId) // user org is admin of docId
          )
        )
        && isRequestFieldValueEqualToOrNotSetted(['id'], invitationId)
        && notInMaintenance();
    	allow update: if isOnlyChangingInvitationStatus()
      && notInMaintenance();
      allow delete: if isInvitationSender()
        && notInMaintenance();
    }

    /// FUNCTIONS ///

    function isAllowedToReadInvitation() {
      return (
        ( existingData().type == 'attendEvent' && isSignedIn() )
        || isConcerned() // is host or guest
      )
    }

    function isConcerned() {
      return (
        userId() == existingData().fromUser.uid
        || isOrgMember(existingData().fromOrg.id)
        || userId() == existingData().toUser.uid
        || isOrgMember(existingData().toOrg.id)
      )
    }

    // Check if current user or user org is the sender of the existing invitation.
    function isInvitationSender() {
      return isOrgMember(existingData().fromOrg.id)
        || userId() == existingData().fromUser.uid;
    }

    // Check if current user or user org is not creating an invitation on behalf of another user.
    function isInvitationCreator() {
      return isOrgMember(incomingData().fromOrg.id)
        || userId() == incomingData().fromUser.uid;
    }

    function isInvitationRecepient() {
      return userId() == existingData().toUser.uid
        || (existingData().type == 'joinOrganization' && isOrgAdmin(existingData().toOrg.id))
        || (existingData().type == 'attendEvent' && isOrgMember(existingData().toOrg.id));
    }

    function isOnlyChangingInvitationStatus() {
      // Update is used to change status only. Allowed to recepients only
      // @TODO (#2500) should be handled by a backend function to prevent ugly rules
      // Only "status" can be updated.
      return isInvitationRecepient()
        &&
        (
          isNotUpdatingId('id', existingData().id)
          && isNotUpdatingField(['mode'])
          && isNotUpdatingField(['fromOrg', 'id'])
          && isNotUpdatingField(['fromUser', 'uid'])
          && isNotUpdatingField(['toOrg', 'id'])
          && isNotUpdatingField(['toUser', 'uid'])
          && isNotUpdatingField(['docId'])
        );
    }


    ////////////////////////////////
    // ORGANIZATION RULES         //
    ////////////////////////////////

    /// RULES ///

    match /orgs/{orgId} {
      allow read: if isSignedIn()
        && notInMaintenance();
    	allow create: if isSignedIn()
        && isRequestFieldValueEqualTo(['status'], 'pending')
        && isRequestFieldValueEqualToOrNotSetted(['id'], orgId)
        && notInMaintenance();
      allow update: if (isAdminAllowedToUpdateOrg() || isMemberAllowedToUpdateOrg())
        && notInMaintenance();
      allow delete: if false; // Allowed only to blockframesAdmin via CRM

      match /carts/{cartId} {
        allow read: if isOrgMember(orgId) && notInMaintenance();
        allow create: if isOrgMember(orgId) && notInMaintenance();
        allow update: if isOrgMember(orgId) && notInMaintenance();
        allow delete: if isOrgAdmin(userOrgId()) && notInMaintenance();
      }

    }

    /// FUNCTIONS ///

    // Org admins can update under specific conditions only
    function isAdminAllowedToUpdateOrg() {
      return isOrgAdmin(existingData().id)
      	&& isNotUpdatingField(['status'])
        && isNotUpdatingField(['_meta', 'createdBy'])
        && isNotUpdatingField(['_meta', 'createdAt'])
        && ( isNotUpdatingField(['appAccess']) || existingData().status == 'pending' )
        && isNotUpdatingId('id', existingData().id);
    }

    // Org members have less update possibilities than admis
    // but need to be able to update movieIds
    function isMemberAllowedToUpdateOrg() {
      return isOrgMember(existingData().id)
      	&& isNotUpdatingField(['status'])
        && isNotUpdatingField(['userIds'])
        && isNotUpdatingField(['_meta', 'createdBy'])
        && isNotUpdatingField(['_meta', 'createdAt'])
        && isNotUpdatingField(['appAccess'])
        && isNotUpdatingField(['email'])
        && isNotUpdatingId('id', existingData().id);
    }

    ////////////////////////////////
    // PERMISSIONS RULES          //
    ////////////////////////////////

    /// RULES ///

    match /permissions/{orgId} {
    	allow read: if isOrgMember(existingData().id) && notInMaintenance();
      allow create: if isRequestFieldValueEqualToOrNotSetted(['id'], orgId)
        && isCreatingOrganization(orgId)
        && notInMaintenance();
			allow update: if isOrgAdmin(existingData().id)
      	&& isNotUpdatingId('id', existingData().id)
        && notInMaintenance();

      match /documentPermissions/{docId} {
        allow read: if isOrgMember(orgId) && notInMaintenance();
        allow create: if isOrgMember(orgId)
          && isRequestFieldValueEqualToOrNotSetted(['id'], docId)
          && isBrandNewDocument(docId)
          && notInMaintenance();
        allow update: if isOrgAdmin(orgId)
          && isNotUpdatingId('id', existingData().id)
          && notInMaintenance();
      }
    }

    /// FUNCTIONS ///

    function isBrandNewDocument(docId) {
      // checks that no corresponding doc exists in the index (you have to get invited to create perm for a document that ALREADY exists)
      return !exists(/databases/$(database)/documents/docsIndex/$(docId));
    }

    ////////////////////////////////
    // MOVIES RULES               //
    ////////////////////////////////

    /// RULES ///

    match /movies/{movieId} {
    	// @TODO (#2049) We allow all movie read as Archipel Content is a catalog of public movies.
      allow read: if userHasValidOrg()
        && notInMaintenance()
        && ( existingData().storeConfig.status == 'accepted'
         || ( isOrgMember(userOrgId()) && ( userOrgId() in existingData().orgIds )) 
        )
      allow create: if userHasValidOrg()
        && isRequestFieldValueEqualTo(['storeConfig', 'status'], 'draft')
      	&& isRequestFieldValueEqualToOrNotSetted(['id'], movieId)
        && canCreateNewPermissions(userOrgId(), movieId)
        && notInMaintenance();
      allow update: if isAllowedToUpdateMovie() && notInMaintenance();
      allow delete: if false; // @TODO (#4301) Allowed only to blockframesAdmin via CRM for now

      match /distributionRights/{rightId} {
        // @TODO (#2606 #2049) We allow all distributionRights reads as we need it to search avails
        allow read: if userHasValidOrg() && notInMaintenance();
        allow create: if isRequestFieldValueEqualToOrNotSetted(['id'], rightId)
          && isRequestFieldValueEqualTo(['status'], 'draft')
          && notInMaintenance();
        allow update: if isNotUpdatingId('id', existingData().id)
          && (isNotUpdatingField(['status']) || incomingData().status in ['draft', 'cart', 'undernegotiation'])
          && isNotUpdatingField(['contractId'])
          && notInMaintenance();
        allow delete: if orgCan('canDelete', userOrgId(), movieId)
          && isOrgAdmin(userOrgId())
          && notInMaintenance();
      }
    }

    /// FUNCTIONS ///

    function isAllowedToUpdateMovie() {
      return isOrgMember(userOrgId())
        && isNotUpdatingId('id', existingData().id)
        && isNotUpdatingField(['_meta', 'createdBy'])
        && isNotUpdatingField(['_meta', 'createdAt'])
        && isNotUpdatingField(['_type'])
        && ( isNotUpdatingField(['storeConfig','status'])
          || ( existingData().storeConfig.appAccess.festival == true && incomingData().storeConfig.status in ['submitted', 'accepted', 'draft'] )
          || ( existingData().storeConfig.appAccess.catalog == true && incomingData().storeConfig.status in ['submitted', 'draft'] )
          || ( existingData().storeConfig.appAccess.financiers == true && incomingData().storeConfig.status in ['submitted','accepted', 'draft'] )
        )
        && isNotUpdatingField(['storeConfig','storeType'])
        && isNotUpdatingField(['storeConfig','appAccess', 'catalog'])
        && isNotUpdatingField(['storeConfig','appAccess', 'festival'])
        && orgCan('canUpdate', userOrgId(), existingData().id);
    }

    ////////////////////////////////
    // CONTRACTS RULES            //
    ////////////////////////////////

    /// RULES ///

    match /contracts/{contractId} {
    	allow read: if isParty() || orgCan('canRead', userOrgId(), existingData().id) && notInMaintenance();
      allow create: if canCreateNewPermissions(userOrgId(), contractId)
        && isRequestFieldValueEqualTo(['lastVersion', 'status'], 'draft')
        && isRequestFieldValueEqualToOrNotSetted(['id'], contractId)
        && notInMaintenance();
      allow update: if orgCan('canUpdate', userOrgId(), existingData().id)
        && isNotUpdatingId('id', existingData().id)
        && isNotUpdatingField(['type'])
        && (isNotUpdatingField(['lastVersion', 'status']) || incomingData().lastVersion.status in ['submitted', 'draft', 'aborted'])
        && notInMaintenance();
      allow delete: if orgCan('canDelete', userOrgId(), existingData().id) && notInMaintenance();

      match /versions/{versionId} {
        allow read: if (isContractParty(contractId) || orgCan('canRead', userOrgId(), contractId)) && notInMaintenance();
        allow write: if false;
      }
    }

    match /publicContracts/{publicContractId} {
      allow read: if userHasValidOrg() && notInMaintenance();
      allow write: if false;
    }

    ////////////////////////////////
    // EVENTS RULES               //
    ////////////////////////////////

    /// EVENTS RULES ///
    match /events/{eventId} {
    	allow read: if userHasValidOrg() && notInMaintenance();
      allow create: if userHasValidOrg()
        && isRequestFieldValueEqualToOrNotSetted(['id'], eventId)
        && ( isRequestFieldValueEqualTo(['ownerId'], userId()) || isRequestFieldValueEqualTo(['ownerId'], userOrgId()) )
        && notInMaintenance();
      allow update: if userHasValidOrg()
        && isNotUpdatingId('id', existingData().id)
        && ( existingData().ownerId == userId()
          || existingData().ownerId == userOrgId()
          || (
            (
              isRequestFieldValueEqualTo(['meta', 'attendees', userId()], 'requesting')
              || isRequestFieldValueEqualTo(['meta', 'attendees', userId()], 'ended')
              || isRemovingField(['meta', 'attendees', userId()])
            )
            && isOnlyChangingAttendeeStatus()
          )
        )
        && notInMaintenance();
      allow delete: if userHasValidOrg()
        && ( existingData().ownerId == userId() // Current user is event owner
          || ( existingData().ownerId == userOrgId() && isOrgMember(userOrgId()) ) // Or Org of current user is the event owner and current user is isOrgMember
        )
        && notInMaintenance();
		}

    /// FUNCTIONS ///
    function isOnlyChangingAttendeeStatus() {
      return isNotUpdatingId('id', existingData().id)
        && isNotUpdatingField(['allDay'])
        && isNotUpdatingField(['end'])
        && isNotUpdatingField(['isPrivate'])
        && isNotUpdatingField(['ownerId'])
        && isNotUpdatingField(['start'])
        // && isNotUpdatingField(['title'])
        // && isNotUpdatingField(['type'])
        // && isNotUpdatingField(['meta', 'organizerId'])
        // && isNotUpdatingField(['meta', 'titleId'])
        // && isNotUpdatingField(['meta', 'controls'])
        // && isNotUpdatingField(['meta', 'files']);
    }

    ////////////////////////////////
    // CAMPAIGN RULES             //
    ////////////////////////////////

    // note: campaign is using the movieId as id
    match /campaigns/{movieId} {
      allow read: if isSignedIn() && notInMaintenance();
      allow write: if isOrgMember(incomingData().orgId)
                  && orgCan('canUpdate', incomingData().orgId, movieId)
                  && notInMaintenance();
    }

    ///////////////////////////
    // CMS RULES             //
    ///////////////////////////

    match /cms/{app} {
      allow read: if true;
      allow write: if isBlockframesAdmin(userId()) && notInMaintenance();

      match /{page}/{template} {
        allow read: if true;
        allow write: if isBlockframesAdmin(userId()) && notInMaintenance();
      }
    }

<<<<<<< HEAD
    ///////////////////////////
    // CONSENTS RULES        //
    ///////////////////////////

    match /consents/{consentId} {
			allow read, write: if false;
    }
=======
    ////////////////////////////////
    // ANALYTICS RULES            //
    ////////////////////////////////

    match /analytics/{docId} {
      allow read: if userHasValidOrg()
        && notInMaintenance()
        && ( resource == null
          || (existingData().type == 'movie' && orgCan('canUpdate', userOrgId(), docId))
        );
    }

>>>>>>> b5bbb8a6

    /////////////////////////////////////////////////////////////////////////////////
    ///                                  FUNCTIONS                                ///
    ///                  set of functions to help building rules                  ///
    /////////////////////////////////////////////////////////////////////////////////

    // Check the requested data.
    function existingData() {
      return resource.data;
    }

    // Check the data after being updated.
    function incomingData() {
      return request.resource.data;
    }

    function currentUser() {
      return request.auth;
    }

    function userId() {
      return currentUser().uid;
    }

  	// Check if the user is logged in the app.
    function isSignedIn() {
      return currentUser() != null;
    }

  	function userOrgId() {
    	return get(/databases/$(database)/documents/users/$(userId())).data.orgId;
  	}

    function orgIdOf(userId) {
    	return get(/databases/$(database)/documents/users/$(userId)).data.orgId;
  	}

    // Check if the user belongs to an organization.
    function userHasValidOrg() {
    	return get(/databases/$(database)/documents/orgs/$(userOrgId())).data.status == "accepted";
    }

  	function isSuperAdmin(orgId) {
    	return getOrgPermissions(orgId).roles[userId()] == "superAdmin";
  	}

    function isOrgAdmin(orgId) {
    	// /!\ Carefull, parentheses needed for operator precedence to work
    	return (getOrgPermissions(orgId).roles[userId()] == "admin")
        || (isSuperAdmin(orgId));
    }

    function isOrgMember(orgId) {
    	return (getOrgPermissions(orgId).roles[userId()] == "member")
      	|| (isOrgAdmin(orgId));
    }

    function isParty() {
    	return userOrgId() in existingData().partyIds;
    }

    function isContractParty(contractId) {
    	return userOrgId() in get(/databases/$(database)/documents/contracts/$(contractId)).data.partyIds;
    }

    function getDocumentPermissions(orgId, docId) {
    	return getAfter(/databases/$(database)/documents/permissions/$(orgId)/documentPermissions/$(docId)).data;
    }

    function canCreateNewPermissions(orgId, docId) {
    	return getAfter(/databases/$(database)/documents/permissions/$(orgId)/documentPermissions/$(docId)).data.canCreate == true;
    }

    function isCreatingOrganization(orgId) {
			return userId() in getAfter(/databases/$(database)/documents/orgs/$(orgId)).data.userIds
      	&& (
          exists(/databases/$(database)/documents/orgs/$(orgId)) == false
          // Needed if org creation and permissions doc associated are not made in the same batch write
          || get(/databases/$(database)/documents/orgs/$(orgId)).data.status == 'pending'
        );
    }

    function getOrgPermissions(orgId) {
    	return get(/databases/$(database)/documents/permissions/$(orgId)).data;
    }

		// Parameter "action" can either be "canCreate", "canRead", "canUpdate" or "canDelete"
    function orgCan(action, orgId, docId) {
      return (getDocumentPermissions(orgId, docId).ownerId == orgId)
        || (getDocumentPermissions(orgId, docId).isAdmin == true)
        || (getDocumentPermissions(orgId, docId)[action] == true)
        || (isOrgAdmin(orgId) && orgId == docId);
    }

    // We check that the field is not sent or if field sent is equal to actual
    function isNotUpdatingField(fieldArray) {
      let size = fieldArray.size();
			return ( size == 3 &&  isNotUpdatingFieldDepth3(fieldArray))
        || ( size == 2 &&  isNotUpdatingFieldDepth2(fieldArray))
        || ( size == 1 &&  isNotUpdatingFieldDepth1(fieldArray));
    }

    function isNotUpdatingFieldDepth3(fieldArray) {
			return ( !incomingData()[fieldArray[0]][fieldArray[1]].keys().hasAll([fieldArray[2]]) ||  incomingData()[fieldArray[0]][fieldArray[1]][fieldArray[2]] == existingData()[fieldArray[0]][fieldArray[1]][fieldArray[2]] )
        || ( !incomingData()[fieldArray[0]].keys().hasAll([fieldArray[1]]) ||  incomingData()[fieldArray[0]][fieldArray[1]] == existingData()[fieldArray[0]][fieldArray[1]] )
        || ( !incomingData().keys().hasAll([fieldArray[0]]) ||  incomingData()[fieldArray[0]] == existingData()[fieldArray[0]] );
    }

    function isNotUpdatingFieldDepth2(fieldArray) {
			return ( !incomingData()[fieldArray[0]].keys().hasAll([fieldArray[1]]) ||  incomingData()[fieldArray[0]][fieldArray[1]] == existingData()[fieldArray[0]][fieldArray[1]] )
        || ( !incomingData().keys().hasAll([fieldArray[0]]) ||  incomingData()[fieldArray[0]] == existingData()[fieldArray[0]] );
    }

    function isNotUpdatingFieldDepth1(fieldArray) {
			return ( !incomingData().keys().hasAll([fieldArray[0]]) ||  incomingData()[fieldArray[0]] == existingData()[fieldArray[0]] );
    }

    // Checks that the user is not trying to change document id
    function isNotUpdatingId(fieldName, value) {
			return ( !incomingData().keys().hasAll([fieldName]) ||  incomingData()[fieldName] == value );
    }

    // Incoming field path must be setted with a value equal to "value"
    function isRequestFieldValueEqualTo(fieldArray, value) {
      return (incomingData()[fieldArray[0]][fieldArray[1]][fieldArray[2]] == value)
        || (incomingData()[fieldArray[0]][fieldArray[1]] == value)
        || (incomingData()[fieldArray[0]] == value);
    }

    // Incoming field is not sent or equal to value
    function isRequestFieldValueEqualToOrNotSetted(fieldArray, value) {
    	return isRequestFieldValueNotSetted(fieldArray) || isRequestFieldValueEqualTo(fieldArray, value);
    }

    // The call doest not contain path fieldArray
    function isRequestFieldValueNotSetted(fieldArray) {
    	return (!incomingData()[fieldArray[0]][fieldArray[1]].keys().hasAll([fieldArray[2]]))
       || (!incomingData()[fieldArray[0]].keys().hasAll([fieldArray[1]]))
       || !incomingData().keys().hasAll([fieldArray[0]]);
    }

    // The field is sent and not already existing
    function isCreatingField(fieldArray) {
      return ( incomingData()[fieldArray[0]][fieldArray[1]].keys().hasAll([fieldArray[2]]) && (resource == null || !existingData()[fieldArray[0]][fieldArray[1]].keys().hasAll([fieldArray[2]])) )
        || ( incomingData()[fieldArray[0]].keys().hasAll([fieldArray[1]]) && (resource == null || !existingData()[fieldArray[0]].keys().hasAll([fieldArray[1]])) )
        || ( incomingData().keys().hasAll([fieldArray[0]]) && (resource == null || !existingData().keys().hasAll([fieldArray[0]])) );
    }

    // The field is removed
    function isRemovingField(fieldArray) {
      return ( existingData()[fieldArray[0]][fieldArray[1]].keys().hasAll([fieldArray[2]]) && !incomingData()[fieldArray[0]][fieldArray[1]].keys().hasAll([fieldArray[2]]) )
        || ( existingData()[fieldArray[0]].keys().hasAll([fieldArray[1]]) && !incomingData()[fieldArray[0]].keys().hasAll([fieldArray[1]]) )
        || ( existingData().keys().hasAll([fieldArray[0]]) && !incomingData().keys().hasAll([fieldArray[0]]) );
    }

    function notInMaintenance() {
      return get(/databases/$(database)/documents/_META/_MAINTENANCE).data['endedAt'] != null;
    }

  }
}<|MERGE_RESOLUTION|>--- conflicted
+++ resolved
@@ -289,7 +289,7 @@
       allow read: if userHasValidOrg()
         && notInMaintenance()
         && ( existingData().storeConfig.status == 'accepted'
-         || ( isOrgMember(userOrgId()) && ( userOrgId() in existingData().orgIds )) 
+         || ( isOrgMember(userOrgId()) && ( userOrgId() in existingData().orgIds ))
         )
       allow create: if userHasValidOrg()
         && isRequestFieldValueEqualTo(['storeConfig', 'status'], 'draft')
@@ -438,7 +438,6 @@
       }
     }
 
-<<<<<<< HEAD
     ///////////////////////////
     // CONSENTS RULES        //
     ///////////////////////////
@@ -446,7 +445,7 @@
     match /consents/{consentId} {
 			allow read, write: if false;
     }
-=======
+
     ////////////////////////////////
     // ANALYTICS RULES            //
     ////////////////////////////////
@@ -459,7 +458,6 @@
         );
     }
 
->>>>>>> b5bbb8a6
 
     /////////////////////////////////////////////////////////////////////////////////
     ///                                  FUNCTIONS                                ///
