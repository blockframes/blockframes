--- conflicted
+++ resolved
@@ -1,12 +1,5 @@
-<<<<<<< HEAD
 const { getJestProjects } = require('@nrwl/jest');
 
 module.exports = {
-  projects: [...getJestProjects(), '<rootDir>/apps/festival', '<rootDir>/apps/libs', '<rootDir>/libs/testing/cypress'],
-=======
-﻿const { getJestProjects } = require('@nrwl/jest');
-
-module.exports = {
   projects: getJestProjects(),
->>>>>>> 10bfc492
 };