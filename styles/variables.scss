@import '~@angular/material/theming';
@import './theme.scss';

// Main theme
$primary: mat-color($blockframes-theme-primary);
$accent: mat-color($blockframes-theme-accent);
$warn: mat-color($blockframes-theme-warn);

// Dark-theme
$dark-primary: mat-color($bf-dark-primary);
$dark-accent: mat-color($bf-dark-accent);
$dark-warn: mat-color($bf-dark-warn);

@mixin mobile {
  @media screen and (max-width: 599px) { @content; }
}

@mixin tablet {
  @media screen and (min-width: 600px) and (max-width: 959px) { @content; }
}

@mixin medium {
  @media screen and (min-width: 960px) and (max-width: 1279px) { @content; }
}

@mixin large {
  @media screen and (min-width: 1280px) and (max-width: 1919px) { @content; }
}

// CSS color variables
:root {
  --primary: #{$primary};
  --warn: #{$warn};
  --accent: #{$accent};
  --lightGrey: rgb(77, 86, 100);
  --label: rgb(181, 189, 206);
  --whiteBackground: rgb(250, 250, 250);
  --borderGrey: rgb(228, 228, 228);
  --flatButtonGrey: rgba(26,72,245,0.05);
  --iconBackground: rgba(0,0,0,0.3);
  --dynamicIcon: rgb(95, 105, 122);
  --textGrey: rgb(60, 75, 94);
<<<<<<< HEAD
  --toolbarHeight: 80px;
=======
  --toolbarHeight: 66px;
  --backgroundDisabled: rgb(248,248,249);
  --textDisabled: rgb(185,194,203);
>>>>>>> 58b818be
}

// CSS dark-theme color variables
.dark-theme {
  @extend :root;
  --primary: #{$dark-primary};
  --warn: #{$dark-warn};
  --accent: #{$dark-accent};
}<|MERGE_RESOLUTION|>--- conflicted
+++ resolved
@@ -40,13 +40,9 @@
   --iconBackground: rgba(0,0,0,0.3);
   --dynamicIcon: rgb(95, 105, 122);
   --textGrey: rgb(60, 75, 94);
-<<<<<<< HEAD
   --toolbarHeight: 80px;
-=======
-  --toolbarHeight: 66px;
   --backgroundDisabled: rgb(248,248,249);
   --textDisabled: rgb(185,194,203);
->>>>>>> 58b818be
 }
 
 // CSS dark-theme color variables
