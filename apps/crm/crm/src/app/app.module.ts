import { emulatorConfig } from '../environment/environment';
import { firebase, firebaseRegion, intercomId, sentryDsn } from '@env';
import { IntercomModule } from 'ng-intercom';

// Angular
import { BrowserModule } from '@angular/platform-browser';
import { NgModule } from '@angular/core';
import { BrowserAnimationsModule } from '@angular/platform-browser/animations';
import { FlexLayoutModule } from '@angular/flex-layout';
import { HttpClientModule } from '@angular/common/http';
import { OverlayModule } from '@angular/cdk/overlay';

// Akita
import { AkitaNgRouterStoreModule } from '@datorama/akita-ng-router-store';

// Components
import { AppComponent } from './app.component';

// Angular Fire
import { provideFirebaseApp, initializeApp, getApp } from '@angular/fire/app';
import { provideFunctions, getFunctions, connectFunctionsEmulator } from '@angular/fire/functions';
import { connectFirestoreEmulator, initializeFirestore, provideFirestore } from '@angular/fire/firestore';
import { providePerformance, getPerformance } from '@angular/fire/performance';
import { provideAuth, getAuth, connectAuthEmulator } from '@angular/fire/auth';
import { provideStorage, getStorage } from '@angular/fire/storage';
import { provideAnalytics, getAnalytics, ScreenTrackingService, UserTrackingService } from '@angular/fire/analytics';
import 'firebase/storage';

// Material
import { MatNativeDateModule } from '@angular/material/core';
import { MAT_DIALOG_DEFAULT_OPTIONS } from '@angular/material/dialog';

// Blockframes
import { SentryModule } from '@blockframes/utils/sentry.module';
import { ErrorLoggerModule } from '@blockframes/utils/error-logger.module';
import { CrmModule } from './crm.module';
import { APP } from '@blockframes/utils/routes/utils';

@NgModule({
  declarations: [AppComponent],
  imports: [

    // Angular
    BrowserModule,
    BrowserAnimationsModule,
    FlexLayoutModule,
    HttpClientModule,
    MatNativeDateModule,  // Required for Datepicker
    OverlayModule,

    // Firebase
    provideFirebaseApp(() => initializeApp(firebase('crm'))),
    provideFirestore(() => {
      const db = initializeFirestore(getApp(), { experimentalAutoDetectLongPolling: true });
      if (emulatorConfig.firestore) {
        connectFirestoreEmulator(db, emulatorConfig.firestore.host, emulatorConfig.firestore.port);
      }
      return db;
    }),
    provideFunctions(() => {
      const functions = getFunctions(getApp(), firebaseRegion);
      if (emulatorConfig.functions) {
        connectFunctionsEmulator(functions, emulatorConfig.functions.host, emulatorConfig.functions.port);
      }
      return functions;
    }),
    providePerformance(() => getPerformance()),
    provideAuth(() => {
      const auth = getAuth();
      if (emulatorConfig.auth) {
        connectAuthEmulator(auth, `http://${emulatorConfig.auth.host}:${emulatorConfig.auth.port}`);
      }
      return auth;
    }),
    provideStorage(() => getStorage()),
    provideAnalytics(() => getAnalytics()),

    // Sentry
    sentryDsn ? SentryModule : ErrorLoggerModule,

    // Akita
    AkitaNgRouterStoreModule,

    // Router
    CrmModule,

    // Intercom
    IntercomModule.forRoot({ appId: intercomId }),

  ],
  providers: [
    ScreenTrackingService, UserTrackingService,
<<<<<<< HEAD
    { provide: REGION, useValue: firebaseRegion },
    { provide: APP, useValue: 'crm' },
    {
      provide: MAT_DIALOG_DEFAULT_OPTIONS,
      useValue: {
        minWidth: '50vw',
        minHeight: '50vh',
        maxWidth: '80vw',
        maxHeight: '80vh'
      }
    },
    ...emulatorConfig
=======
    { provide: APP, useValue: 'crm' }
>>>>>>> 58257d82
  ],
  bootstrap: [AppComponent]
})
export class AppModule { }<|MERGE_RESOLUTION|>--- conflicted
+++ resolved
@@ -90,8 +90,6 @@
   ],
   providers: [
     ScreenTrackingService, UserTrackingService,
-<<<<<<< HEAD
-    { provide: REGION, useValue: firebaseRegion },
     { provide: APP, useValue: 'crm' },
     {
       provide: MAT_DIALOG_DEFAULT_OPTIONS,
@@ -101,11 +99,7 @@
         maxWidth: '80vw',
         maxHeight: '80vh'
       }
-    },
-    ...emulatorConfig
-=======
-    { provide: APP, useValue: 'crm' }
->>>>>>> 58257d82
+    }
   ],
   bootstrap: [AppComponent]
 })
