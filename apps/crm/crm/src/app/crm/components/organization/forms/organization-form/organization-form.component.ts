import { Component, ChangeDetectionStrategy, Input, ChangeDetectorRef } from '@angular/core';
// Blockframes
import { organizationStatus, getAllAppsExcept } from '@blockframes/model';
import { OrganizationCrmForm } from '@blockframes/admin/crm/forms/organization-crm.form';
import { FormControl } from '@angular/forms';
import { OrganizationService } from '@blockframes/organization/service';
import { boolean } from '@blockframes/utils/decorators/decorators';

@Component({
  selector: '[form] crm-organization-form',
  templateUrl: './organization-form.component.html',
  styleUrls: ['./organization-form.component.scss'],
  changeDetection: ChangeDetectionStrategy.OnPush
})
export class CrmOrganizationFormComponent {
  @Input() form: OrganizationCrmForm;

  @Input() @boolean disableCropper = false;
  @Input() orgId: string;

  public organizationStatus = organizationStatus;
  public app = getAllAppsExcept(['crm']);
  public notifyCheckbox = new FormControl(false);

  constructor(
    private organizationService: OrganizationService,
    private cdr: ChangeDetectorRef
  ) { }

  public async uniqueOrgName() {
<<<<<<< HEAD
    const orgName = this.form.get('name').value.name.trim();
=======
    const orgName = this.form.get('name').value.trim();
>>>>>>> 06dc39b9
    const orgId = await this.organizationService.getOrgIdFromName(orgName);
    if (orgId && orgId !== this.orgId) {
      this.form.get('name').setErrors({ notUnique: true });
      this.cdr.markForCheck();
    }
  }
}<|MERGE_RESOLUTION|>--- conflicted
+++ resolved
@@ -28,11 +28,7 @@
   ) { }
 
   public async uniqueOrgName() {
-<<<<<<< HEAD
-    const orgName = this.form.get('name').value.name.trim();
-=======
     const orgName = this.form.get('name').value.trim();
->>>>>>> 06dc39b9
     const orgId = await this.organizationService.getOrgIdFromName(orgName);
     if (orgId && orgId !== this.orgId) {
       this.form.get('name').setErrors({ notUnique: true });
