import { Component, ChangeDetectionStrategy, Input } from '@angular/core';
<<<<<<< HEAD
import { getGuest } from '@blockframes/invitation/pipes/guest.pipe';
import { Invitation, InvitationDetailed } from '@blockframes/model';
import { sorts } from '@blockframes/ui/list/table/sorts';
=======
import { getGuest, Invitation, InvitationDetailed } from '@blockframes/model';
>>>>>>> cb3c7df0

@Component({
  selector: 'invitation-guest-table',
  templateUrl: './guest-table.component.html',
  styleUrls: ['./guest-table.component.scss'],
  changeDetection: ChangeDetectionStrategy.OnPush
})
export class GuestTableComponent {
  public _invitations: Invitation[] | InvitationDetailed[];
  public sorts = sorts;

  @Input() set invitations(invitations: InvitationDetailed[]) {
    if (invitations) {
      this._invitations = invitations.map((invitation: InvitationDetailed) => {
        invitation.guest = getGuest(invitation, 'user');
        return invitation;
      });
    }
  }
}<|MERGE_RESOLUTION|>--- conflicted
+++ resolved
@@ -1,11 +1,6 @@
 import { Component, ChangeDetectionStrategy, Input } from '@angular/core';
-<<<<<<< HEAD
-import { getGuest } from '@blockframes/invitation/pipes/guest.pipe';
-import { Invitation, InvitationDetailed } from '@blockframes/model';
+import { getGuest, Invitation, InvitationDetailed } from '@blockframes/model';
 import { sorts } from '@blockframes/ui/list/table/sorts';
-=======
-import { getGuest, Invitation, InvitationDetailed } from '@blockframes/model';
->>>>>>> cb3c7df0
 
 @Component({
   selector: 'invitation-guest-table',
