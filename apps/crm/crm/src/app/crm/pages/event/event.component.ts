--- conflicted
+++ resolved
@@ -1,12 +1,7 @@
 import { Component, OnInit, ChangeDetectionStrategy, ChangeDetectorRef } from '@angular/core';
 import { ActivatedRoute } from '@angular/router';
 import { EventService } from '@blockframes/event/+state/event.service';
-<<<<<<< HEAD
-import { Movie, Event, isScreening } from '@blockframes/model';
-=======
-import { Event, isScreening } from '@blockframes/event/+state/event.model';
-import { InvitationDetailed, Movie } from '@blockframes/model';
->>>>>>> 82c8e972
+import { InvitationDetailed, Movie, Event, isScreening } from '@blockframes/model';
 import { MovieService } from '@blockframes/movie/+state/movie.service';
 import { MatSnackBar } from '@angular/material/snack-bar';
 import { Observable } from 'rxjs';
