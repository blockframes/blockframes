import { Component, ChangeDetectionStrategy, ChangeDetectorRef } from '@angular/core';
import { OrganizationService } from '@blockframes/organization/service';
import { DynamicTitleService } from '@blockframes/utils/dynamic-title/dynamic-title.service';
import { ContractService } from '@blockframes/contract/contract/service';
import { IncomeService, incomeQuery } from '@blockframes/contract/income/service';
import { MovieService } from '@blockframes/movie/service';
import { joinWith } from 'ngfire';
import { combineLatest, of, map } from 'rxjs';
<<<<<<< HEAD
import { getSeller } from '@blockframes/contract/contract/utils'
=======
import { getSeller } from '@blockframes/contract/contract/utils';
>>>>>>> 016cdfc5
import { DetailedContract, Mandate, Sale, getTotalIncome, toLabel } from '@blockframes/model';
import { orderBy, where } from 'firebase/firestore';
import { downloadCsvFromJson } from '@blockframes/utils/helpers';
import { format } from 'date-fns';
import { negotiationStatus } from '@blockframes/contract/negotiation/pipe';

const saleQuery = [
  where('type', '==', 'sale'),
  orderBy('_meta.createdAt', 'desc')
];

const mandateQuery = [
  where('type', '==', 'mandate'),
  orderBy('_meta.createdAt', 'desc')
];

@Component({
  selector: 'contracts-list',
  templateUrl: './list.component.html',
  styleUrls: ['./list.component.scss'],
  changeDetection: ChangeDetectionStrategy.OnPush
})
export class ContractsListComponent {
  public orgId = this.orgService.org.id;
  public exporting = false;

  private mandates$ = this.contractService.valueChanges(mandateQuery).pipe(
    joinWith({
      licensor: (mandate: Mandate) => this.orgService.valueChanges(getSeller(mandate)).pipe(map(org => org?.name)),
      licensee: (mandate: Mandate) => this.orgService.valueChanges(mandate.buyerId).pipe(map(org => org?.name)),
      title: (mandate: Mandate) => this.titleService.valueChanges(mandate.titleId).pipe(map(title => title.title.international)),
    })
  );

  private sales$ = this.contractService.valueChanges(saleQuery).pipe(
    joinWith({
      licensor: (sale: Sale) => this.orgService.valueChanges(getSeller(sale)).pipe(map(org => org?.name)),
      licensee: (sale: Sale) => sale.offerId ? this.orgService.valueChanges(sale.buyerId).pipe(map(org => org?.name)) : of('External'),
      title: (sale: Sale) => this.titleService.valueChanges(sale.titleId).pipe(map(title => title.title.international)),
      incomes: (sale: Sale) => this.incomeService.valueChanges(incomeQuery(sale.id)), // external sales
      negotiation: (sale: Sale) => this.contractService.lastNegotiation(sale.id) // internal sales
    })
  );

  public contracts$ = combineLatest([
    this.mandates$,
    this.sales$
  ]).pipe(map(([mandates, sales]) => ({ mandates, sales, externalSales: sales.filter(s => !s.offerId) })));

  constructor(
    private contractService: ContractService,
    private orgService: OrganizationService,
    private titleService: MovieService,
    private incomeService: IncomeService,
    private dynTitle: DynamicTitleService,
    private cdr: ChangeDetectorRef,
  ) {
    this.dynTitle.setPageTitle('Mandates and external sales.');
  }

  public exportTable(contracts: { mandates: DetailedContract[], sales: DetailedContract[] }) {
    try {
      this.exporting = true;
      this.cdr.markForCheck();

      const exportedRows = [];

      contracts.mandates.forEach(mandate => {
        const row = {
          type: 'mandate',
          internal: '--',
          id: mandate.id,
          date: format(mandate._meta.createdAt, 'MM/dd/yyyy'),
          licensor: mandate.licensor,
          licensee: mandate.licensee,
          title: mandate.title,
          status: toLabel(mandate.status, 'contractStatus'),
          price: ''
        };

        exportedRows.push(row);
      });

      const getPrice = (sale: DetailedContract) => {
<<<<<<< HEAD
        if (sale.negotiation) {
=======
        if (sale.buyerId) {
>>>>>>> 016cdfc5
          return `${sale.negotiation?.price || ''} ${sale.negotiation?.currency || ''}`;
        } else {
          const totalIncome = getTotalIncome(sale.incomes);
          const incomes = [];
          if (totalIncome.EUR) incomes.push(`${totalIncome.EUR} 'EUR'`);
          if (totalIncome.USD) incomes.push(`${totalIncome.USD} 'USD'`);
          return incomes.join(' | ');
        }
      }

      contracts.sales.forEach(sale => {
        const row = {
          type: 'sale',
          internal: sale.offerId ? 'yes' : 'no',
          id: sale.id,
          date: format(sale._meta.createdAt, 'MM/dd/yyyy'),
          licensor: sale.licensor,
          licensee: sale.licensee,
          title: sale.title,
<<<<<<< HEAD
          status: toLabel(sale.negotiation ? negotiationStatus(sale.negotiation) : sale.status, 'contractStatus'),
=======
          status: toLabel(sale.buyerId ? negotiationStatus(sale.negotiation) : sale.status, 'contractStatus'),
>>>>>>> 016cdfc5
          price: getPrice(sale)
        };

        exportedRows.push(row);
      });

      downloadCsvFromJson(exportedRows, 'contract-list');

      this.exporting = false;
    } catch (err) {
      console.log(err);
      this.exporting = false;
    }

    this.cdr.markForCheck();
  }
}<|MERGE_RESOLUTION|>--- conflicted
+++ resolved
@@ -6,11 +6,7 @@
 import { MovieService } from '@blockframes/movie/service';
 import { joinWith } from 'ngfire';
 import { combineLatest, of, map } from 'rxjs';
-<<<<<<< HEAD
-import { getSeller } from '@blockframes/contract/contract/utils'
-=======
 import { getSeller } from '@blockframes/contract/contract/utils';
->>>>>>> 016cdfc5
 import { DetailedContract, Mandate, Sale, getTotalIncome, toLabel } from '@blockframes/model';
 import { orderBy, where } from 'firebase/firestore';
 import { downloadCsvFromJson } from '@blockframes/utils/helpers';
@@ -95,11 +91,7 @@
       });
 
       const getPrice = (sale: DetailedContract) => {
-<<<<<<< HEAD
         if (sale.negotiation) {
-=======
-        if (sale.buyerId) {
->>>>>>> 016cdfc5
           return `${sale.negotiation?.price || ''} ${sale.negotiation?.currency || ''}`;
         } else {
           const totalIncome = getTotalIncome(sale.incomes);
@@ -119,11 +111,7 @@
           licensor: sale.licensor,
           licensee: sale.licensee,
           title: sale.title,
-<<<<<<< HEAD
           status: toLabel(sale.negotiation ? negotiationStatus(sale.negotiation) : sale.status, 'contractStatus'),
-=======
-          status: toLabel(sale.buyerId ? negotiationStatus(sale.negotiation) : sale.status, 'contractStatus'),
->>>>>>> 016cdfc5
           price: getPrice(sale)
         };
 
