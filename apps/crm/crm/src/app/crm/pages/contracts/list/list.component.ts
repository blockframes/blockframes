--- conflicted
+++ resolved
@@ -6,11 +6,7 @@
 import { MovieService } from '@blockframes/movie/service';
 import { joinWith } from 'ngfire';
 import { combineLatest, of, map } from 'rxjs';
-<<<<<<< HEAD
-import { getSeller } from '@blockframes/contract/contract/utils'
-=======
 import { getSeller } from '@blockframes/contract/contract/utils';
->>>>>>> e153bc1f
 import { DetailedContract, Mandate, Sale, getTotalIncome, toLabel, externalOrgIdentifier } from '@blockframes/model';
 import { orderBy, where } from 'firebase/firestore';
 import { downloadCsvFromJson } from '@blockframes/utils/helpers';
