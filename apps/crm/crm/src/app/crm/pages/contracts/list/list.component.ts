import { Component, ChangeDetectionStrategy, ChangeDetectorRef } from '@angular/core';
import { OrganizationService } from '@blockframes/organization/service';
import { DynamicTitleService } from '@blockframes/utils/dynamic-title/dynamic-title.service';
import { ContractService } from '@blockframes/contract/contract/service';
import { IncomeService, incomeQuery } from '@blockframes/contract/income/service';
import { MovieService } from '@blockframes/movie/service';
import { joinWith } from 'ngfire';
import { combineLatest, of, map } from 'rxjs';
import { getSeller } from '@blockframes/contract/contract/utils'
<<<<<<< HEAD
import { Income, Mandate, Negotiation, Sale, externalOrgIdentifier, toLabel } from '@blockframes/model';
=======
import { DetailedContract, Mandate, Sale, getTotalIncome, toLabel } from '@blockframes/model';
>>>>>>> f63e8ee9
import { orderBy, where } from 'firebase/firestore';
import { downloadCsvFromJson } from '@blockframes/utils/helpers';
import { format } from 'date-fns';
import { negotiationStatus } from '@blockframes/contract/negotiation/pipe';

const saleQuery = [
  where('type', '==', 'sale'),
  orderBy('_meta.createdAt', 'desc')
];

const mandateQuery = [
  where('type', '==', 'mandate'),
  orderBy('_meta.createdAt', 'desc')
];

@Component({
  selector: 'contracts-list',
  templateUrl: './list.component.html',
  styleUrls: ['./list.component.scss'],
  changeDetection: ChangeDetectionStrategy.OnPush
})
export class ContractsListComponent {
  public orgId = this.orgService.org.id;
  public exporting = false;

  private mandates$ = this.contractService.valueChanges(mandateQuery).pipe(
    joinWith({
      licensor: (mandate: Mandate) => this.orgService.valueChanges(getSeller(mandate)).pipe(map(org => org?.name)),
      licensee: (mandate: Mandate) => this.orgService.valueChanges(mandate.buyerId).pipe(map(org => org?.name)),
      title: (mandate: Mandate) => this.titleService.valueChanges(mandate.titleId).pipe(map(title => title.title.international)),
    })
  );

  private sales$ = this.contractService.valueChanges(saleQuery).pipe(
    joinWith({
      licensor: (sale: Sale) => this.orgService.valueChanges(getSeller(sale)).pipe(map(org => org?.name)),
      licensee: (sale: Sale) => sale.buyerId ? this.orgService.valueChanges(sale.buyerId).pipe(map(org => org?.name)) : of(externalOrgIdentifier),
      title: (sale: Sale) => this.titleService.valueChanges(sale.titleId).pipe(map(title => title.title.international)),
      incomes: (sale: Sale) => this.incomeService.valueChanges(incomeQuery(sale.id)), // external sales
      negotiation: (sale: Sale) => this.contractService.lastNegotiation(sale.id) // internal sales
    })
  );

  public contracts$ = combineLatest([
    this.mandates$,
    this.sales$
  ]).pipe(map(([mandates, sales]) => ({ mandates, sales, externalSales: sales.filter(s => !s.buyerId) })));

  constructor(
    private contractService: ContractService,
    private orgService: OrganizationService,
    private titleService: MovieService,
    private incomeService: IncomeService,
    private dynTitle: DynamicTitleService,
    private cdr: ChangeDetectorRef,
  ) {
    this.dynTitle.setPageTitle('Mandates and external sales.');
  }

  public exportTable(contracts: { mandates: DetailedContract[], sales: DetailedContract[] }) {
    try {
      this.exporting = true;
      this.cdr.markForCheck();

      const exportedRows = [];

      contracts.mandates.forEach(mandate => {
        const row = {
          type: 'mandate',
          internal: '--',
          id: mandate.id,
          date: format(mandate._meta.createdAt, 'MM/dd/yyyy'),
          licensor: mandate.licensor,
          licensee: mandate.licensee,
          title: mandate.title,
          status: toLabel(mandate.status, 'contractStatus'),
          price: ''
        };

        exportedRows.push(row);
      });

      const getPrice = (sale: DetailedContract) => {
        if (sale.buyerId) {
          return `${sale.negotiation?.price || ''} ${sale.negotiation?.currency || ''}`;
        } else {
          const totalIncome = getTotalIncome(sale.incomes);
          const incomes = [];
          if (totalIncome.EUR) incomes.push(`${totalIncome.EUR} 'EUR'`);
          if (totalIncome.USD) incomes.push(`${totalIncome.USD} 'USD'`);
          return incomes.join(' | ');
        }
      }

      contracts.sales.forEach(sale => {
        const row = {
          type: 'sale',
          internal: sale.buyerId ? 'yes' : 'no',
          id: sale.id,
          date: format(sale._meta.createdAt, 'MM/dd/yyyy'),
          licensor: sale.licensor,
          licensee: sale.licensee,
          title: sale.title,
          status: toLabel(sale.buyerId ? negotiationStatus(sale.negotiation) : sale.status, 'contractStatus'),
          price: getPrice(sale)
        };

        exportedRows.push(row);
      });

      downloadCsvFromJson(exportedRows, 'contract-list');

      this.exporting = false;
    } catch (err) {
      console.log(err);
      this.exporting = false;
    }

    this.cdr.markForCheck();
  }
}<|MERGE_RESOLUTION|>--- conflicted
+++ resolved
@@ -7,11 +7,7 @@
 import { joinWith } from 'ngfire';
 import { combineLatest, of, map } from 'rxjs';
 import { getSeller } from '@blockframes/contract/contract/utils'
-<<<<<<< HEAD
-import { Income, Mandate, Negotiation, Sale, externalOrgIdentifier, toLabel } from '@blockframes/model';
-=======
-import { DetailedContract, Mandate, Sale, getTotalIncome, toLabel } from '@blockframes/model';
->>>>>>> f63e8ee9
+import { DetailedContract, Mandate, Sale, getTotalIncome, toLabel, externalOrgIdentifier } from '@blockframes/model';
 import { orderBy, where } from 'firebase/firestore';
 import { downloadCsvFromJson } from '@blockframes/utils/helpers';
 import { format } from 'date-fns';
