import { Component, OnInit, ChangeDetectionStrategy, ChangeDetectorRef } from '@angular/core';
import { ActivatedRoute, Router } from '@angular/router';
<<<<<<< HEAD
import { SafeResourceUrl } from '@angular/platform-browser';
import { Functions, httpsCallable } from '@angular/fire/functions';
import { User, Organization, Invitation, UserRole } from '@blockframes/model';
=======
import { User, Organization, Invitation, UserRole, Scope } from '@blockframes/model';
>>>>>>> 43d2d8ed
import { UserCrmForm } from '@blockframes/admin/crm/forms/user-crm.form';
import { UserService } from '@blockframes/user/+state/user.service';
import { OrganizationService } from '@blockframes/organization/+state';
import { CrmService } from '@blockframes/admin/crm/+state';
import { Observable, Subscription } from 'rxjs';
import { ConfirmInputComponent } from '@blockframes/ui/confirm-input/confirm-input.component';
import { DetailedTermsComponent } from '@blockframes/contract/term/components/detailed/detailed.component';
import { PermissionsService } from '@blockframes/permissions/+state';
import { App, getOrgAppAccess } from '@blockframes/utils/apps';
import { EventService } from '@blockframes/event/+state/event.service';
import { Scope } from '@blockframes/utils/static-model';
import { InvitationService } from '@blockframes/invitation/+state';

// Material
import { MatDialog } from '@angular/material/dialog';
import { MatSnackBar } from '@angular/material/snack-bar';
<<<<<<< HEAD
import { where } from 'firebase/firestore';
=======
import { InvitationService } from '@blockframes/invitation/+state';
import { EventService } from '@blockframes/event/+state/event.service';
import { SafeResourceUrl } from '@angular/platform-browser';
import { AngularFireFunctions } from '@angular/fire/functions';
import { App, getOrgAppAccess } from '@blockframes/utils/apps';
>>>>>>> 43d2d8ed

@Component({
  selector: 'crm-user',
  templateUrl: './user.component.html',
  styleUrls: ['./user.component.scss'],
  changeDetection: ChangeDetectionStrategy.OnPush
})
export class UserComponent implements OnInit {
  public userId = '';
  public user: User;
  public user$: Observable<User>
  public userOrg: Organization;
  public userOrgRole: UserRole;
  public isUserBlockframesAdmin = false;
  public userForm: UserCrmForm;
  public invitations: Invitation[];
  private originalOrgValue: string;

  public dashboardURL: SafeResourceUrl

  constructor(
    private userService: UserService,
    private eventService: EventService,
    private organizationService: OrganizationService,
    private router: Router,
    private route: ActivatedRoute,
    private cdRef: ChangeDetectorRef,
    private permissionService: PermissionsService,
    private crmService: CrmService,
    private invitationService: InvitationService,
    private dialog: MatDialog,
    private snackBar: MatSnackBar,
    private functions: Functions
  ) { }

  async ngOnInit() {
    this.route.params.subscribe(async params => {
      this.userId = params.userId;
      this.user = await this.userService.getValue(this.userId);
      this.user$ = this.userService.valueChanges(this.userId);
      if (this.user.orgId) {
        this.originalOrgValue = this.user.orgId;
        this.userOrg = await this.organizationService.getValue(this.user.orgId);
        this.userOrgRole = await this.organizationService.getMemberRole(this.user.orgId, this.user.uid);
      }

      this.userForm = new UserCrmForm(this.user);
      this.isUserBlockframesAdmin = await this.userService.isBlockframesAdmin(this.userId);

      this.cdRef.markForCheck();
    });

    const invitationTo = await this.invitationService.getValue([where('toUser.uid', '==', this.userId)]);
    const invitationFrom = await this.invitationService.getValue([where('fromUser.uid', '==', this.userId)]);
    this.invitations = [...invitationFrom, ...invitationTo];
  }

  public async update() {
    if (this.userForm.invalid) {
      this.snackBar.open('Information not valid', 'close', { duration: 5000 });
      return;
    }

    const { email, orgId, firstName, lastName, phoneNumber, position } = this.userForm.value

    if (!!orgId && !!this.originalOrgValue && orgId !== this.originalOrgValue) {
      // get the users current permissions
      const permissions = await this.permissionService.getValue(this.originalOrgValue);
      const permission = permissions.roles[this.userId];

      // remove user from org
      try {
        await this.organizationService.removeMember(this.userId);
        this.snackBar.open('Member removed for previous org... Please wait until it is added to the new one', 'close', { duration: 2000 });
      } catch (error) {
        this.snackBar.open(error.message, 'close', { duration: 2000 });
        return;
      }

      // Waiting for backend function to be triggered (which removes the orgId from a user when userId is removed from org)
      let subscription: Subscription;
      await new Promise((resolve) => {
        subscription = this.userService.valueChanges(this.userId).subscribe((res) => {
          if (!!res && res.orgId === '') {
            resolve(undefined);
          }
        })
      })
      subscription.unsubscribe();

      // add user to organization
      const org = await this.organizationService.getValue(orgId as string);
      org.userIds.push(this.userId);
      this.organizationService.update(orgId, { userIds: org.userIds });

      // add permission
      const message = await this.permissionService.updateMemberRole(this.userId, permission, orgId);
      this.snackBar.open(message, 'close', { duration: 2000 });
    }

    const update = {
      email,
      orgId,
      firstName,
      lastName,
      phoneNumber,
      position
    };

    await this.userService.update(this.user.uid, update);
    this.originalOrgValue = orgId;

    this.user = await this.userService.getValue(this.userId);
    this.cdRef.markForCheck();

    this.snackBar.open('Informations updated !', 'close', { duration: 5000 });
  }


  public async setBlockframesAdmin() {
    this.isUserBlockframesAdmin = !this.isUserBlockframesAdmin;
    await this.userService.setBlockframesAdmin(this.isUserBlockframesAdmin, this.userId);
    this.cdRef.markForCheck();
  }

  /** Update user role. */
  public async updateRole(uid: string, role: UserRole) {
    const message = await this.permissionService.updateMemberRole(uid, role);
    if (message === 'Role updated') {
      this.userOrgRole = role;
      this.cdRef.markForCheck();
    }
    return this.snackBar.open(message, 'close', { duration: 2000 });
  }

  public async removeMember(uid: string) {
    try {
      await this.organizationService.removeMember(uid);
      this.snackBar.open('Member removed.', 'close', { duration: 2000 });
    } catch (error) {
      this.snackBar.open(error.message, 'close', { duration: 2000 });
    }
  }

  public async sendPasswordResetEmail() {
    // User can have no org or access to multiple applcations, in that case we don't know which application name to user in the email and thus send a general Cascade8 email
    const app: App = this.userOrg && getOrgAppAccess(this.userOrg).length === 1
      ? getOrgAppAccess(this.userOrg)[0]
      : 'crm';

    await this.crmService.sendPasswordResetEmail(this.user.email, app);
    this.snackBar.open(`Reset password email sent to : ${this.user.email}`, 'close', { duration: 2000 });
  }

  public async deleteUser() {
    // check if user is not last superAdmin
    const permissions = await this.permissionService.getValue(this.user.orgId);
    if (!!this.user.orgId && !this.permissionService.hasLastSuperAdmin(permissions, this.userId, 'member')) {
      this.snackBar.open('There must be at least one Super Admin in the organization.', 'close', { duration: 2000 });
      return;
    }

    const simulation = await this.simulateDeletion(this.user);
    this.dialog.open(ConfirmInputComponent, {
      data: {
        title: 'You are currently deleting this user from Archipel, are you sure?',
        text: 'If yes, please write \'HARD DELETE\' inside the form below.',
        warning: 'This user will be deleted from the application.',
        simulation,
        confirmationWord: 'hard delete',
        confirmButtonText: 'delete',
        onConfirm: async () => {
          await this.userService.remove(this.userId);
          this.snackBar.open('User deleted !', 'close', { duration: 5000 });
          this.router.navigate(['c/o/dashboard/crm/users']);
        }
      }
    });
  }

  async verifyEmail() {
    this.snackBar.open('Verifying email...', 'close', { duration: 2000 });
    const f = httpsCallable<{ uid: string }>(this.functions, 'verifyEmail');
    await f({ uid: this.userId });
    this.snackBar.open('Email verified', 'close', { duration: 2000 });
  }

  /** Simulate how many document will be deleted if we delete this user */
  private async simulateDeletion(user: User) {
    const output: string[] = [];

    // organization update
    if (user.orgId) {
      output.push('An organization will be updating without this user.');
    }

    // Calculate how many invitation will be deleted
    const invitFrom = await this.invitationService.getValue([where('fromUser.uid', '==', user.uid)]);
    const invitTo = await this.invitationService.getValue([where('toUser.uid', '==', user.uid)]);
    const allInvit = [...invitFrom, ...invitTo];
    if (allInvit.length) {
      output.push(`${allInvit.length} invitation(s) will be removed.`)
    }

    const organizerEvent = await this.eventService.getValue([where('meta.organizerUid', '==', user.uid)]);
    if (organizerEvent.length) {
      output.push(`${organizerEvent.length} meetings event(s) will have no organizer anymore.`);
    }

    return output;
  }

  goTo(invitation: Invitation) {
    if (invitation.type === 'attendEvent') {
      this.router.navigate(['/c/o/dashboard/crm/event', invitation.eventId]);
    } else if (invitation.type === 'joinOrganization') {
      const id = invitation.fromOrg ? invitation.fromOrg.id : invitation.toOrg?.id;
      this.router.navigate(['/c/o/dashboard/crm/organization', id]);
    }
  }

  openDetails(terms: string[], scope: Scope) {
    this.dialog.open(DetailedTermsComponent, { data: { terms, scope }, maxHeight: '80vh', autoFocus: false });
  }
}<|MERGE_RESOLUTION|>--- conflicted
+++ resolved
@@ -1,12 +1,7 @@
 import { Component, OnInit, ChangeDetectionStrategy, ChangeDetectorRef } from '@angular/core';
 import { ActivatedRoute, Router } from '@angular/router';
-<<<<<<< HEAD
-import { SafeResourceUrl } from '@angular/platform-browser';
 import { Functions, httpsCallable } from '@angular/fire/functions';
-import { User, Organization, Invitation, UserRole } from '@blockframes/model';
-=======
 import { User, Organization, Invitation, UserRole, Scope } from '@blockframes/model';
->>>>>>> 43d2d8ed
 import { UserCrmForm } from '@blockframes/admin/crm/forms/user-crm.form';
 import { UserService } from '@blockframes/user/+state/user.service';
 import { OrganizationService } from '@blockframes/organization/+state';
@@ -17,21 +12,13 @@
 import { PermissionsService } from '@blockframes/permissions/+state';
 import { App, getOrgAppAccess } from '@blockframes/utils/apps';
 import { EventService } from '@blockframes/event/+state/event.service';
-import { Scope } from '@blockframes/utils/static-model';
 import { InvitationService } from '@blockframes/invitation/+state';
+import { where } from 'firebase/firestore';
+import { SafeResourceUrl } from '@angular/platform-browser';
 
 // Material
 import { MatDialog } from '@angular/material/dialog';
 import { MatSnackBar } from '@angular/material/snack-bar';
-<<<<<<< HEAD
-import { where } from 'firebase/firestore';
-=======
-import { InvitationService } from '@blockframes/invitation/+state';
-import { EventService } from '@blockframes/event/+state/event.service';
-import { SafeResourceUrl } from '@angular/platform-browser';
-import { AngularFireFunctions } from '@angular/fire/functions';
-import { App, getOrgAppAccess } from '@blockframes/utils/apps';
->>>>>>> 43d2d8ed
 
 @Component({
   selector: 'crm-user',
