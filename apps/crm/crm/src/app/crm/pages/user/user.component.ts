--- conflicted
+++ resolved
@@ -1,10 +1,6 @@
 import { Component, OnInit, ChangeDetectionStrategy, ChangeDetectorRef } from '@angular/core';
 import { ActivatedRoute, Router } from '@angular/router';
-<<<<<<< HEAD
-import { Invitation, User } from '@blockframes/model';
-=======
-import { User, Organization } from '@blockframes/model';
->>>>>>> 3fbaeee2
+import { User, Organization, Invitation } from '@blockframes/model';
 import { UserCrmForm } from '@blockframes/admin/crm/forms/user-crm.form';
 import { UserService } from '@blockframes/user/+state/user.service';
 import { OrganizationService } from '@blockframes/organization/+state';
