import { Component, OnInit, ChangeDetectorRef, ChangeDetectionStrategy } from '@angular/core';
import { downloadCsvFromJson } from '@blockframes/utils/helpers';
import { EventService } from '@blockframes/event/service';
import { InvitationService } from '@blockframes/invitation/service';
import { OrganizationService } from '@blockframes/organization/service';
import { toLabel } from '@blockframes/model';
import { where } from 'firebase/firestore';

@Component({
  selector: 'crm-events',
  templateUrl: './events.component.html',
  styleUrls: ['./events.component.scss'],
  changeDetection: ChangeDetectionStrategy.OnPush
})
export class EventsComponent implements OnInit {
  public rows = [];
  public eventListLoaded = false;

  constructor(
    private eventService: EventService,
    private invitationService: InvitationService,
    private cdRef: ChangeDetectorRef,
    private orgService: OrganizationService
  ) { }

  async ngOnInit() {
    const [events, invites] = await Promise.all([
      this.eventService.getValue(),
      this.invitationService.getValue([where('type', '==', 'attendEvent')])
    ]);

    const ownerOrgIds = events.map(event => event.ownerOrgId);
    const orgs = await this.orgService.getValue(ownerOrgIds);

    this.rows = events.map(event => {
      const row = { ...event } as any;
      const invitations = invites.filter(inv => inv.eventId === event.id);
      const org = orgs.find(o => o.id === event.ownerOrgId);
      row.hostedBy = org ? org.name : '--';
      row.invited = invitations.length;
      row.confirmed = invitations.filter(i => i.status === 'accepted').length;
      row.pending = invitations.filter(i => i.status === 'pending').length;
      row.accessibility = toLabel(event.accessibility, 'accessibility');
      row.isSecret = event.isSecret ? 'Yes' : 'No';
      return row;
    })

    this.eventListLoaded = true;
    this.cdRef.markForCheck();
  }

  public exportTable() {
    const exportedRows = this.rows.map(i => ({
      'event id': i.id,
      'event name': i.title,
      'event type': i.type,
      'start date': i.start,
      'end date': i.end,
<<<<<<< HEAD
      'hosted by': i.hostedBy || '--',
=======
      'hosted by': i.hostedBy,
>>>>>>> 06dc39b9
      'invited': i.invited,
      'confirmed': i.confirmed,
      'pending': i.pending,
      'accessibility': i.accessibility,
      'hidden on marketplace': i.isSecret
    }))
    downloadCsvFromJson(exportedRows, 'events-list');
  }
}<|MERGE_RESOLUTION|>--- conflicted
+++ resolved
@@ -56,11 +56,7 @@
       'event type': i.type,
       'start date': i.start,
       'end date': i.end,
-<<<<<<< HEAD
-      'hosted by': i.hostedBy || '--',
-=======
       'hosted by': i.hostedBy,
->>>>>>> 06dc39b9
       'invited': i.invited,
       'confirmed': i.confirmed,
       'pending': i.pending,
