import { Component, OnInit, ChangeDetectorRef, ChangeDetectionStrategy } from '@angular/core';
import { downloadCsvFromJson } from '@blockframes/utils/helpers';
<<<<<<< HEAD
import { EventService } from '@blockframes/event/+state';
import { InvitationService } from '@blockframes/invitation/+state';
import { OrganizationService } from '@blockframes/organization/+state';
import { toLabel } from '@blockframes/model';
=======
import { EventService } from '@blockframes/event/service';
import { InvitationService } from '@blockframes/invitation/service';
import { Router } from '@angular/router';
import { OrganizationService } from '@blockframes/organization/service';
import { orgName, toLabel } from '@blockframes/model';
>>>>>>> 85d53c02
import { where } from 'firebase/firestore';

@Component({
  selector: 'crm-events',
  templateUrl: './events.component.html',
  styleUrls: ['./events.component.scss'],
  changeDetection: ChangeDetectionStrategy.OnPush
})
export class EventsComponent implements OnInit {
  public rows = [];
  public eventListLoaded = false;

  constructor(
    private eventService: EventService,
    private invitationService: InvitationService,
    private cdRef: ChangeDetectorRef,
    private orgService: OrganizationService
  ) { }

  async ngOnInit() {
    const [events, invites] = await Promise.all([
      this.eventService.getValue(),
      this.invitationService.getValue([where('type', '==', 'attendEvent')])
    ]);

    const ownerOrgIds = events.map(event => event.ownerOrgId);
    const orgs = await this.orgService.getValue(ownerOrgIds);

    this.rows = events.map(event => {
      const row = { ...event } as any;
      const invitations = invites.filter(inv => inv.eventId === event.id);
      const org = orgs.find(o => o.id === event.ownerOrgId);
      row.hostedBy = org ? org.name : '--';
      row.invited = invitations.length;
      row.confirmed = invitations.filter(i => i.status === 'accepted').length;
      row.pending = invitations.filter(i => i.status === 'pending').length;
      row.accessibility = toLabel(event.accessibility, 'accessibility');
      row.isSecret = event.isSecret ? 'Yes' : 'No';
      return row;
    })

    this.eventListLoaded = true;
    this.cdRef.markForCheck();
  }

  public exportTable() {
    const exportedRows = this.rows.map(i => ({
      'event id': i.id,
      'event name': i.title,
      'event type': i.type,
      'start date': i.start,
      'end date': i.end,
      'hosted by': i.hostedBy || '--',
      'invited': i.invited,
      'confirmed': i.confirmed,
      'pending': i.pending,
      'accessibility': i.accessibility,
      'hidden on marketplace': i.isSecret
    }))
    downloadCsvFromJson(exportedRows, 'events-list');
  }
}<|MERGE_RESOLUTION|>--- conflicted
+++ resolved
@@ -1,17 +1,9 @@
 import { Component, OnInit, ChangeDetectorRef, ChangeDetectionStrategy } from '@angular/core';
 import { downloadCsvFromJson } from '@blockframes/utils/helpers';
-<<<<<<< HEAD
-import { EventService } from '@blockframes/event/+state';
-import { InvitationService } from '@blockframes/invitation/+state';
-import { OrganizationService } from '@blockframes/organization/+state';
-import { toLabel } from '@blockframes/model';
-=======
 import { EventService } from '@blockframes/event/service';
 import { InvitationService } from '@blockframes/invitation/service';
-import { Router } from '@angular/router';
 import { OrganizationService } from '@blockframes/organization/service';
-import { orgName, toLabel } from '@blockframes/model';
->>>>>>> 85d53c02
+import { toLabel } from '@blockframes/model';
 import { where } from 'firebase/firestore';
 
 @Component({
