import { Component, OnInit, ChangeDetectionStrategy, ChangeDetectorRef } from '@angular/core';
import { ActivatedRoute, Router } from '@angular/router';
import { OrganizationCrmForm } from '@blockframes/admin/crm/forms/organization-crm.form';
import { fromOrg, MovieService } from '@blockframes/movie/+state/movie.service';
import { MatSnackBar } from '@angular/material/snack-bar';
import { Organization, Movie, Invitation, UserRole, createOrganizationMember, App, getAllAppsExcept, OrgAppAccess } from '@blockframes/model';
import { OrganizationService } from '@blockframes/organization/+state/organization.service';
import { FormControl } from '@angular/forms';
import { Observable } from 'rxjs';
import { InvitationService } from '@blockframes/invitation/+state';
import { buildJoinOrgQuery } from '@blockframes/invitation/invitation-utils';
import { ConfirmInputComponent } from '@blockframes/ui/confirm-input/confirm-input.component';
import { MatDialog } from '@angular/material/dialog';
import { EventService } from '@blockframes/event/+state';
import { ContractService } from '@blockframes/contract/contract/+state';
import { FileUploaderService } from '@blockframes/media/+state/file-uploader.service';
import { BucketService } from '@blockframes/contract/bucket/+state/bucket.service';
import { where } from 'firebase/firestore';
import { PermissionsService } from '@blockframes/permissions/+state';
import { createModalData } from '@blockframes/ui/global-modal/global-modal.component';

@Component({
  selector: 'crm-organization',
  templateUrl: './organization.component.html',
  styleUrls: ['./organization.component.scss'],
  changeDetection: ChangeDetectionStrategy.OnPush,
})
export class OrganizationComponent implements OnInit {
  public orgId = '';
  public org: Organization;
  public orgForm: OrganizationCrmForm;
  public movies: Movie[];
  public members;
  public notifyCheckbox = new FormControl(true);
  public storagePath: string;
  public apps = getAllAppsExcept(['crm']);

  public invitationsFromOrganization$: Observable<Invitation[]>;
  public invitationsToJoinOrganization$: Observable<Invitation[]>;

  constructor(
    private organizationService: OrganizationService,
    private movieService: MovieService,
    private route: ActivatedRoute,
    private cdRef: ChangeDetectorRef,
    private snackBar: MatSnackBar,
    private permissionService: PermissionsService,
    private invitationService: InvitationService,
    private eventService: EventService,
    private uploaderService: FileUploaderService,
    private contractService: ContractService,
    private dialog: MatDialog,
    private router: Router,
    private bucketService: BucketService
  ) { }

  async ngOnInit() {
    this.orgId = this.route.snapshot.paramMap.get('orgId');
    this.org = await this.organizationService.getValue(this.orgId);

    this.orgForm = new OrganizationCrmForm();
    this.orgForm.reset(this.org);

    const movies = await this.movieService.getValue(fromOrg(this.orgId));
    this.movies = movies.filter((m) => !!m);

    this.members = await this.getMembers();
    this.cdRef.markForCheck();

    const queryConstraints1 = buildJoinOrgQuery(this.orgId, 'invitation');
    const queryConstraints2 = buildJoinOrgQuery(this.orgId, 'request');

    this.invitationsFromOrganization$ = this.invitationService.valueChanges(queryConstraints1);
    this.invitationsToJoinOrganization$ = this.invitationService.valueChanges(queryConstraints2);
  }

  public acceptInvitation(invitation: Invitation) {
    this.invitationService.acceptInvitation(invitation);
  }

  public declineInvitation(invitation: Invitation) {
    this.invitationService.declineInvitation(invitation);
  }

  public deleteInvitation(invitation: Invitation) {
    this.invitationService.remove(invitation.id);
  }

  private async getMembers() {
    const [members, role] = await Promise.all([
      this.organizationService.getMembers(this.orgId),
      this.permissionService.getValue(this.orgId)
    ]);
    return members.map((m) => ({
      ...createOrganizationMember(m, role.roles[m.uid] ? role.roles[m.uid] : undefined),
      userId: m.uid,
      edit: {
        id: m.uid,
        link: `/c/o/dashboard/crm/user/${m.uid}`,
      },
    }));
  }

  public async update() {
    if (this.orgForm.invalid) {
      this.snackBar.open('Information not valid', 'close', { duration: 5000 });
      return;
    }
    const org = await this.organizationService.getValue(this.orgId);

    this.uploaderService.upload();
    await this.organizationService.update(this.orgId, this.orgForm.value);

    if (this.notifyCheckbox.value) {
      const before = org.appAccess;
      const after = this.orgForm.value.appAccess as OrgAppAccess;

      for (const app in after) {
        if (
          Object.keys(after[app]).every((module) => before[app][module] === false) &&
          Object.keys(after[app]).some((module) => after[app][module] === true)
        ) {
          this.organizationService.notifyAppAccessChange(this.orgId, app as App);
        }
      }
    }

    this.snackBar.open('Informations updated !', 'close', { duration: 5000 });
  }

<<<<<<< HEAD
  public async uniqueOrgName() {
    const orgName = this.orgForm.get('name').value;
    const unique = await this.organizationService.uniqueOrgName(orgName);
    if (!unique) {
      this.orgForm.get('name').setErrors({ notUnique: true });
    }
  }

=======
>>>>>>> 279db1f9
  /** Update user role. */
  public async updateRole(uid: string, role: UserRole) {
    const message = await this.permissionService.updateMemberRole(uid, role);
    this.members = await this.getMembers();
    this.cdRef.markForCheck();
    return this.snackBar.open(message, 'close', { duration: 2000 });
  }

  public async removeMember(uid: string) {
    try {
      await this.organizationService.removeMember(uid);
      this.members = await this.getMembers();
      this.cdRef.markForCheck();
      this.snackBar.open('Member removed.', 'close', { duration: 2000 });
    } catch (error) {
      this.snackBar.open(error.message, 'close', { duration: 2000 });
    }
  }

  public async deleteOrg() {
    const simulation = await this.simulateDeletion(this.orgId);
    this.dialog.open(ConfirmInputComponent, {
      data: createModalData({
        title: `You are currently deleting '${this.org.name}' from Archipel, are you sure?`,
        text: "If yes, please write 'HARD DELETE' inside the form below.",
        warning: 'You will also delete everything regarding this organization',
        simulation,
        confirmationWord: 'hard delete',
        confirmButtonText: 'delete',
        onConfirm: async () => {
          await this.organizationService.remove(this.orgId);
          this.snackBar.open('Organization deleted!', 'close', { duration: 5000 });
          this.router.navigate(['c/o/dashboard/crm/organizations']);
        }
      })
    });
  }

  /**
   * Simulate how many others documents will be deleted if we delete this organization
   * @param organization The organization that will be deleted
   */
  private async simulateDeletion(orgId: string) {
    const organization = await this.organizationService.getValue(orgId);
    const output: string[] = [];

    // Calculate how many users will be remove from the org
    const users = organization.userIds;
    if (users.length) {
      output.push(`${users.length} user(s) will be erased from the organization.`);
    }

    // Calculate how many movie will be removed
    const movies = await this.movieService.getValue([where('orgIds', 'array-contains', organization.id)]);
    if (movies.length) {
      output.push(`${movies.length} movie(s) will be deleted.`);
    }

    // Calculate how many events will be removed
    const ownerEvent = await this.eventService.getValue([where('ownerOrgId', '==', organization.id)]);
    if (ownerEvent.length) {
      output.push(`${ownerEvent.length} event(s) will be cancelled or deleted.`);
    }

    // Calculate how many invitation will be removed
    const invitFrom = await this.invitationService.getValue([where('fromOrg.id', '==', organization.id)]);
    const invitTo = await this.invitationService.getValue([where('toOrg.id', '==', organization.id)]);
    const allInvit = [...invitFrom, ...invitTo];
    if (allInvit.length) {
      output.push(`${allInvit.length} invitation(s) will be removed.`);
    }

    // Calculate how many contracts will be updated
    const contracts = await this.contractService.getValue([where('partyIds', 'array-contains', organization.id)]);
    if (contracts.length) {
      output.push(`${contracts.length} contract(s) will be updated.`);
    }

    // Check bucket content
    const bucket = await this.bucketService.getValue(orgId);
    if (bucket) {
      output.push(`1 bucket containing ${bucket.contracts.length} contract(s) will be deleted.`);
    }

    return output;
  }

  goToMovieEdit(movie: Movie) {
    this.router.navigate([`/c/o/dashboard/crm/movie/${movie.id}`]);
  }
}<|MERGE_RESOLUTION|>--- conflicted
+++ resolved
@@ -128,17 +128,6 @@
     this.snackBar.open('Informations updated !', 'close', { duration: 5000 });
   }
 
-<<<<<<< HEAD
-  public async uniqueOrgName() {
-    const orgName = this.orgForm.get('name').value;
-    const unique = await this.organizationService.uniqueOrgName(orgName);
-    if (!unique) {
-      this.orgForm.get('name').setErrors({ notUnique: true });
-    }
-  }
-
-=======
->>>>>>> 279db1f9
   /** Update user role. */
   public async updateRole(uid: string, role: UserRole) {
     const message = await this.permissionService.updateMemberRole(uid, role);
