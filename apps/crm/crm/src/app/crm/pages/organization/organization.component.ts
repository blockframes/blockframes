--- conflicted
+++ resolved
@@ -3,7 +3,7 @@
 import { OrganizationCrmForm } from '@blockframes/admin/crm/forms/organization-crm.form';
 import { fromOrg, MovieService } from '@blockframes/movie/+state/movie.service';
 import { MatSnackBar } from '@angular/material/snack-bar';
-import { Organization, Movie } from '@blockframes/model';
+import { Organization, Movie, Invitation } from '@blockframes/model';
 import { OrganizationService } from '@blockframes/organization/+state/organization.service';
 import { FormControl } from '@angular/forms';
 import { UserRole, PermissionsService } from '@blockframes/permissions/+state';
@@ -14,10 +14,6 @@
 import { MatDialog } from '@angular/material/dialog';
 import { EventService } from '@blockframes/event/+state';
 import { ContractService } from '@blockframes/contract/contract/+state';
-<<<<<<< HEAD
-import { Invitation, Movie } from '@blockframes/model';
-=======
->>>>>>> 3fbaeee2
 import { FileUploaderService } from '@blockframes/media/+state/file-uploader.service';
 import { App, OrgAppAccess } from '@blockframes/utils/apps';
 import { BucketService } from '@blockframes/contract/bucket/+state/bucket.service';
@@ -66,7 +62,7 @@
     private dialog: MatDialog,
     private router: Router,
     private bucketService: BucketService
-  ) {}
+  ) { }
 
   async ngOnInit() {
     this.orgId = this.route.snapshot.paramMap.get('orgId');
