--- conflicted
+++ resolved
@@ -12,11 +12,7 @@
 import { filter, map, switchMap, tap } from 'rxjs/operators';
 import { IncomeService } from '@blockframes/contract/income/+state';
 import { ConfirmInputComponent } from '@blockframes/ui/confirm-input/confirm-input.component';
-<<<<<<< HEAD
-import { Term } from '@blockframes/model';
-=======
-import { Sale } from '@blockframes/model';
->>>>>>> 368d7d8e
+import { Sale, Term  } from '@blockframes/model';
 
 @Component({
   selector: 'contract-view',
