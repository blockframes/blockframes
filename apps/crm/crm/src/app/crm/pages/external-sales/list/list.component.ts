import { Component, ChangeDetectionStrategy } from '@angular/core';
import { OrganizationService } from '@blockframes/organization/+state';
import { DynamicTitleService } from '@blockframes/utils/dynamic-title/dynamic-title.service';
<<<<<<< HEAD
import { Sale, ContractService } from '@blockframes/contract/contract/+state';
=======
import { CollectionReference } from '@angular/fire/firestore';
import { ContractService } from '@blockframes/contract/contract/+state';
>>>>>>> 368d7d8e
import { IncomeService } from '@blockframes/contract/income/+state';
import { MovieService } from '@blockframes/movie/+state/movie.service';
import { joinWith } from '@blockframes/utils/operators';
import { of } from 'rxjs';
import { map } from 'rxjs/operators';
import { getSeller } from '@blockframes/contract/contract/+state/utils'
<<<<<<< HEAD
import { Organization } from '@blockframes/model';
import { orderBy, where } from 'firebase/firestore';
=======
import { Organization, Sale } from '@blockframes/model';
>>>>>>> 368d7d8e

const query = [
  where('buyerId', '==', ''),
  where('type', '==', 'sale'),
  orderBy('_meta.createdAt', 'desc')
];

function getFullName(seller: Organization) {
  return seller.denomination.full;
}

@Component({
  selector: 'contracts-list',
  templateUrl: './list.component.html',
  styleUrls: ['./list.component.scss'],
  changeDetection: ChangeDetectionStrategy.OnPush
})
export class ContractsListComponent {
  public orgId = this.orgService.org.id;

  public externalSales$ = this.contractService.valueChanges(query).pipe(
    joinWith({
      licensor: (sale: Sale) => {
        return this.orgService.valueChanges(getSeller(sale)).pipe(map(getFullName))
      },
      licensee: () => of('External'),
      title: (sale: Sale) => this.titleService.valueChanges(sale.titleId).pipe(map(title => title.title.international)),
      price: (sale: Sale) => this.incomeService.valueChanges(sale.id),
    }),
  );

  constructor(
    private contractService: ContractService,
    private orgService: OrganizationService,
    private titleService: MovieService,
    private incomeService: IncomeService,
    private dynTitle: DynamicTitleService
  ) {
    this.dynTitle.setPageTitle('My Sales (All)');
  }

}<|MERGE_RESOLUTION|>--- conflicted
+++ resolved
@@ -1,24 +1,15 @@
 import { Component, ChangeDetectionStrategy } from '@angular/core';
 import { OrganizationService } from '@blockframes/organization/+state';
 import { DynamicTitleService } from '@blockframes/utils/dynamic-title/dynamic-title.service';
-<<<<<<< HEAD
-import { Sale, ContractService } from '@blockframes/contract/contract/+state';
-=======
-import { CollectionReference } from '@angular/fire/firestore';
 import { ContractService } from '@blockframes/contract/contract/+state';
->>>>>>> 368d7d8e
 import { IncomeService } from '@blockframes/contract/income/+state';
 import { MovieService } from '@blockframes/movie/+state/movie.service';
 import { joinWith } from '@blockframes/utils/operators';
 import { of } from 'rxjs';
 import { map } from 'rxjs/operators';
 import { getSeller } from '@blockframes/contract/contract/+state/utils'
-<<<<<<< HEAD
-import { Organization } from '@blockframes/model';
+import { Organization, Sale } from '@blockframes/model';
 import { orderBy, where } from 'firebase/firestore';
-=======
-import { Organization, Sale } from '@blockframes/model';
->>>>>>> 368d7d8e
 
 const query = [
   where('buyerId', '==', ''),
