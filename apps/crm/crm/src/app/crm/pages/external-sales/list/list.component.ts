--- conflicted
+++ resolved
@@ -17,13 +17,6 @@
   orderBy('_meta.createdAt', 'desc')
 ];
 
-<<<<<<< HEAD
-function getFullName(seller: Organization) {
-  return seller.name;
-}
-
-=======
->>>>>>> 06dc39b9
 @Component({
   selector: 'contracts-list',
   templateUrl: './list.component.html',
