
import { Component, ChangeDetectionStrategy, OnInit, OnDestroy } from '@angular/core';
import { ActivatedRoute } from '@angular/router';
import { MatDialog } from '@angular/material/dialog';
import { FormControl, FormGroup } from '@angular/forms';
import { MatSnackBar } from '@angular/material/snack-bar';

import { filter, map, pluck } from 'rxjs/operators';
import { combineLatest, Subscription } from 'rxjs';

import { IncomeService } from '@blockframes/contract/income/+state';
import { Term } from '@blockframes/contract/term/+state';
import { ContractService, contractStatus, Holdback } from '@blockframes/contract/contract/+state';
import { ConfirmInputComponent } from '@blockframes/ui/confirm-input/confirm-input.component';

import { OfferShellComponent } from '../shell.component';
import { NegotiationService } from '@blockframes/contract/negotiation/+state/negotiation.service';


@Component({
  selector: 'contract-view',
  templateUrl: './contract-view.component.html',
  styleUrls: ['./contract-view.component.scss'],
  changeDetection: ChangeDetectionStrategy.OnPush
})
export class ContractViewComponent implements OnInit, OnDestroy {

  status = contractStatus;

  offer$ = this.shell.offer$;
  contract$ = combineLatest([
    this.offer$,
    this.route.params.pipe(pluck('contractId')),
  ]).pipe(
    map(([offer, contractId]) => {
      const contracts = [...(offer.contracts ?? []), ...(offer.declinedContracts ?? [])];
      return contracts.find(contract => contract.id === contractId)
    }),
    filter(contract => !!contract),
  );

  form = new FormGroup({
    status: new FormControl('pending')
  });

  private sub: Subscription;

  constructor(
    private dialog: MatDialog,
    private route: ActivatedRoute,
    private snackbar: MatSnackBar,
    private shell: OfferShellComponent,
    private incomeService: IncomeService,
    private negotiationService: NegotiationService,
    private contractService: ContractService,
  ) { }

  ngOnInit() {
    this.sub = this.contract$.subscribe(contract => {
      this.form.setValue({
        status: contract.status
      });
    });
  }

  ngOnDestroy() {
    this.sub.unsubscribe();
  }

<<<<<<< HEAD
  async update(contractId: string) {
    const { status } = this.form.value;
    await this.contractService.update(contractId, { status });
=======
  async update(contractId: string, negotiationId: string) {
    const write = this.contractService.batch();
    const config = { write, params: { contractId } };
    const { status, price } = this.form.value;
    this.contractService.update(contractId, { status }, { write });
    this.negotiationService.update(negotiationId, { status, price }, config)
    this.incomeService.update(contractId, { price }, { write });
    await write.commit();
>>>>>>> d65da8e2
    this.snackbar.open('Offer updated!', 'ok', { duration: 1000 });
  }

  updateHoldbacks(contractId: string, holdbacks: Holdback[]) {
    this.contractService.update(contractId, { holdbacks });
  }

  confirm(term: Term) {
    this.dialog.open(ConfirmInputComponent, {
      data: {
        title: 'Are you sure ?',
        subtitle: `You are about to delete permanently this term (#${term.id}). This action will also update the contract #${term.contractId} to remove the reference to the deleted term.`,
        text: `Please type "DELETE" to confirm.`,
        confirmationWord: 'DELETE',
        confirmButtonText: 'Delete term',
        onConfirm: this.delete(term),
      }
    });
  }

  delete(term: Term) {
    this.contractService.update(term.contractId, (contract, write) => {
      this.incomeService.remove(term.id, { write });
      return { termIds: contract.termIds.filter(id => id !== term.id) };
    })
  }
}<|MERGE_RESOLUTION|>--- conflicted
+++ resolved
@@ -67,20 +67,14 @@
     this.sub.unsubscribe();
   }
 
-<<<<<<< HEAD
-  async update(contractId: string) {
-    const { status } = this.form.value;
-    await this.contractService.update(contractId, { status });
-=======
   async update(contractId: string, negotiationId: string) {
     const write = this.contractService.batch();
     const config = { write, params: { contractId } };
     const { status, price } = this.form.value;
     this.contractService.update(contractId, { status }, { write });
-    this.negotiationService.update(negotiationId, { status, price }, config)
+    this.negotiationService.update(negotiationId, { status }, config)
     this.incomeService.update(contractId, { price }, { write });
     await write.commit();
->>>>>>> d65da8e2
     this.snackbar.open('Offer updated!', 'ok', { duration: 1000 });
   }
 
