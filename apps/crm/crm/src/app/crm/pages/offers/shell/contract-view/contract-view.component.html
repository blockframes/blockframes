<ng-container *ngIf="offer$ | async as offer">
  <ng-container *ngIf="contract$ | async as contract">
    <section class="surface" fxLayout="column" fxLayoutGap="16px">
      <ng-container *ngIf="contract.seller as seller">
        <div fxLayout="row" fxLayoutAlign="space-between center">
          <org-chip [org]="seller" baseUrl="/c/o/dashboard/crm/organization/"></org-chip>
          <p>{{ seller.email }}</p>
        </div>
      </ng-container>
      <form [formGroup]="form" fxLayout="row" fxLayoutGap="16px">
        <mat-form-field appearance="outline">
          <mat-label>Seller's approval for a title.</mat-label>
          <mat-select formControlName="status">
            <mat-option *ngFor="let value of status" [value]="value">
              {{value}}
            </mat-option>
          </mat-select>
        </mat-form-field>
      </form>
      <div fxLayout="row" fxLayoutAlign="center center">
        <button mat-flat-button color="primary" (click)="update(contract.id, contract?.negotiation?.id)">Update</button>
      </div>
    </section>

    <section class="surface" *ngIf="contract.status === 'declined'">
      <h3>Why it has been declined</h3>
      <ng-container *ngIf="contract.declineReason; else noReason">
        <p>{{contract.declineReason}}</p>
      </ng-container>
      <ng-template #noReason>
        <p>Seller hasn't given any reason.</p>
      </ng-template>
    </section>
    <ng-container *ngIf="contract.negotiation as negotiation">
      <contract-item [contract]="negotiation">
        <p price *ngIf="negotiation.price as price">
          <ng-container *ngIf="price > 0; else askPrice">
            <span>{{ price | currency: negotiation.currency }}</span>
          </ng-container>
          <ng-template #askPrice>
            <span>Buyer requested Asking Price</span>
          </ng-template>
        </p>

<<<<<<< HEAD
    <contract-item [contract]="contract.negotiation">
      <p price *ngIf="contract.negotiation as negotiation">
        <ng-container *ngIf="negotiation.price > 0; else askPrice">
          <span>{{ negotiation.price | currency: offer.currency }}</span>
        </ng-container>
        <ng-template #askPrice>
          <span>Buyer requested Asking Price</span>
=======
        <ng-template #termAction let-term>
          <a mat-icon-button matTooltip="View"
            [routerLink]="['/c/o/dashboard/crm/offer', offer.id, contract.id, 'form']"
            [queryParams]="{ termId: term.id }">
            <mat-icon svgIcon="visibility"></mat-icon>
          </a>
          <button mat-icon-button matTooltip="Delete" (click)="confirm(term)">
            <mat-icon svgIcon="delete"></mat-icon>
          </button>
>>>>>>> d65da8e2
        </ng-template>

        <footer *ngIf="negotiation.title as title">
          <holdbacks-form [holdbacks]="contract.holdbacks" [title]="title"
            (holdbacksChange)="updateHoldbacks(contract.id, $event)">
          </holdbacks-form>
        </footer>
      </contract-item>
    </ng-container>
  </ng-container>
</ng-container><|MERGE_RESOLUTION|>--- conflicted
+++ resolved
@@ -41,16 +41,6 @@
             <span>Buyer requested Asking Price</span>
           </ng-template>
         </p>
-
-<<<<<<< HEAD
-    <contract-item [contract]="contract.negotiation">
-      <p price *ngIf="contract.negotiation as negotiation">
-        <ng-container *ngIf="negotiation.price > 0; else askPrice">
-          <span>{{ negotiation.price | currency: offer.currency }}</span>
-        </ng-container>
-        <ng-template #askPrice>
-          <span>Buyer requested Asking Price</span>
-=======
         <ng-template #termAction let-term>
           <a mat-icon-button matTooltip="View"
             [routerLink]="['/c/o/dashboard/crm/offer', offer.id, contract.id, 'form']"
@@ -60,7 +50,6 @@
           <button mat-icon-button matTooltip="Delete" (click)="confirm(term)">
             <mat-icon svgIcon="delete"></mat-icon>
           </button>
->>>>>>> d65da8e2
         </ng-template>
 
         <footer *ngIf="negotiation.title as title">
