--- conflicted
+++ resolved
@@ -89,11 +89,7 @@
       'guest email': getGuest(i, 'user').email,
       'guest first name': getGuest(i, 'user').firstName || '--',
       'guest last name': getGuest(i, 'user').lastName || '--',
-<<<<<<< HEAD
-      'guest organization': i.guestOrg.name || '--',
-=======
       'guest organization': i.guestOrg?.name || '--',
->>>>>>> 501c4674
       'invitation mode': i.mode,
       'invitation status': i.status,
     }));
