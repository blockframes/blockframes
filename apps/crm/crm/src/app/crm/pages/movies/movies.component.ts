import { Component, OnInit, ChangeDetectionStrategy, ChangeDetectorRef } from '@angular/core';
<<<<<<< HEAD
import { Movie, Organization, isScreening } from '@blockframes/model';
import { MovieService } from '@blockframes/movie/+state/movie.service';
=======
import { Movie, Organization, orgName, isScreening } from '@blockframes/model';
import { MovieService } from '@blockframes/movie/service';
>>>>>>> 85d53c02
import { downloadCsvFromJson } from '@blockframes/utils/helpers';
import { OrganizationService } from '@blockframes/organization/service';
import { Router } from '@angular/router';
import { EventService } from '@blockframes/event/service';
import { map } from 'rxjs/operators';
import { Observable, combineLatest } from 'rxjs';
import { where } from 'firebase/firestore';

interface CrmMovie extends Movie {
  org: Organization;
  screeningCount: number;
}

@Component({
  selector: 'crm-movies',
  templateUrl: './movies.component.html',
  styleUrls: ['./movies.component.scss'],
  changeDetection: ChangeDetectionStrategy.OnPush,
})
export class MoviesComponent implements OnInit {
  public movies$?: Observable<CrmMovie[]>;
  public exporting = false;

  constructor(
    private movieService: MovieService,
    private orgService: OrganizationService,
    private eventService: EventService,
    private cdr: ChangeDetectorRef,
    private router: Router
  ) {}

  async ngOnInit() {
    this.movies$ = combineLatest([
      this.movieService.valueChanges(),
      this.orgService.valueChanges(),
      this.eventService.valueChanges([where('type', '==', 'screening')]),
    ]).pipe(
      map(([movies, orgs, events]) => {
        const screenings = events.filter(isScreening);
        return movies.map((movie) => {
          const org = orgs.find((o) => o.id === movie.orgIds[0]);
          const screeningCount = screenings.filter((e) => e.meta?.titleId === movie.id).length;
          return { ...movie, org, screeningCount } as CrmMovie;
        });
      })
    );
  }

  goToEditNewTab(id: string, $event: Event) {
    $event.stopPropagation();
    const urlTree = this.router.createUrlTree([`c/o/dashboard/crm/movie/${id}`]);
    const url = this.router.serializeUrl(urlTree);
    window.open(url, '_blank', 'noreferrer');
  }

  goToEdit(movie: Movie) {
    this.router.navigate([`/c/o/dashboard/crm/movie/${movie.id}`]);
  }

  public exportTable(movies: CrmMovie[]) {
    try {
      this.exporting = true;
      this.cdr.markForCheck();

      const exportedRows = movies.map((m) => ({
        'movie id': m.id,
        title: m.title.international,
        'internal ref': m.internalRef ?? '--',
        org: m.org.name || '--',
        orgId: m.org?.id ?? '--',
        'catalog status': m.app.catalog.status,
        'catalog access': m.app.catalog.access ? 'yes' : 'no',
        'festival status': m.app.festival.status,
        'festival access': m.app.festival.access ? 'yes' : 'no',
        'financiers status': m.app.financiers.status,
        'financiers access': m.app.financiers.access ? 'yes' : 'no',
        screeningCount: `${m.screeningCount}`,
      }));

      downloadCsvFromJson(exportedRows, 'movies-list');

      this.exporting = false;
    } catch (err) {
      this.exporting = false;
    }
    this.cdr.markForCheck();
  }
}<|MERGE_RESOLUTION|>--- conflicted
+++ resolved
@@ -1,11 +1,6 @@
 import { Component, OnInit, ChangeDetectionStrategy, ChangeDetectorRef } from '@angular/core';
-<<<<<<< HEAD
 import { Movie, Organization, isScreening } from '@blockframes/model';
-import { MovieService } from '@blockframes/movie/+state/movie.service';
-=======
-import { Movie, Organization, orgName, isScreening } from '@blockframes/model';
 import { MovieService } from '@blockframes/movie/service';
->>>>>>> 85d53c02
 import { downloadCsvFromJson } from '@blockframes/utils/helpers';
 import { OrganizationService } from '@blockframes/organization/service';
 import { Router } from '@angular/router';
