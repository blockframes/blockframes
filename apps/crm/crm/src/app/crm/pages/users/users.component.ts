--- conflicted
+++ resolved
@@ -1,17 +1,10 @@
 import { Component, OnInit, ChangeDetectionStrategy, ChangeDetectorRef } from '@angular/core';
 import { Router } from '@angular/router';
 import { downloadCsvFromJson } from '@blockframes/utils/helpers';
-<<<<<<< HEAD
-import { UserService } from '@blockframes/user/+state';
+import { UserService } from '@blockframes/user/service';
 import { User, Organization, getAllAppsExcept, appName, getOrgModuleAccess, modules } from '@blockframes/model';
-import { AnalyticsService } from '@blockframes/analytics/+state/analytics.service';
-import { OrganizationService } from '@blockframes/organization/+state';
-=======
-import { UserService } from '@blockframes/user/service';
-import { User, Organization, orgName, getAllAppsExcept, appName, getOrgModuleAccess, modules } from '@blockframes/model';
 import { AnalyticsService } from '@blockframes/analytics/service';
 import { OrganizationService } from '@blockframes/organization/service';
->>>>>>> 85d53c02
 import { map } from 'rxjs/operators';
 import { combineLatest, Observable } from 'rxjs';
 
