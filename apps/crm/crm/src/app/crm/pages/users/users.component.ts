--- conflicted
+++ resolved
@@ -105,13 +105,8 @@
         return role.roles[r.uid];
       }
 
-<<<<<<< HEAD
       const titleOrgQuery = [where('type', 'in', ['title', 'organization']), where('name', '==', 'pageView')];
       const titleOrgAnalytics = await this.analyticsService.load<Analytics<'title' | 'organization'>>(titleOrgQuery);
-=======
-      const titleQuery = [where('type', '==', 'title'), where('name', '==', 'pageView')];
-      const titleAnalytics = await this.analyticsService.load<Analytics<'title'>>(titleQuery);
->>>>>>> 12386126
 
       const titleSearchQuery = [where('type', '==', 'titleSearch')];
       const titleSearchAnalytics = await this.analyticsService.load<Analytics<'titleSearch'>>(titleSearchQuery);
