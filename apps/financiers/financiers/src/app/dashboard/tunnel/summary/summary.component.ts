import { Component, ChangeDetectionStrategy, OnInit, OnDestroy } from '@angular/core';
import { ActivatedRoute, Router } from '@angular/router';
import { MatSnackBar } from '@angular/material/snack-bar';
import { MovieQuery } from '@blockframes/movie/+state/movie.query';
import { DynamicTitleService } from '@blockframes/utils/dynamic-title/dynamic-title.service';
import { ConsentsService } from '@blockframes/consents/+state/consents.service';
import { MovieFormShellComponent } from '@blockframes/movie/form/shell/shell.component';
import { findInvalidControls } from '@blockframes/ui/tunnel/layout/layout.component';
import { map } from 'rxjs/operators';
import { Subscription } from 'rxjs';

import { CrmFormDialogComponent } from '@blockframes/admin/admin-panel/components/crm-form-dialog/crm-form-dialog.component';
import { MatDialog } from '@angular/material/dialog';
import { OrganizationQuery } from '@blockframes/organization/+state/organization.query';

@Component({
  selector: 'financiers-summary-tunnel',
  templateUrl: './summary.component.html',
  styleUrls: ['./summary.component.scss'],
  changeDetection: ChangeDetectionStrategy.OnPush
})
export class TunnelSummaryComponent implements OnInit, OnDestroy {
  form = this.shell.getForm('movie');
  campaignForm = this.shell.getForm('campaign');
  subscription: Subscription;
  missingFields: string[] = [];
  invalidFields: string[] = [];
  isPublished$ = this.query.selectActive(movie => movie.app.financiers.status).pipe(
    map(status => status === 'accepted' || status === 'submitted')
  )

  constructor(
    private shell: MovieFormShellComponent,
    private router: Router,
    private route: ActivatedRoute,
    private query: MovieQuery,
    private snackBar: MatSnackBar,
    private dynTitle: DynamicTitleService,
    private consentsService: ConsentsService,
    private movieQuery: MovieQuery,
    private dialog: MatDialog
  ) {
    this.dynTitle.setPageTitle('Summary and Submit a new title')
  }

  ngOnInit(): void {
    this.missingFields = findInvalidControls(this.form);
    this.subscription = this.form.valueChanges.subscribe(() => this.missingFields = findInvalidControls(this.form));
  }

  ngOnDestroy(): void {
    this.subscription.unsubscribe();
  }

  public async submit() {
<<<<<<< HEAD
    try {
      await this.shell.layout.update({ publishing: true });
      const text = `${this.form.get('title').get('international').value} was successfully submitted.`;
      const ref = this.snackBar.open(text, '', { duration: 1000 });
      ref.afterDismissed().subscribe(_ => this.router.navigate(['../end'], { relativeTo: this.route }))
    } catch (err) {
      console.error(err);
      // Log the invalid forms
      this.snackBar.open('Mandatory information is missing.', '', { duration: 2000 });
    }
=======
    const movieId = this.movieQuery.getActiveId();
    this.dialog.open(CrmFormDialogComponent, {
      data: {
        title: 'Confidentiality Reminder',
        subtitle: 'You are about to submit your project for publication. We kindly remind you that some of the information you\'re about to share might be confidential.',
        text: 'By submitting your project, you assume the responsibility of disclosing all of the information previously filled out to potential future investors. Before submitting your project, please confirm by writing “I AGREE” in the field below.',
        confirmationWord: 'i agree',
        confirmButtonText: 'accept',
        onConfirm: async () => {
          try {
            await this.shell.layout.update({ publishing: true });
            await this.consentsService.createConsent('share', movieId);
            const text = `${this.form.get('title').get('international').value} was successfully submitted.`;
            const ref = this.snackBar.open(text, '', { duration: 1000 });
            ref.afterDismissed().subscribe(_ => this.router.navigate(['../end'], { relativeTo: this.route }))
          } catch (err) {
            console.error(err);
            // Log the invalid forms
            this.snackBar.open('Mandatory information is missing.', '', { duration: 2000 });
          }
        }
      }
    })
>>>>>>> 97772efe
  }
}<|MERGE_RESOLUTION|>--- conflicted
+++ resolved
@@ -53,18 +53,6 @@
   }
 
   public async submit() {
-<<<<<<< HEAD
-    try {
-      await this.shell.layout.update({ publishing: true });
-      const text = `${this.form.get('title').get('international').value} was successfully submitted.`;
-      const ref = this.snackBar.open(text, '', { duration: 1000 });
-      ref.afterDismissed().subscribe(_ => this.router.navigate(['../end'], { relativeTo: this.route }))
-    } catch (err) {
-      console.error(err);
-      // Log the invalid forms
-      this.snackBar.open('Mandatory information is missing.', '', { duration: 2000 });
-    }
-=======
     const movieId = this.movieQuery.getActiveId();
     this.dialog.open(CrmFormDialogComponent, {
       data: {
@@ -88,6 +76,5 @@
         }
       }
     })
->>>>>>> 97772efe
   }
 }