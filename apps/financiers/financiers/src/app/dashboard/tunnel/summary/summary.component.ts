import { Component, ChangeDetectionStrategy, OnInit, OnDestroy } from '@angular/core';
import { ActivatedRoute, Router } from '@angular/router';
import { MatSnackBar } from '@angular/material/snack-bar';
import { FormGroup, FormArray } from '@angular/forms';
import { MovieService } from '@blockframes/movie/+state/movie.service';
import { MovieQuery } from '@blockframes/movie/+state/movie.query';
import { DynamicTitleService } from '@blockframes/utils/dynamic-title/dynamic-title.service';
import { map } from 'rxjs/operators';
import { Subscription } from 'rxjs';
import { MovieFormShellComponent } from '@blockframes/movie/form/shell/shell.component';

@Component({
  selector: 'financiers-summary-tunnel',
  templateUrl: './summary.component.html',
  styleUrls: ['./summary.component.scss'],
  changeDetection: ChangeDetectionStrategy.OnPush
})
export class TunnelSummaryComponent implements OnInit, OnDestroy {
  form = this.shell.form;
  subscription: Subscription;
  missingFields: string[] = [];
  invalidFields: string[] = [];
  isPublished$ = this.query.selectActive(movie => movie.storeConfig.status).pipe(
    map(status => status === 'accepted' || status === 'submitted')
  )

  constructor(
    private shell: MovieFormShellComponent,
    private router: Router,
    private route: ActivatedRoute,
    private service: MovieService,
    private query: MovieQuery,
    private snackBar: MatSnackBar,
    private dynTitle: DynamicTitleService
  ) {
    this.dynTitle.setPageTitle('Summary and Submit a new title')
  }

  ngOnInit(): void {
    this.findInvalidControlsRecursive(this.form);
    this.subscription = this.form.valueChanges.subscribe(() => this.findInvalidControlsRecursive(this.form));
  }

  ngOnDestroy(): void {
    this.subscription.unsubscribe();
  }

  public async submit() {
    if (this.form.valid) {
<<<<<<< HEAD
      this.updateFormArraysByProdStatus();
      const movie = await this.shell.update();
      const currentApp = getCurrentApp(this.routerQuery);
      movie.storeConfig.status = getMoviePublishStatus(currentApp); // @TODO (#2765)
      movie.storeConfig.appAccess.financiers = true;
      await this.service.update(movie.id, movie);
=======
      await this.service.updateMovie(this.query.getActive(), this.form.value);
      this.form.markAsPristine();
>>>>>>> bcd5cb60
      const ref = this.snackBar.open('Movie Online !!', '', { duration: 1000 });
      ref.afterDismissed().subscribe(_ => {
        this.router.navigate(['../end'], { relativeTo: this.route });
      })
    } else {
      // Log the invalid forms
      this.snackBar.open('Fill all mandatory fields before submitting', '', { duration: 2000 });
    }
  }

  /* Utils function to get the list of invalid form. Not used yet, but could be useful later */
  public findInvalidControlsRecursive(formToInvestigate: FormGroup | FormArray) {
    this.invalidFields = [];
    this.missingFields = [];
    const recursiveFunc = (form: FormGroup | FormArray) => {
      Object.keys(form.controls).forEach(field => {
        const control = form.get(field);
        if (!control.value) {
          this.missingFields.push(field);
        }
        if (control instanceof FormArray || control instanceof FormGroup) {
          recursiveFunc(control);
        }
      });
    }
    recursiveFunc(formToInvestigate);
  }


  private updateFormArraysByProdStatus() {
    const prodStatusValue = this.form.productionStatus.value;
    const prodStatus = ['finished', 'released'];

    /* Directors */
    /* Cast Member */
    /* Crew Member */
    if (prodStatus.includes(prodStatusValue)) {
      this.form.directors.controls.forEach(director => director.get('status').setValue('confirmed'))
      this.form.cast.controls.forEach(cast => cast.get('status').setValue('confirmed'))
      this.form.crew.controls.forEach(crew => crew.get('status').setValue('confiremd'));
    }
  }
}<|MERGE_RESOLUTION|>--- conflicted
+++ resolved
@@ -47,17 +47,8 @@
 
   public async submit() {
     if (this.form.valid) {
-<<<<<<< HEAD
-      this.updateFormArraysByProdStatus();
-      const movie = await this.shell.update();
-      const currentApp = getCurrentApp(this.routerQuery);
-      movie.storeConfig.status = getMoviePublishStatus(currentApp); // @TODO (#2765)
-      movie.storeConfig.appAccess.financiers = true;
-      await this.service.update(movie.id, movie);
-=======
       await this.service.updateMovie(this.query.getActive(), this.form.value);
       this.form.markAsPristine();
->>>>>>> bcd5cb60
       const ref = this.snackBar.open('Movie Online !!', '', { duration: 1000 });
       ref.afterDismissed().subscribe(_ => {
         this.router.navigate(['../end'], { relativeTo: this.route });
