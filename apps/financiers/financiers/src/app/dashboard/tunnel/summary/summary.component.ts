import { Component, ChangeDetectionStrategy, OnInit, OnDestroy } from '@angular/core';
import { ActivatedRoute, Router } from '@angular/router';
import { MatSnackBar } from '@angular/material/snack-bar';
import { MovieQuery } from '@blockframes/movie/+state/movie.query';
import { DynamicTitleService } from '@blockframes/utils/dynamic-title/dynamic-title.service';
import { ConsentsService } from '@blockframes/consents/+state/consents.service';
import { MovieFormShellComponent } from '@blockframes/movie/form/shell/shell.component';
import { findInvalidControls } from '@blockframes/ui/tunnel/layout/layout.component';
import { map } from 'rxjs/operators';
import { Subscription } from 'rxjs';

import { CrmFormDialogComponent } from '@blockframes/admin/admin-panel/components/crm-form-dialog/crm-form-dialog.component';
import { MatDialog } from '@angular/material/dialog';
import { OrganizationQuery } from '@blockframes/organization/+state/organization.query';

@Component({
  selector: 'financiers-summary-tunnel',
  templateUrl: './summary.component.html',
  styleUrls: ['./summary.component.scss'],
  changeDetection: ChangeDetectionStrategy.OnPush
})
export class TunnelSummaryComponent implements OnInit, OnDestroy {
  form = this.shell.getForm('movie');
  campaignForm = this.shell.getForm('campaign');
  subscription: Subscription;
  missingFields: string[] = [];
  invalidFields: string[] = [];
  isPublished$ = this.query.selectActive(movie => movie.app.financiers.status).pipe(
    map(status => status === 'accepted' || status === 'submitted')
  )

  constructor(
    private shell: MovieFormShellComponent,
    private router: Router,
    private route: ActivatedRoute,
    private query: MovieQuery,
    private snackBar: MatSnackBar,
    private dynTitle: DynamicTitleService,
    private consentsService: ConsentsService,
    private movieQuery: MovieQuery,
    private dialog: MatDialog
  ) {
    this.dynTitle.setPageTitle('Summary and Submit a new title')
  }

  ngOnInit(): void {
    this.missingFields = findInvalidControls(this.form);
    this.subscription = this.form.valueChanges.subscribe(() => this.missingFields = findInvalidControls(this.form));
  }

  ngOnDestroy(): void {
    this.subscription.unsubscribe();
  }

  public async submit() {
<<<<<<< HEAD
    const movieId = this.movieQuery.getActiveId();
    this.dialog.open(CrmFormDialogComponent, {
      data: {
        title: 'Confidentiality Reminder',
        subtitle: 'You are about to submit your project for publication. We kindly remind you that some of the information you\'re about to share might be confidential.',
        text: 'By submitting your project, you assume the responsibility of disclosing all of the information previously filled out to potential future investors. Before submitting your project, please confirm by writing “I AGREE” in the field below.',
        confirmationWord: 'i agree',
        confirmButtonText: 'accept',
        onConfirm: async () => {
          try {
            await this.shell.layout.update({ publishing: true });
            await this.consentsService.createConsent('share', movieId);
            const text = `${this.form.get('title').get('international').value} was successfully submitted.`;
            const ref = this.snackBar.open(text, '', { duration: 1000 });
            ref.afterDismissed().subscribe(_ => this.router.navigate(['../end'], { relativeTo: this.route }))
          } catch (err) {
            console.error(err);
            // Log the invalid forms
            this.snackBar.open('Fill all mandatory fields before submitting', '', { duration: 2000 });
          }
        }
      }
    })
=======
    try {
      await this.shell.layout.update({ publishing: true });
      const text = `${this.form.get('title').get('international').value} was successfully submitted.`;
      const ref = this.snackBar.open(text, '', { duration: 1000 });
      ref.afterDismissed().subscribe(_ => this.router.navigate(['../end'], { relativeTo: this.route }))
    } catch (err) {
      console.error(err);
      // Log the invalid forms
      this.snackBar.open('Mandatory information is missing.', '', { duration: 2000 });
    }
>>>>>>> a6137cfc
  }
}<|MERGE_RESOLUTION|>--- conflicted
+++ resolved
@@ -53,7 +53,6 @@
   }
 
   public async submit() {
-<<<<<<< HEAD
     const movieId = this.movieQuery.getActiveId();
     this.dialog.open(CrmFormDialogComponent, {
       data: {
@@ -72,22 +71,10 @@
           } catch (err) {
             console.error(err);
             // Log the invalid forms
-            this.snackBar.open('Fill all mandatory fields before submitting', '', { duration: 2000 });
+            this.snackBar.open('Mandatory information is missing.', '', { duration: 2000 });
           }
         }
       }
     })
-=======
-    try {
-      await this.shell.layout.update({ publishing: true });
-      const text = `${this.form.get('title').get('international').value} was successfully submitted.`;
-      const ref = this.snackBar.open(text, '', { duration: 1000 });
-      ref.afterDismissed().subscribe(_ => this.router.navigate(['../end'], { relativeTo: this.route }))
-    } catch (err) {
-      console.error(err);
-      // Log the invalid forms
-      this.snackBar.open('Mandatory information is missing.', '', { duration: 2000 });
-    }
->>>>>>> a6137cfc
   }
 }