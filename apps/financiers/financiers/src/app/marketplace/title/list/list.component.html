--- conflicted
+++ resolved
@@ -44,24 +44,15 @@
         label="Search for a Sales Agent" placeholder="Organization name"></algolia-chips-autocomplete>
     </ng-template>
 
-<<<<<<< HEAD
     <ng-template filter label="Genres" [form]="searchForm.genres">
-      <chips-autocomplete [form]="searchForm.genres" scope="genres"></chips-autocomplete>
+      <chips-autocomplete [form]="searchForm.genres" scope="genres">
+        <mat-label>Genres</mat-label>
+      </chips-autocomplete>
     </ng-template>
 
     <ng-template filter label="Country of Origin" [form]="searchForm.originCountries">
       <chips-autocomplete [form]="searchForm.originCountries" placeholder="Country of Origin" scope="territories">
-=======
-    <ng-template filter label="Genres" [form]="filterForm.genres">
-      <chips-autocomplete [form]="filterForm.genres" scope="GENRES">
-        <mat-label>Genres</mat-label>
-      </chips-autocomplete>
-    </ng-template>
-
-    <ng-template filter label="Country of Origin" [form]="filterForm.originCountries" >
-      <chips-autocomplete [form]="filterForm.originCountries" placeholder="Country of Origin" scope="TERRITORIES">
         <mat-label>Country of Origin</mat-label>
->>>>>>> d23f192b
       </chips-autocomplete>
     </ng-template>
 
