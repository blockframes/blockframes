--- conflicted
+++ resolved
@@ -49,7 +49,6 @@
   ngOnInit() {
     // On financiers, we want only movie available for financiers
     this.movies$ = this.movieResultsState.asObservable();
-<<<<<<< HEAD
 
     this.route.queryParams.subscribe(params => {
       Object.keys(params).forEach(k => {
@@ -62,39 +61,6 @@
       });
     });
 
-    this.sub = combineLatest([
-      this.sortByControl.valueChanges.pipe(startWith('Title')),
-      this.searchForm.valueChanges.pipe(startWith(this.searchForm.value), distinctUntilChanged())
-    ]).pipe(
-      tap(() => this.loading$.next(true)),
-      distinctUntilChanged(),
-      debounceTime(500),
-      switchMap(() => this.searchForm.search()),
-      tap(res => this.nbHits = res.nbHits),
-      pluck('hits'),
-      map(result => result.map(movie => movie.objectID)),
-      switchMap((ids: string[]) => ids.length ? this.movieService.valueChanges(ids) : of([])),
-      /*  map(movies => movies.sort((a, b) => sortMovieBy(a, b, this.sortByControl.value))), */
-    ).subscribe((movies: Movie[]) => {
-      if (this.loadMoreToggle) {
-        this.movieResultsState.next(this.movieResultsState.value.concat(movies))
-        this.loadMoreToggle = false;
-      } else {
-        this.movieResultsState.next(movies);
-      }
-      /* hitsViewed is just the current state of displayed orgs, this information is important for comparing
-      the overall possible results which is represented by nbHits.
-      If nbHits and hitsViewed are the same, we know that we are on the last page from the algolia index.
-      So when the next valueChange is happening we need to reset everything and start from beginning  */
-      this.hitsViewed = this.movieResultsState.value.length
-      if (this.lastPage && this.searchForm.page.value !== 0) {
-        this.hitsViewed = 0;
-        this.searchForm.page.setValue(0);
-      }
-      this.lastPage = this.hitsViewed === this.nbHits;
-      this.loading$.next(false)
-    });;
-=======
     this.sub =
       this.searchForm.valueChanges.pipe(startWith(this.searchForm.value),
         tap(() => this.loading$.next(true)),
@@ -124,7 +90,6 @@
         this.lastPage = this.hitsViewed === this.nbHits;
         this.loading$.next(false)
       });;
->>>>>>> e61f7976
   }
 
   clear() {
