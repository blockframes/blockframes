--- conflicted
+++ resolved
@@ -47,10 +47,6 @@
     private router: Router,
     private snackbar: MatSnackBar,
     private pdfService: PdfService,
-<<<<<<< HEAD
-=======
-    @Inject(APP) public app: App,
->>>>>>> 2b06f48d
   ) {
     this.dynTitle.setPageTitle('Films On Our Market Today');
   }
