import { NgModule } from '@angular/core';
import { RouterModule, Routes } from '@angular/router';
import { createRoutes } from '@blockframes/utils/routes/create-routes';
import { AppGuard } from '@blockframes/utils/routes/app.guard';
import { NoAuthGuard } from '@blockframes/auth/guard/no-auth.guard';
import { IdlePreload, IdlePreloadModule } from 'angular-idle-preload';
import { AnonymousAuthGuard } from '@blockframes/auth/guard/anonymous-auth-guard';

const routes: Routes = createRoutes({
  appName: 'festival',
  landing: {
    path: '',
    canActivate: [NoAuthGuard],
    loadChildren: () => import('./landing/landing.module').then(m => m.FestivalLandingModule)
  },
  appsRoutes: [
    {
      path: '',
      redirectTo: 'marketplace',
      pathMatch: 'full'
    },
    {
      path: 'marketplace',
      canActivate: [AppGuard],
      loadChildren: () => import('./marketplace/marketplace.module').then(m => m.MarketplaceModule)
    },
    {
      path: 'dashboard',
      canActivate: [AppGuard],
      loadChildren: () => import('./dashboard/dashboard.module').then(m => m.DashboardModule)
    }
  ],
  events: {
    path: 'event',
    canActivate: [AnonymousAuthGuard],
<<<<<<< HEAD
    canDeactivate: [AnonymousAuthGuard],
=======
>>>>>>> 0db7ec6a
    loadChildren: () => import('./event/event.module').then(m => m.EventModule)
  }
});

@NgModule({
  declarations: [],
  exports: [RouterModule],
  imports: [
    IdlePreloadModule.forRoot(),
    RouterModule.forRoot(routes, {
      initialNavigation: 'enabled',
      anchorScrolling: 'enabled',
      onSameUrlNavigation: 'reload',
      paramsInheritanceStrategy: 'always',
      relativeLinkResolution: 'corrected',
      preloadingStrategy: IdlePreload
    })],
})
export class FestivalModule { }<|MERGE_RESOLUTION|>--- conflicted
+++ resolved
@@ -33,10 +33,6 @@
   events: {
     path: 'event',
     canActivate: [AnonymousAuthGuard],
-<<<<<<< HEAD
-    canDeactivate: [AnonymousAuthGuard],
-=======
->>>>>>> 0db7ec6a
     loadChildren: () => import('./event/event.module').then(m => m.EventModule)
   }
 });
