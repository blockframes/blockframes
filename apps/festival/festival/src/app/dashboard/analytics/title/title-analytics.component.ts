--- conflicted
+++ resolved
@@ -16,13 +16,8 @@
 import { AnalyticsService } from '@blockframes/analytics/service';
 import { MovieService } from '@blockframes/movie/service';
 import { joinWith } from 'ngfire';
-<<<<<<< HEAD
 import { filter, map, pluck, shareReplay, switchMap } from "rxjs/operators";
-import { aggregatePerUser, counter } from '@blockframes/analytics/+state/utils';
-=======
-import { map, pluck, shareReplay, switchMap } from "rxjs/operators";
 import { aggregatePerUser, counter } from '@blockframes/analytics/utils';
->>>>>>> 6e28873b
 import { UserService } from '@blockframes/user/service';
 import { NavigationService } from "@blockframes/ui/navigation.service";
 import { OrganizationService } from '@blockframes/organization/service';
