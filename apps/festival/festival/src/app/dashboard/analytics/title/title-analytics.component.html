<header fxLayout="column" fxLayoutGap="20px" class="dark-contrast-theme banner" bgAsset="background_header.png" bgTheme="dark">
  <button mat-icon-button (click)="goBack()">
    <mat-icon svgIcon="arrow_back"></mat-icon>
  </button>

  <ng-container *ngIf="title$ | async as title">
    <article fxLayout fxLayoutGap="24px">
      <a [routerLink]="['/c/o/dashboard/title/', title.id]">
        <img fxHide.lt-md [ref]="title.poster" asset="empty_poster.svg" alt="Movie Poster" class="poster">
      </a>

      <div fxFlex fxLayout="column">
        <p class="mat-body-1">{{ title.directors | displayName }}</p>
        <div fxLayout fxLayoutAlign="space-between">
          <h1 class="mat-display-1">{{ title.title.international }}</h1>
          <a mat-button [routerLink]="['/c/o/dashboard/title/', title.id]" class="film-page-button">See Film Page</a>
        </div>
        <h6>{{ title.genres | toLabel: 'genres' }}</h6>
      </div>
    </article>
  </ng-container>
</header>

<section>
  <article>
    <h3>Interested Users</h3>
    <p class="mat-body-1">See how many users interacted with your movie (viewed your title, added to wishlist, requested a screening, etc).</p>
  </article>

  <article class="surface">
    <a mat-button [routerLink]="['/c/o/dashboard']">
      <mat-icon svgIcon="arrow_back"></mat-icon>
      <span>Come back to Dashboard</span>
    </a>

    <div fxLayout fxLayout.lt-sm="column" fxLayoutGap="16px">
      <analytics-pie-chart fxFlex class="surface" [data]="orgActivity$ | async" (selection)="filterValue = $event">
        <mat-icon svgIcon="business"></mat-icon>
        <h5>Split by Company Activity</h5>
        <p class="mat-caption">Learn who are the users who were interested in this Title.</p>
      </analytics-pie-chart>
      <analytics-map fxFlex class="surface" [data]="territoryActivity$ | async" selectable (selection)="filterValue = $event">
        <mat-icon svgIcon="landscape"></mat-icon>
        <h5>Split by Company Territory</h5>
        <p class="mat-caption">Learn where are the interested people from.</p>
      </analytics-map>
    </div>
  </article>

  <bf-table [source]="buyerAnalytics$ | async" pagination="5" useFilter [filterValue]="filterValue" (rowClick)="viewBuyerActivity($event)">
    <ng-template colRef="user" label="Name" let-user sort>
      <a [href]="'mailto:' + user?.email">{{ user | displayName }}</a>
    </ng-template>
    <ng-template colRef="user.email" label="Email address" let-email sort>
      {{ email }}
    </ng-template>
    <ng-template colRef="org.name" label="Company name" let-name sort>
      {{ name }}
    </ng-template>
    <ng-template colRef="org.activity" label="Activity" let-activity sort [filter]="filters.orgActivity">
      {{ activity | toLabel:'orgActivity' }}
    </ng-template>
    <ng-template colRef="org.addresses.main.country" label="Country" let-country sort [filter]="filters.territories">
      {{ country | toLabel:'territories' }}
    </ng-template>
    <ng-template colRef="user.position" label="Position" let-position sort>
      {{ position }}
    </ng-template>
    <ng-template colRef="pageView" label="Views" let-pageView sort>
      {{ pageView }}
    </ng-template>
    <ng-template colRef="promoReelOpened" label="Video Plays" let-videoPlays sort>
      {{ videoPlays ? videoPlays : '-' }}
    </ng-template>
    <ng-template colRef="" label="In wishlist" let-item sort>
      {{ inWishlist(item) ? 'Yes' : '-' }}
    </ng-template>
    <ng-template colRef="screeningRequested" label="Screening requested" let-screeningRequested sort>
      {{ screeningRequested ? 'Yes' : '-' }}
    </ng-template>
    <ng-template colRef="askingPriceRequested" label="Asking price requested" let-askingPriceRequested sort>
      {{ askingPriceRequested ? 'Yes' : '-' }}
    </ng-template>
  </bf-table>

  <article>
    <h3>Title Performance</h3>
    <p class="mat-body-1">Check the overall metrics of your title performance.</p>
  </article>

  <article class="surface title_performance">
    <analytics-line-chart class="surface" [eventNames]="['pageView']" [data]="titleAnalytics$ | async">
      <mat-icon svgIcon="visibility"></mat-icon>
      <h5>Film Page Views</h5>
      <p class="mat-caption">See how many Buyers viewed your Film Page recently.</p>
    </analytics-line-chart>
    <analytics-line-chart class="surface" [eventNames]="interactions" [data]="titleInteractions$ | async">
      <mat-icon svgIcon="switch_access_shortcut"></mat-icon>
      <h5>Interactions</h5>
      <p class="mat-caption">Learn how people interact with your Title.</p>
    </analytics-line-chart>
  </article>

  <header>
    <h3>Last Screenings</h3>
    <mat-icon svgIcon="info" matTooltip="Statistics are updated in real time."></mat-icon>
    <ng-container *ngIf="ongoingScreenings$ | async as events">
      <a ongoing-event-button routerLink="/c/o/dashboard/event/{{events[0].id}}/statistics">
        Ongoing Screenings
      </a>
    </ng-container>
  </header>
  <article class="surface">
    <p>"0s" means the user watched less than a minute.</p>
    <analytics-metric-card-list [cards]="aggregatedScreeningCards$ | async"></analytics-metric-card-list>
    <ng-container *ngIf="invitations$ | async as invitations">
      <header>
        <button mat-button color="primary" [disabled]="!invitations.length" (click)="exportScreenerAnalytics()">Export to .CSV</button>
      </header>
      <bf-table class="screenings" [source]="invitations" useFilter pagination="5">
        <ng-template colRef label="Name" let-invitation="item" sort [filter]="filters.name">
          <b>{{ invitation | guest:'user' | displayName }}</b>
        </ng-template>
        <ng-template colRef label="Email" let-invitation="item" sort [filter]="filters.email">
          <span>{{ (invitation | guest: 'user').email }}</span>
        </ng-template>
        <ng-template colRef="guestOrg.name" label="Company Name" let-name sort>
          <span>{{ name ?? '-' }}</span>
        </ng-template>
        <ng-template colRef="guestOrg.activity" label="Activity" let-activity sort [filter]="filters.orgActivity">
          <span *ngIf="activity else noActivity">{{ activity | toLabel: 'orgActivity' }}</span>
          <ng-template #noActivity>-</ng-template>
        </ng-template>
        <ng-template colRef="guestOrg.addresses.main.country" label="Country" let-country sort [filter]="filters.territories">
          <span *ngIf="country else noCountry">
            {{ country | toLabel:'territories' }}
          </span>
          <ng-template #noCountry>-</ng-template>
        </ng-template>
        <ng-template colRef="status" label="Invitation" let-status sort >
          {{ status | toLabel: 'invitationStatus' }}
        </ng-template>
        <ng-template colRef="watchInfos.duration" label="Watch Time" let-watchtime sort>
          <span>{{ watchtime * 1000 | duration }}</span>
        </ng-template>
        <ng-template colRef="watchInfos.date" label="Watching Status" let-date sort>
          <bf-tag *ngIf="date | isWatchingNow">Watching Now</bf-tag>
        </ng-template>
        <ng-template colRef label="Action" let-item sticky>
          <ng-container *ngIf="item | guest:'user' as user">
            <ng-container *ngIf="user.orgId">
<<<<<<< HEAD
              <a [routerLink]="['../../buyer/', user.uid]">
=======
              <a mat-icon-button [routerLink]="['../../buyer/', user.uid]">
>>>>>>> 7b9cd892
                <mat-icon svgIcon="launch"></mat-icon>
              </a>
            </ng-container>
          </ng-container>
        </ng-template>
      </bf-table>
    </ng-container>
  </article>
</section>
<|MERGE_RESOLUTION|>--- conflicted
+++ resolved
@@ -149,11 +149,7 @@
         <ng-template colRef label="Action" let-item sticky>
           <ng-container *ngIf="item | guest:'user' as user">
             <ng-container *ngIf="user.orgId">
-<<<<<<< HEAD
-              <a [routerLink]="['../../buyer/', user.uid]">
-=======
               <a mat-icon-button [routerLink]="['../../buyer/', user.uid]">
->>>>>>> 7b9cd892
                 <mat-icon svgIcon="launch"></mat-icon>
               </a>
             </ng-container>
