<header class="dark-contrast-theme main" bgAsset="background_header.png" bgTheme="dark">
  <button mat-icon-button (click)="goBack()">
    <mat-icon svgIcon="arrow_back"></mat-icon>
  </button>

  <ng-container *ngIf="user$ | async as user">
    <article>
<<<<<<< HEAD
      <img [ref]="user.org.logo" asset="empty_organization.svg" type="logo" alt="Organizaiton Logo">
=======
      <img [ref]="user.org.logo" asset="empty_organization.svg" type="logo" alt="Organization Logo">
>>>>>>> f0677c98

      <div>
        <h4>{{ user | displayName }}</h4>
        <a [routerLink]="['/c/o/dashboard/organization/', user.orgId]">
          <h1>{{ user.org | orgName }}</h1>
        </a>
        <h5>{{ user.org.activity | toLabel:'orgActivity' }}</h5>

        <a mat-button [href]="'mailto:' + user.email">
          <mat-icon svgIcon="mail"></mat-icon>
          <span>{{ user.email }}</span>
        </a>
      </div>
    </article>
  </ng-container>
</header>

<section>
  <analytics-metric-card-list [cards]="aggregatedCards$ | async" selectable (selection)="filter$.next($event)"></analytics-metric-card-list>

  <article>
    <header>
      <h3>Buyer was interested in these Titles</h3>
      <button mat-button color="primary" (click)="exportAnalytics()">
        <mat-icon svgIcon="cloud_download"></mat-icon>
        <span>Export Analytics</span>
      </button>
    </header>

    <bf-table [source]="filtered$ | async" pagination="5" useFilter>
      <ng-template colRef="title.title.international" label="Title" let-title sort>
        {{ title | maxLength:50 }}
      </ng-template>
      <ng-template colRef="title.release.year" label="Release year" let-release sort>
        {{ release }}
      </ng-template>
      <ng-template colRef="title.originCountries" label="Country of Origin" let-countries sort>
        {{ countries | toLabel:'territories' }}
      </ng-template>
      <ng-template colRef="title.originalLanguages" label="Original Language" let-languages sort>
        {{ languages | toLabel:'languages' }}
      </ng-template>
      <ng-template colRef="pageView" label="# Views" let-pageView sort>
        {{ pageView }}
      </ng-template>
      <ng-template colRef label="In wishlist" let-wishlist sort>
        {{ inWishlist(wishlist) ? 'Yes' : '-' }}
      </ng-template>
      <ng-template colRef="promoReelOpened" label="Promotional Elements" let-promoReelOpened sort>
        {{ promoReelOpened }}
      </ng-template>
      <ng-template colRef="screeningRequested" label="Screening Requests" let-screeningRequested sort>
        {{ screeningRequested }}
      </ng-template>
      <ng-template colRef="askingPriceRequested" label="Asking Price Requested" let-askingPriceRequested sort>
        {{ askingPriceRequested }}
      </ng-template>
    </bf-table>
  </article>

  <article class="surface graphs">
    <analytics-bar-chart [data]="totalAnalyticsPerTitle$ | async">
      <p>Learn what Titles this particular Buyer viewed</p>
    </analytics-bar-chart>
    <analytics-pie-chart class="surface" [data]="aggregatedPerGenre$ | async">
      <mat-icon svgIcon="theater_comedy"></mat-icon>
      <h5>Genres Tendancy</h5>
      <p>This Buyer was mostly interested in these Genres</p>
    </analytics-pie-chart>
  </article>

  <ng-container *ngIf="hasInvitations$ | async">
    <article>
      <h3>Screenings Buyer has participated</h3>
      <analytics-metric-card-list [cards]="aggregatedScreeningCards$ | async"></analytics-metric-card-list>
    </article>

<<<<<<< HEAD
    <article>
      <header>
        <h4>Attended Screenings</h4>
        <button mat-button color="primary" (click)="exportScreenerAnalytics()">
          <mat-icon svgIcon="cloud_download"></mat-icon>
          <span>Export Analytics to .CSV</span>
        </button>
      </header>
      <bf-table [source]="invitations$ | async" pagination="5">
        <ng-template colRef="event.movie.title.international" label="Title" let-title sort>
          {{ title | maxLength: 50 }}
        </ng-template>
        <ng-template colRef="status" label="Invitation" let-status sort>
          {{ status | titlecase }}
        </ng-template>
        <ng-template colRef="mode" label="Request to Participate" let-mode sort>
          {{ mode | titlecase }}
        </ng-template>
        <ng-template colRef="analytics.length" label="Screening Requests" let-requests sort>
          {{ requests }}
        </ng-template>
        <ng-template colRef="watchTime" label="Watch Time" let-watchTime>
          {{ watchTime * 1000 | duration: '0min' }}
        </ng-template>
      </bf-table>
    </article>
</ng-container>
=======
  <article>
    <header>
      <h4>Attended Screenings</h4>
      <button mat-button color="primary" (click)="exportScreenerAnalytics()">
        <mat-icon svgIcon="cloud_download"></mat-icon>
        <span>Export Analytics to .CSV</span>
      </button>
    </header>
    <bf-table [source]="invitations$ | async" pagination="5">
      <ng-template colRef="event.movie.title.international" label="Title" let-title sort>
        {{ title | maxLength: 50 }}
      </ng-template>
      <ng-template colRef="status" label="Invitation" let-status sort>
        {{ status | titlecase }}
      </ng-template>
      <ng-template colRef="mode" label="Request to Participate" let-mode sort>
        {{ mode | titlecase }}
      </ng-template>
      <ng-template colRef="analytics.length" label="Screening Requests" let-requests sort>
        {{ requests }}
      </ng-template>
      <ng-template colRef="watchTime" label="Watch Time" let-watchTime>
        {{ watchTime * 1000 | duration: '0min' }}
      </ng-template>
    </bf-table>
  </article>
>>>>>>> f0677c98
</section><|MERGE_RESOLUTION|>--- conflicted
+++ resolved
@@ -5,11 +5,7 @@
 
   <ng-container *ngIf="user$ | async as user">
     <article>
-<<<<<<< HEAD
-      <img [ref]="user.org.logo" asset="empty_organization.svg" type="logo" alt="Organizaiton Logo">
-=======
       <img [ref]="user.org.logo" asset="empty_organization.svg" type="logo" alt="Organization Logo">
->>>>>>> f0677c98
 
       <div>
         <h4>{{ user | displayName }}</h4>
@@ -87,7 +83,6 @@
       <analytics-metric-card-list [cards]="aggregatedScreeningCards$ | async"></analytics-metric-card-list>
     </article>
 
-<<<<<<< HEAD
     <article>
       <header>
         <h4>Attended Screenings</h4>
@@ -115,32 +110,4 @@
       </bf-table>
     </article>
 </ng-container>
-=======
-  <article>
-    <header>
-      <h4>Attended Screenings</h4>
-      <button mat-button color="primary" (click)="exportScreenerAnalytics()">
-        <mat-icon svgIcon="cloud_download"></mat-icon>
-        <span>Export Analytics to .CSV</span>
-      </button>
-    </header>
-    <bf-table [source]="invitations$ | async" pagination="5">
-      <ng-template colRef="event.movie.title.international" label="Title" let-title sort>
-        {{ title | maxLength: 50 }}
-      </ng-template>
-      <ng-template colRef="status" label="Invitation" let-status sort>
-        {{ status | titlecase }}
-      </ng-template>
-      <ng-template colRef="mode" label="Request to Participate" let-mode sort>
-        {{ mode | titlecase }}
-      </ng-template>
-      <ng-template colRef="analytics.length" label="Screening Requests" let-requests sort>
-        {{ requests }}
-      </ng-template>
-      <ng-template colRef="watchTime" label="Watch Time" let-watchTime>
-        {{ watchTime * 1000 | duration: '0min' }}
-      </ng-template>
-    </bf-table>
-  </article>
->>>>>>> f0677c98
 </section>