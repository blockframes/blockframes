--- conflicted
+++ resolved
@@ -12,12 +12,8 @@
 import { App } from "@blockframes/model";
 import { APP } from "@blockframes/utils/routes/utils";
 import { downloadCsvFromJson } from "@blockframes/utils/helpers";
-<<<<<<< HEAD
-import { toLabel } from "@blockframes/utils/utils";
 import { joinWith } from 'ngfire';
-=======
 import { sum, toLabel } from "@blockframes/utils/utils";
->>>>>>> 42ddc9f0
 import {
   BehaviorSubject,
   combineLatest,
@@ -26,11 +22,7 @@
   Observable,
   pluck,
   shareReplay,
-<<<<<<< HEAD
   switchMap
-=======
-  switchMap,
->>>>>>> 42ddc9f0
 } from "rxjs";
 import { InvitationService } from "@blockframes/invitation/+state";
 import { EventService } from "@blockframes/event/+state";
