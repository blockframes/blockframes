--- conflicted
+++ resolved
@@ -58,14 +58,8 @@
 
 function toScreenerCards(invitations: Partial<InvitationWithAnalytics>[]): MetricCard[] {
   const attended = invitations.filter(invitation => invitation.watchTime);
-<<<<<<< HEAD
-  const time = invitations.length ? Math.round(sum(attended, inv => inv.watchTime) / invitations.length) : 0;
-  const watchtimeMinutes = Math.floor(time / 60);
-  const watchtimeSeconds = time % 60;
-=======
   const averageWatchTime = averageWatchtime(attended);
 
->>>>>>> f0677c98
   return [
     {
       title: 'Invitations',
@@ -84,11 +78,7 @@
     },
     {
       title: 'Average watch time',
-<<<<<<< HEAD
-      value: `${watchtimeMinutes}min ${watchtimeSeconds}s`,
-=======
       value: `${Math.floor(averageWatchTime / 60)}min ${averageWatchTime % 60}s`,
->>>>>>> f0677c98
       icon: 'access_time'
     }
   ];
