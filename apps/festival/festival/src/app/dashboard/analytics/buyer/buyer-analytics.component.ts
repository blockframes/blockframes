--- conflicted
+++ resolved
@@ -3,33 +3,19 @@
 import { AnalyticsService } from "@blockframes/analytics/+state/analytics.service";
 import { aggregate } from "@blockframes/analytics/+state/utils";
 import { MetricCard } from "@blockframes/analytics/components/metric-card-list/metric-card-list.component";
-<<<<<<< HEAD
 import {
-  AggregatedAnalytic,
-  EventName,
-  isScreening,
-  Invitation,
-  isMovieAccepted,
   sum,
   App,
   toLabel,
   InvitationWithScreening,
   InvitationWithAnalytics,
 } from "@blockframes/model";
-import { fromOrgAndAccepted, MovieService } from "@blockframes/movie/+state/movie.service";
-import { OrganizationService } from "@blockframes/organization/+state";
-import { IconSvg } from "@blockframes/ui/icon.service";
-import { NavigationService } from "@blockframes/ui/navigation.service";
-import { UserService } from "@blockframes/user/+state";
-=======
-import { AggregatedAnalytic, EventName, Event, Screening, isScreening, Invitation, Analytics, isMovieAccepted } from "@blockframes/model";
+import { AggregatedAnalytic, EventName, isScreening, Invitation, isMovieAccepted } from "@blockframes/model";
 import { fromOrgAndAccepted, MovieService } from "@blockframes/movie/service";
 import { OrganizationService } from '@blockframes/organization/service';
 import { IconSvg } from "@blockframes/ui/icon.service";
 import { NavigationService } from "@blockframes/ui/navigation.service";
 import { UserService } from '@blockframes/user/service';
-import { App } from "@blockframes/model";
->>>>>>> dcf97471
 import { APP } from "@blockframes/utils/routes/utils";
 import { downloadCsvFromJson } from "@blockframes/utils/helpers";
 import { joinWith } from 'ngfire';
