--- conflicted
+++ resolved
@@ -9,14 +9,10 @@
 import { IconSvg } from "@blockframes/ui/icon.service";
 import { NavigationService } from "@blockframes/ui/navigation.service";
 import { UserService } from "@blockframes/user/+state";
-<<<<<<< HEAD
-import { joinWith } from 'ngfire';
-import { pluck, switchMap } from "rxjs";
-=======
 import { App } from "@blockframes/model";
-import { joinWith } from "@blockframes/utils/operators";
 import { APP } from "@blockframes/utils/routes/utils";
 import { map, Observable, pluck, shareReplay, switchMap } from "rxjs";
+import { joinWith } from "ngfire";
 
 interface VanityMetricEvent {
   name: EventName;
@@ -60,7 +56,6 @@
   }));
 }
 
->>>>>>> 68dd37c7
 
 @Component({
   selector: 'festival-buyer-analytics',
