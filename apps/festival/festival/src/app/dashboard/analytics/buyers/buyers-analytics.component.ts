--- conflicted
+++ resolved
@@ -58,13 +58,8 @@
     shareReplay({ bufferSize: 1, refCount: true })
   );
 
-<<<<<<< HEAD
   orgActivity$ = firstValueFrom(this.buyersAnalytics$.pipe(
-    map(aggregated => counter(aggregated, 'org.activity', (item: AggregatedAnalytic) => item.total)),
-=======
-  orgActivity$ = this.buyersAnalytics$.pipe(
     map(aggregated => counter(aggregated, 'org.activity', (item: AggregatedAnalytic) => item.interactions.global.count)),
->>>>>>> 2ba9901c
     map(counted => countedToAnalyticData(counted, 'orgActivity'))
   ));
   
