--- conflicted
+++ resolved
@@ -45,18 +45,11 @@
 
   titlesAnalytics$ = this.service.queryDashboard(this.app).pipe(
     joinWith({
-<<<<<<< HEAD
-      events: title => this.eventService.valueChanges(ref => ref
-        .where('type', '==', 'screening')
-        .where('meta.titleId', '==', title.id))
-    }, { shouldAwait: true }),
-=======
       events: title => this.eventService.valueChanges([
         where('type', '==', 'screening'),
         where('meta.titleId', '==', title.id)
       ])
-    }),
->>>>>>> 25780e5e
+    }, { shouldAwait: true }),
     map(titles => titles.map(countAnalytics))
   );
 
