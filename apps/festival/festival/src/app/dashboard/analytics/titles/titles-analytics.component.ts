--- conflicted
+++ resolved
@@ -43,16 +43,10 @@
 export class TitlesAnalyticsComponent {
   titlesAnalytics$ = this.service.queryDashboard(this.app).pipe(
     joinWith({
-<<<<<<< HEAD
-      events: title =>
-        this.eventService.valueChanges(ref => ref.where('type', '==', 'screening').where('meta.titleId', '==', title.id)),
-    }),
-=======
       events: title => this.eventService.valueChanges(ref => ref
         .where('type', '==', 'screening')
         .where('meta.titleId', '==', title.id))
     }, { shouldAwait: true }),
->>>>>>> fec93440
     map(titles => titles.map(countAnalytics))
   );
 
