<ng-container *ngIf="hasNotifications$ | async; else noFeed">
  <h1>Activity Feed</h1>
  <notification-list [notifications]="notifications$ | async"></notification-list>
</ng-container>

<ng-template #noFeed>
  <section fxLayout="column" fxLayoutAlign="center center">
<<<<<<< HEAD
    <h1>You have no notiications yet</h1>
    <p>For the moment, you haven’t received any notiications.</p>
=======
    <h1>You have no notifications yet</h1>
    <p>For the moment, you haven’t received any notifications.</p>
>>>>>>> ae92584d
    <img asset="no_titles.webp" alt="No title image">
  </section>
</ng-template><|MERGE_RESOLUTION|>--- conflicted
+++ resolved
@@ -5,13 +5,8 @@
 
 <ng-template #noFeed>
   <section fxLayout="column" fxLayoutAlign="center center">
-<<<<<<< HEAD
-    <h1>You have no notiications yet</h1>
-    <p>For the moment, you haven’t received any notiications.</p>
-=======
     <h1>You have no notifications yet</h1>
     <p>For the moment, you haven’t received any notifications.</p>
->>>>>>> ae92584d
     <img asset="no_titles.webp" alt="No title image">
   </section>
 </ng-template>