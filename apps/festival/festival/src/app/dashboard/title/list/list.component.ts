import { Component, ChangeDetectionStrategy, OnInit, OnDestroy } from '@angular/core';
import { Router, ActivatedRoute } from '@angular/router';
import { FormControl } from '@angular/forms';
<<<<<<< HEAD
import { StoreStatus, MovieAnalytics } from '@blockframes/movie/+state/movie.firestore';
import { startWith, map, switchMap, tap } from 'rxjs/operators';
=======
import { StoreStatus } from '@blockframes/utils/static-model/types';
import { MovieAnalytics } from '@blockframes/movie/+state/movie.firestore';
import { startWith, map, switchMap, tap, filter } from 'rxjs/operators';
>>>>>>> 5519c943
import { Observable, combineLatest, Subscription } from 'rxjs';
import { Movie, getMovieTotalViews, Credit } from '@blockframes/movie/+state/movie.model';
import { MovieQuery } from '@blockframes/movie/+state/movie.query';
import { MovieService } from '@blockframes/movie/+state/movie.service';
import { OrganizationQuery } from '@blockframes/organization/+state';
<<<<<<< HEAD
=======
import { staticConsts } from '@blockframes/utils/static-model';
>>>>>>> 5519c943
import { DynamicTitleService } from '@blockframes/utils/dynamic-title/dynamic-title.service';

interface TitleView {
  id: string; // movieId
  title: string;
  view: string;
  director: Credit[];
  productionStatus: string;
  status: StoreStatus;
}

const columns = {
  title: 'Title',
  view: '# Views',
  director: 'Director(s)',
  productionStatus: 'Production Status',
  status: 'Status'
};

/** Factory function to flatten movie data. */
function createTitleView(
  movie: Movie,
  analytics: MovieAnalytics[]
): TitleView {
  const statusLabel = movie.productionStatus ? staticConsts['productionStatus'][movie.productionStatus] : '';

  return {
    id: movie.id,
    title: movie.title.international,
    view: getMovieTotalViews(analytics, movie.id)?.toString(),
    director: movie.directors,
    productionStatus: statusLabel,
    status: movie.storeConfig.status
  };
}

@Component({
  selector: 'festival-dashboard-title-list',
  templateUrl: './list.component.html',
  styleUrls: ['./list.component.scss'],
  changeDetection: ChangeDetectionStrategy.OnPush
})
export class ListComponent implements OnInit, OnDestroy {
  columns = columns;
  initialColumns = ['title', 'view', 'director', 'productionStatus', 'status'];
  titles$: Observable<TitleView[]>;
  filter = new FormControl();
  filter$ = this.filter.valueChanges.pipe(startWith(this.filter.value));
  public hasMovies$ = this.orgQuery.hasMovies$;

  private sub: Subscription;

  constructor(
    private query: MovieQuery,
    private service: MovieService,
    private orgQuery: OrganizationQuery,
    private router: Router,
    private route: ActivatedRoute,
    private dynTitle: DynamicTitleService,
  ) { }

  ngOnInit() {
    // Sync with anaytics: It's ok to give ALL movieIds they'll just be set to 0
    this.sub = this.orgQuery.selectActive().pipe(
      switchMap(org => this.service.syncWithAnalytics(org.movieIds)),
    ).subscribe();

    const titles$ = this.orgQuery.selectActive().pipe(
      switchMap(org => this.service.valueChanges(org.movieIds)),
<<<<<<< HEAD
      map(movies => movies.filter(movie => movie.main.storeConfig.appAccess.festival)),
=======
      filter(movies => !!movies && movies.length >= 1),
      map(movies => movies.filter(movie => !!movie)),
      map(movies => movies.filter(movie => movie.storeConfig.appAccess.festival)),
>>>>>>> 5519c943
      tap(movies => {
        !!movies.length ?
          this.dynTitle.setPageTitle('My titles') :
          this.dynTitle.setPageTitle('My titles', 'Empty');
<<<<<<< HEAD
      }),
=======
      })
>>>>>>> 5519c943
    );
    const analytics$ = this.query.analytics.selectAll().pipe(startWith([]));

    // Transform movies into a TitleView
    this.titles$ = combineLatest([ titles$, analytics$ ]).pipe(
      map(([movies, analytics]) => movies.map(movie => createTitleView(movie, analytics)))
    );
  }

  /** Navigate to tunnel if status is draft, else go to page */
  public goToTitle(title: TitleView) {
    const path = `/c/o/dashboard/title/${title.id}`;
    this.router.navigate([path], { relativeTo: this.route });
  }

  ngOnDestroy() {
    this.sub.unsubscribe();
  }
}<|MERGE_RESOLUTION|>--- conflicted
+++ resolved
@@ -1,23 +1,15 @@
 import { Component, ChangeDetectionStrategy, OnInit, OnDestroy } from '@angular/core';
 import { Router, ActivatedRoute } from '@angular/router';
 import { FormControl } from '@angular/forms';
-<<<<<<< HEAD
-import { StoreStatus, MovieAnalytics } from '@blockframes/movie/+state/movie.firestore';
-import { startWith, map, switchMap, tap } from 'rxjs/operators';
-=======
 import { StoreStatus } from '@blockframes/utils/static-model/types';
 import { MovieAnalytics } from '@blockframes/movie/+state/movie.firestore';
 import { startWith, map, switchMap, tap, filter } from 'rxjs/operators';
->>>>>>> 5519c943
 import { Observable, combineLatest, Subscription } from 'rxjs';
 import { Movie, getMovieTotalViews, Credit } from '@blockframes/movie/+state/movie.model';
 import { MovieQuery } from '@blockframes/movie/+state/movie.query';
 import { MovieService } from '@blockframes/movie/+state/movie.service';
 import { OrganizationQuery } from '@blockframes/organization/+state';
-<<<<<<< HEAD
-=======
 import { staticConsts } from '@blockframes/utils/static-model';
->>>>>>> 5519c943
 import { DynamicTitleService } from '@blockframes/utils/dynamic-title/dynamic-title.service';
 
 interface TitleView {
@@ -87,22 +79,14 @@
 
     const titles$ = this.orgQuery.selectActive().pipe(
       switchMap(org => this.service.valueChanges(org.movieIds)),
-<<<<<<< HEAD
-      map(movies => movies.filter(movie => movie.main.storeConfig.appAccess.festival)),
-=======
       filter(movies => !!movies && movies.length >= 1),
       map(movies => movies.filter(movie => !!movie)),
       map(movies => movies.filter(movie => movie.storeConfig.appAccess.festival)),
->>>>>>> 5519c943
       tap(movies => {
         !!movies.length ?
           this.dynTitle.setPageTitle('My titles') :
           this.dynTitle.setPageTitle('My titles', 'Empty');
-<<<<<<< HEAD
-      }),
-=======
       })
->>>>>>> 5519c943
     );
     const analytics$ = this.query.analytics.selectAll().pipe(startWith([]));
 
