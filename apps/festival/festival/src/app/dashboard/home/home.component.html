--- conflicted
+++ resolved
@@ -31,21 +31,11 @@
               <analytics-pie-chart class="surface" carouselItem [data]="orgActivityOfPopularTitle$ | async"></analytics-pie-chart>
               <analytics-map class="surface" carouselItem [data]="territoryActivityOfPopularTitle$ | async"></analytics-map>
               <analytics-line-chart class="surface" carouselItem [eventNames]="interactions" [data]="interactionsOfPopularTitle$ | async">
-<<<<<<< HEAD
-                <mat-icon svgIcon="switch_access_shortcut"></mat-icon>
-                <div>
-                  <h5>Interactions</h5>
-                  <p class="mat-caption">Learn how people interact with your Title.</p>
-                </div>
-
-=======
                 <h5>
                   <mat-icon svgIcon="switch_access_shortcut"></mat-icon>
                   <span>Interactions</span>
                 </h5>
                 <p class="mat-caption">Learn how people interact with your Title.</p>
-    
->>>>>>> ed67f5af
               </analytics-line-chart>
               <analytics-line-chart class="surface" carouselItem [eventNames]="['pageView']" [data]="pageViewsOfPopularTitle$ | async">
                 <h5>
