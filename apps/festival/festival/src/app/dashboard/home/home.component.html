--- conflicted
+++ resolved
@@ -18,12 +18,8 @@
 </ng-container>
 
 <!-- @TODO (#2891) -->
-<<<<<<< HEAD
-<ng-template #noMovie>
-=======
 <ng-template #noAcceptedMovies>
   <!-- @TODO (#3337) Create specific component !-->
->>>>>>> 6070c0b2
   <section fxLayout="column" fxLayoutAlign="center center">
     <ng-container *ngIf="(hasMovies$ | async) else noMovies">
       <h1>You have no title published yet.</h1>
@@ -57,11 +53,7 @@
       </ng-container>
       <mat-card fxLayout="column" fxLayoutalign="center center">
         <img asset="add_title.webp" alt="Add title image">
-<<<<<<< HEAD
-        <a routerLink="../title/lobby" mat-stroked-button color="primary">Add one title</a>
-=======
         <a routerLink="../tunnel/movie" mat-button color="primary">Add one title</a>
->>>>>>> 6070c0b2
       </mat-card>
       <mat-card fxLayout="column">
         <img asset="add_files.webp" alt="Upload files image">
