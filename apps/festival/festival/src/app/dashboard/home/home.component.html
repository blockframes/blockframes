--- conflicted
+++ resolved
@@ -83,11 +83,7 @@
             <h4 listTitle>TOP 5 COUNTRIES</h4>
           </analytics-map>
 
-<<<<<<< HEAD
-          <h3 #tableTitle>Most active buyers</h3>
-=======
-          <h3>Most Active Buyers</h3>
->>>>>>> 9f37b51f
+          <h3 #tableTitle>Most Active Buyers</h3>
           <bf-table
             [source]="activeBuyers$ | async"
             [filterValue]="selectedCountry"
