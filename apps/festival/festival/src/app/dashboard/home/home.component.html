--- conflicted
+++ resolved
@@ -28,28 +28,6 @@
               </a>
             </header>
             <bf-carousel flex layout>
-<<<<<<< HEAD
-              <analytics-pie-chart class="surface" carouselItem [data]="orgActivityOfPopularTitle$ | async">
-              </analytics-pie-chart>
-              <analytics-map class="surface" carouselItem [data]="territoryActivityOfPopularTitle$ | async">
-              </analytics-map>
-              <analytics-line-chart class="surface" carouselItem [eventNames]="interactions"
-                [data]="interactionsOfPopularTitle$ | async">
-                <mat-icon svgIcon="switch_access_shortcut"></mat-icon>
-                <div>
-                  <h5>Interactions</h5>
-                  <p class="mat-caption">Learn how people interact with your Title.</p>
-                </div>
-
-              </analytics-line-chart>
-              <analytics-line-chart class="surface" carouselItem [eventNames]="['pageView']"
-                [data]="pageViewsOfPopularTitle$ | async">
-                <mat-icon svgIcon="visibility"></mat-icon>
-                <div>
-                  <h5>Film Page Views</h5>
-                  <p class="mat-caption">See how many Buyers viewed your Film Page recently.</p>
-                </div>
-=======
               <analytics-pie-chart class="surface" carouselItem [data]="orgActivityOfPopularTitle$ | async"></analytics-pie-chart>
               <analytics-map class="surface" carouselItem [data]="territoryActivityOfPopularTitle$ | async"></analytics-map>
               <analytics-line-chart class="surface" carouselItem [eventNames]="interactions" [data]="interactionsOfPopularTitle$ | async">
@@ -58,7 +36,7 @@
                   <span>Interactions</span>
                 </h5>
                 <p class="mat-caption">Learn how people interact with your Title.</p>
-    
+
               </analytics-line-chart>
               <analytics-line-chart class="surface" carouselItem [eventNames]="['pageView']" [data]="pageViewsOfPopularTitle$ | async">
                 <h5>
@@ -66,7 +44,6 @@
                   <span>Film Page Views</span>
                 </h5>
                 <p class="mat-caption">See how many Buyers viewed your Film Page recently.</p>
->>>>>>> ed67f5af
               </analytics-line-chart>
             </bf-carousel>
           </ng-container>
