// Angular
import { Component, ChangeDetectionStrategy, Optional, Inject } from '@angular/core';

// Blockframes
import { MovieService, fromOrg } from '@blockframes/movie/+state/movie.service';
import { OrganizationService } from '@blockframes/organization/+state';
import { DynamicTitleService } from '@blockframes/utils/dynamic-title/dynamic-title.service';
import { APP } from '@blockframes/utils/routes/utils';
import { AnalyticsService } from '@blockframes/analytics/+state/analytics.service';
import {
  EventName,
  hasAppStatus,
  App,
} from '@blockframes/model';
import { counter } from '@blockframes/analytics/+state/utils';
import { joinWith } from '@blockframes/utils/operators';
import { aggregate } from '@blockframes/analytics/+state/utils';
import { UserService } from '@blockframes/user/+state';
import { unique } from '@blockframes/utils/helpers';

// RxJs
import { map, switchMap, shareReplay, tap, filter } from 'rxjs/operators';
import { combineLatest } from 'rxjs';

// Intercom
import { Intercom } from 'ng-intercom';
<<<<<<< HEAD

// NgFire
import { joinWith } from 'ngfire';
=======
>>>>>>> 0135145b

@Component({
  selector: 'dashboard-home',
  templateUrl: './home.component.html',
  styleUrls: ['./home.component.scss'],
  changeDetection: ChangeDetectionStrategy.OnPush,
})
export class HomeComponent {
  public titles$ = this.orgService.currentOrg$.pipe(
    switchMap(({ id }) => this.movieService.valueChanges(fromOrg(id))),
    map((titles) => titles.filter((title) => title.app[this.app].access)),
    tap(titles => {
      titles.filter(hasAppStatus(this.app, ['accepted', 'submitted'])).length
        ? this.dynTitle.setPageTitle('Dashboard')
        : this.dynTitle.setPageTitle('Dashboard', 'Empty');
    })
  );

  titleAnalytics$ = this.analyticsService.getTitleAnalytics().pipe(
    joinWith({
      org: analytic => this.orgService.valueChanges(analytic.meta.orgId)
    }, { shouldAwait: true }),
    shareReplay({ bufferSize: 1, refCount: true })
  );

  popularTitle$ = this.titleAnalytics$.pipe(
    filter(analytics => analytics.length > 0),
    map(analytics => counter(analytics, 'meta.titleId')),
    map(analytics => analytics.sort((a, b) => a.count > b.count ? -1 : 1)),
    switchMap(([popularEvent]) => this.movieService.valueChanges(popularEvent.key))
  );

  private titleAnalyticsOfPopularTitle$ = combineLatest([this.popularTitle$, this.titleAnalytics$]).pipe(
    map(([title, titleAnalytics]) => titleAnalytics.filter(analytics => analytics.meta.titleId === title.id)),
    shareReplay({ bufferSize: 1, refCount: true })
  );

  orgActivityOfPopularTitle$ = this.titleAnalyticsOfPopularTitle$.pipe(
    map(analytics => counter(analytics, 'org.activity', 'orgActivity')),
  );

  territoryActivityOfPopularTitle$ = this.titleAnalyticsOfPopularTitle$.pipe(
    map(analytics => counter(analytics, 'org.addresses.main.country', 'territories')),
  );

  interactionsOfPopularTitle$ = this.titleAnalyticsOfPopularTitle$.pipe(
    map(analytics => analytics.filter(analytic => analytic.name !== 'pageView'))
  );

  pageViewsOfPopularTitle$ = this.titleAnalyticsOfPopularTitle$.pipe(
    map(analytics => analytics.filter(analytic => analytic.name === 'pageView'))
  );

  activeCountries$ = this.titleAnalytics$.pipe(
    map(analytics => counter(analytics, 'org.addresses.main.country', 'territories')),
  );

  activeBuyers$ = this.titleAnalytics$.pipe(
    filter(analytics => analytics.length > 0),
    map(analytics => {
      const uids = unique(analytics.map(analytic => analytic.meta.uid));
      const orgIds = unique(analytics.map(analytic => analytic.meta.orgId));
      return { uids, orgIds, analytics };
    }),
    joinWith({
      users: ({ uids }) => this.userService.valueChanges(uids),
      orgs: ({ orgIds }) => this.orgService.valueChanges(orgIds)
    }, { shouldAwait: true }),
    map(({ users, orgs, analytics }) => {
      return users.map(user => {
        const org = orgs.find(o => o.id === user.orgId);
        const analyticsOfUser = analytics.filter(analytic => analytic.meta.uid === user.uid);
        return aggregate(analyticsOfUser, { user, org });
      });
    }),
    map(users => users.sort((userA, userB) => userA.total - userB.total))
  );

  interactions: EventName[] = [
    'addedToWishlist',
    'askingPriceRequested',
    'promoReelOpened',
    'screeningRequested',
  ];

  constructor(
    private analyticsService: AnalyticsService,
    private movieService: MovieService,
    private orgService: OrganizationService,
    private dynTitle: DynamicTitleService,
    @Optional() private intercom: Intercom,
    private userService: UserService,
    @Inject(APP) public app: App
  ) { }

  public openIntercom(): void {
    return this.intercom.show();
  }
}<|MERGE_RESOLUTION|>--- conflicted
+++ resolved
@@ -13,7 +13,6 @@
   App,
 } from '@blockframes/model';
 import { counter } from '@blockframes/analytics/+state/utils';
-import { joinWith } from '@blockframes/utils/operators';
 import { aggregate } from '@blockframes/analytics/+state/utils';
 import { UserService } from '@blockframes/user/+state';
 import { unique } from '@blockframes/utils/helpers';
@@ -24,12 +23,9 @@
 
 // Intercom
 import { Intercom } from 'ng-intercom';
-<<<<<<< HEAD
 
 // NgFire
 import { joinWith } from 'ngfire';
-=======
->>>>>>> 0135145b
 
 @Component({
   selector: 'dashboard-home',
