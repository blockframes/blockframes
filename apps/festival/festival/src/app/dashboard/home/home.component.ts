--- conflicted
+++ resolved
@@ -3,17 +3,12 @@
 
 // Blockframes
 import { MovieService, MovieQuery } from '@blockframes/movie/+state';
-<<<<<<< HEAD
 import { MovieAnalytics } from '@blockframes/movie/+state/movie.firestore';
-=======
-import { map, switchMap, shareReplay, tap } from 'rxjs/operators';
-import { Observable, Subscription } from 'rxjs';
->>>>>>> 1008e328
 import { OrganizationQuery } from '@blockframes/organization/+state';
 import { DynamicTitleService } from '@blockframes/utils/dynamic-title/dynamic-title.service';
 
 // RxJs
-import { map, switchMap, shareReplay, filter } from 'rxjs/operators';
+import { map, switchMap, shareReplay, filter, tap } from 'rxjs/operators';
 import { Observable, Subscription } from 'rxjs';
 
 @Component({
@@ -41,17 +36,14 @@
 
     const allMoviesFromOrg$ = this.orgQuery.selectActive().pipe(
       switchMap(({ movieIds }) => this.movieService.valueChanges(movieIds)),
-<<<<<<< HEAD
       filter(movies => !!movies && movies.length >= 1),
       map(movies => movies.filter(movie => !!movie)),
       map(movies => movies.filter(movie => movie.storeConfig?.status === 'accepted')),
-=======
->>>>>>> 1008e328
       shareReplay(1)
     );
 
     this.hasAcceptedMovies$ = allMoviesFromOrg$.pipe(
-      map(movies => movies.some(movie => movie.main?.storeConfig.status === 'accepted'))
+      map(movies => movies.some(movie => movie.storeConfig.status === 'accepted'))
     );
 
     this.hasMovies$ = allMoviesFromOrg$.pipe(
@@ -59,7 +51,7 @@
     );
 
     const titles$ = allMoviesFromOrg$.pipe(
-      map(movies => movies.filter(movie => movie.main?.storeConfig.status === 'accepted')),
+      map(movies => movies.filter(movie => movie.storeConfig.status === 'accepted')),
       tap(movies => {
         !!movies.length ?
           this.dynTitle.setPageTitle('Dashboard') :
