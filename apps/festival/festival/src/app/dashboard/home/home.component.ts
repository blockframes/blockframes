--- conflicted
+++ resolved
@@ -38,34 +38,14 @@
 
   private titleAnalytics$ = this.analyticsService.getAnalytics().pipe(
     joinWith({
-<<<<<<< HEAD
-      org: analytic => this.orgService.valueChanges(analytic.meta.orgId),
-    }),
-=======
       org: analytic => this.orgService.valueChanges(analytic.meta.orgId)
     }, { shouldAwait: true }),
->>>>>>> fec93440
     shareReplay({ bufferSize: 1, refCount: true })
   );
 
   popularTitle$ = this.titleAnalytics$.pipe(
     filter(analytics => analytics.length > 0),
     map(analytics => counter(analytics, 'meta.titleId')),
-<<<<<<< HEAD
-    map(analytics => analytics.sort((a, b) => (a.count > b.count ? -1 : 1))),
-    switchMap(([popularEvent]) => this.movieService.valueChanges(popularEvent.key)),
-    shareReplay({ bufferSize: 1, refCount: true })
-  );
-
-  orgActivityOfPopularTitle$ = combineLatest([this.popularTitle$, this.titleAnalytics$]).pipe(
-    map(([title, titleAnalytics]) => titleAnalytics.filter(analytics => analytics.meta.titleId === title.id)),
-    map(analytics => counter(analytics, 'org.activity', 'orgActivity'))
-  );
-
-  territoryActivityOfPopularTitle$ = combineLatest([this.popularTitle$, this.titleAnalytics$]).pipe(
-    map(([title, titleAnalytics]) => titleAnalytics.filter(analytics => analytics.meta.titleId === title.id)),
-    map(analytics => counter(analytics, 'org.addresses.main.country', 'territories'))
-=======
     map(analytics => analytics.sort((a, b) => a.count > b.count ? -1 : 1)),
     switchMap(([popularEvent]) => this.movieService.getValue(popularEvent.key))
   );
@@ -89,7 +69,6 @@
 
   pageViewsOfPopularTitle$ = this.titleAnalyticsOfPopularTitle$.pipe(
     map(analytics => analytics.filter(analytic => analytic.name === 'pageView'))
->>>>>>> fec93440
   );
 
   constructor(
