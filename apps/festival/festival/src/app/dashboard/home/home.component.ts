// Angular
import { Component, ChangeDetectionStrategy, Optional, Inject } from '@angular/core';

// Blockframes
import { MovieService, fromOrg } from '@blockframes/movie/+state/movie.service';
import { OrganizationService } from '@blockframes/organization/+state';
import { DynamicTitleService } from '@blockframes/utils/dynamic-title/dynamic-title.service';
import { APP } from '@blockframes/utils/routes/utils';
import { AnalyticsService } from '@blockframes/analytics/+state/analytics.service';
import {
  EventName,
  hasAppStatus,
  App,
} from '@blockframes/model';
import { counter } from '@blockframes/analytics/+state/utils';
<<<<<<< HEAD
import { joinWith } from '@blockframes/utils/operators';
=======
import { aggregate } from '@blockframes/analytics/+state/utils';
import { UserService } from '@blockframes/user/+state';
import { unique } from '@blockframes/utils/helpers';
>>>>>>> 36840067

// RxJs
import { map, switchMap, shareReplay, tap, filter } from 'rxjs/operators';
import { combineLatest } from 'rxjs';

// Intercom
import { Intercom } from 'ng-intercom';

@Component({
  selector: 'dashboard-home',
  templateUrl: './home.component.html',
  styleUrls: ['./home.component.scss'],
  changeDetection: ChangeDetectionStrategy.OnPush,
})
export class HomeComponent {
  public titles$ = this.orgService.currentOrg$.pipe(
    switchMap(({ id }) => this.movieService.valueChanges(fromOrg(id))),
    map((titles) => titles.filter((title) => title.app[this.app].access)),
    tap(titles => {
      titles.filter(hasAppStatus(this.app, ['accepted', 'submitted'])).length
        ? this.dynTitle.setPageTitle('Dashboard')
        : this.dynTitle.setPageTitle('Dashboard', 'Empty');
    })
  );

  titleAnalytics$ = this.analyticsService.getTitleAnalytics().pipe(
    joinWith({
      org: analytic => this.orgService.valueChanges(analytic.meta.orgId)
    }, { shouldAwait: true }),
    shareReplay({ bufferSize: 1, refCount: true })
  );

  popularTitle$ = this.titleAnalytics$.pipe(
    filter(analytics => analytics.length > 0),
    map(analytics => counter(analytics, 'meta.titleId')),
    map(analytics => analytics.sort((a, b) => a.count > b.count ? -1 : 1)),
    switchMap(([popularEvent]) => this.movieService.valueChanges(popularEvent.key))
  );

  private titleAnalyticsOfPopularTitle$ = combineLatest([ this.popularTitle$, this.titleAnalytics$ ]).pipe(
    map(([title, titleAnalytics]) => titleAnalytics.filter(analytics => analytics.meta.titleId === title.id)),
    shareReplay({ bufferSize: 1, refCount: true })
  );

  orgActivityOfPopularTitle$ = this.titleAnalyticsOfPopularTitle$.pipe(
    map(analytics => counter(analytics, 'org.activity', 'orgActivity')),
  );

  territoryActivityOfPopularTitle$ = this.titleAnalyticsOfPopularTitle$.pipe(
    map(analytics => counter(analytics, 'org.addresses.main.country', 'territories')),
  );

  interactionsOfPopularTitle$ = this.titleAnalyticsOfPopularTitle$.pipe(
    map(analytics => analytics.filter(analytic => analytic.name !== 'pageView'))
  );

  pageViewsOfPopularTitle$ = this.titleAnalyticsOfPopularTitle$.pipe(
    map(analytics => analytics.filter(analytic => analytic.name === 'pageView'))
  );

<<<<<<< HEAD
  activeCountries$ = this.titleAnalytics$.pipe(
    filter(analytics => analytics.length > 0),
    map(analytics => counter(analytics, 'org.addresses.main.country', 'territories')),
=======
  activeBuyers$ = this.titleAnalytics$.pipe(
    filter(analytics => analytics.length > 0),
    map(analytics => {
      const uids = unique(analytics.map(analytic => analytic.meta.uid));
      const orgIds = unique(analytics.map(analytic => analytic.meta.orgId));
      return { uids, orgIds, analytics };
    }),
    joinWith({
      users: ({ uids }) => this.userService.valueChanges(uids),
      orgs: ({ orgIds }) => this.orgService.valueChanges(orgIds)
    }, { shouldAwait: true }),
    map(({ users, orgs, analytics }) => {
      return users.map(user => {
        const org = orgs.find(o => o.id === user.orgId);
        const analyticsOfUser = analytics.filter(analytic => analytic.meta.uid === user.uid);
        return aggregate(analyticsOfUser, { user, org });
      });
    }),
    map(users => users.sort((userA, userB) => userA.total - userB.total))
>>>>>>> 36840067
  );

  interactions: EventName[] = [
    'addedToWishlist',
    'askingPriceRequested',
    'promoReelOpened',
    'screeningRequested',
  ];

  constructor(
    private analyticsService: AnalyticsService,
    private movieService: MovieService,
    private orgService: OrganizationService,
    private dynTitle: DynamicTitleService,
    @Optional() private intercom: Intercom,
    private userService: UserService,
    @Inject(APP) public app: App
  ) { }

  public openIntercom(): void {
    return this.intercom.show();
  }
}<|MERGE_RESOLUTION|>--- conflicted
+++ resolved
@@ -13,13 +13,10 @@
   App,
 } from '@blockframes/model';
 import { counter } from '@blockframes/analytics/+state/utils';
-<<<<<<< HEAD
 import { joinWith } from '@blockframes/utils/operators';
-=======
 import { aggregate } from '@blockframes/analytics/+state/utils';
 import { UserService } from '@blockframes/user/+state';
 import { unique } from '@blockframes/utils/helpers';
->>>>>>> 36840067
 
 // RxJs
 import { map, switchMap, shareReplay, tap, filter } from 'rxjs/operators';
@@ -59,7 +56,7 @@
     switchMap(([popularEvent]) => this.movieService.valueChanges(popularEvent.key))
   );
 
-  private titleAnalyticsOfPopularTitle$ = combineLatest([ this.popularTitle$, this.titleAnalytics$ ]).pipe(
+  private titleAnalyticsOfPopularTitle$ = combineLatest([this.popularTitle$, this.titleAnalytics$]).pipe(
     map(([title, titleAnalytics]) => titleAnalytics.filter(analytics => analytics.meta.titleId === title.id)),
     shareReplay({ bufferSize: 1, refCount: true })
   );
@@ -80,11 +77,11 @@
     map(analytics => analytics.filter(analytic => analytic.name === 'pageView'))
   );
 
-<<<<<<< HEAD
   activeCountries$ = this.titleAnalytics$.pipe(
     filter(analytics => analytics.length > 0),
     map(analytics => counter(analytics, 'org.addresses.main.country', 'territories')),
-=======
+  );
+
   activeBuyers$ = this.titleAnalytics$.pipe(
     filter(analytics => analytics.length > 0),
     map(analytics => {
@@ -104,7 +101,6 @@
       });
     }),
     map(users => users.sort((userA, userB) => userA.total - userB.total))
->>>>>>> 36840067
   );
 
   interactions: EventName[] = [
