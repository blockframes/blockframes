// Angular
import { Component, ChangeDetectionStrategy, Optional, Inject } from '@angular/core';
import { ActivatedRoute, Router } from '@angular/router';

// Blockframes
import { fromOrg, MovieService } from '@blockframes/movie/service';
import { OrganizationService } from '@blockframes/organization/service';
import { DynamicTitleService } from '@blockframes/utils/dynamic-title/dynamic-title.service';
import { APP } from '@blockframes/utils/routes/utils';
import { AnalyticsService } from '@blockframes/analytics/service';
import {
  EventName,
  hasAppStatus,
  App,
  AggregatedAnalytic,
} from '@blockframes/model';
<<<<<<< HEAD
import { counter } from '@blockframes/analytics/+state/utils';
=======
import { counter, aggregate } from '@blockframes/analytics/utils';
>>>>>>> 6e28873b
import { UserService } from '@blockframes/user/service';
import { aggregate } from '@blockframes/analytics/+state/utils';
import { unique } from '@blockframes/utils/helpers';

// RxJs
import { map, switchMap, shareReplay, tap, filter, distinctUntilChanged } from 'rxjs/operators';
import { combineLatest } from 'rxjs';

// Intercom
import { Intercom } from 'ng-intercom';

// NgFire
import { joinWith } from 'ngfire';

@Component({
  selector: 'dashboard-home',
  templateUrl: './home.component.html',
  styleUrls: ['./home.component.scss'],
  changeDetection: ChangeDetectionStrategy.OnPush,
})
export class HomeComponent {
  public selectedCountry?: string;
  public titles$ = this.orgService.currentOrg$.pipe(
    switchMap(({ id }) => this.movieService.valueChanges(fromOrg(id))),
    map((titles) => titles.filter((title) => title.app[this.app].access)),
    tap(titles => {
      titles.filter(hasAppStatus(this.app, ['accepted', 'submitted'])).length
        ? this.dynTitle.setPageTitle('Dashboard')
        : this.dynTitle.setPageTitle('Dashboard', 'Empty');
    })
  );

  titleAnalytics$ = this.analyticsService.getTitleAnalytics().pipe(
    joinWith({
      org: analytic => this.orgService.valueChanges(analytic.meta.orgId)
    }, { shouldAwait: true }),
    shareReplay({ bufferSize: 1, refCount: true })
  );

  popularTitle$ = this.titleAnalytics$.pipe(
    filter(analytics => analytics.length > 0),
    map(analytics => counter(analytics, 'meta.titleId')),
    map(analytics => analytics.sort((a, b) => a.count > b.count ? -1 : 1)),
    switchMap(([popularEvent]) => this.movieService.valueChanges(popularEvent.key))
  );

  private titleAnalyticsOfPopularTitle$ = combineLatest([this.popularTitle$, this.titleAnalytics$]).pipe(
    map(([title, titleAnalytics]) => titleAnalytics.filter(analytics => analytics.meta.titleId === title.id)),
    distinctUntilChanged((a, b) => a.length === b.length),
    shareReplay({ bufferSize: 1, refCount: true })
  );

  orgActivityOfPopularTitle$ = this.titleAnalyticsOfPopularTitle$.pipe(
    map(analytics => counter(analytics, 'org.activity', 'orgActivity')),
  );

  territoryActivityOfPopularTitle$ = this.titleAnalyticsOfPopularTitle$.pipe(
    map(analytics => counter(analytics, 'org.addresses.main.country', 'territories')),
  );

  interactionsOfPopularTitle$ = this.titleAnalyticsOfPopularTitle$.pipe(
    map(analytics => analytics.filter(analytic => analytic.name !== 'pageView'))
  );

  pageViewsOfPopularTitle$ = this.titleAnalyticsOfPopularTitle$.pipe(
    map(analytics => analytics.filter(analytic => analytic.name === 'pageView'))
  );

  activeCountries$ = this.titleAnalytics$.pipe(
    map(analytics => counter(analytics, 'org.addresses.main.country', 'territories')),
  );

  activeBuyers$ = this.titleAnalytics$.pipe(
    filter(analytics => analytics.length > 0),
    map(analytics => {
      const uids = unique(analytics.map(analytic => analytic.meta.uid));
      const orgIds = unique(analytics.map(analytic => analytic.meta.orgId));
      return { uids, orgIds, analytics };
    }),
    joinWith({
      users: ({ uids }) => this.userService.valueChanges(uids),
      orgs: ({ orgIds }) => this.orgService.valueChanges(orgIds)
    }, { shouldAwait: true }),
    map(({ users, orgs, analytics }) => {
      return users.map(user => {
        const org = orgs.find(o => o.id === user.orgId);
        const analyticsOfUser = analytics.filter(analytic => analytic.meta.uid === user.uid);
        return aggregate(analyticsOfUser, { user, org });
      });
    }),
    map(users => users.sort((userA, userB) => userA.total - userB.total))
  );


  interactions: EventName[] = [
    'addedToWishlist',
    'askingPriceRequested',
    'promoReelOpened',
    'screeningRequested',
  ];

  constructor(
    private analyticsService: AnalyticsService,
    private movieService: MovieService,
    private orgService: OrganizationService,
    private dynTitle: DynamicTitleService,
    @Optional() private intercom: Intercom,
    private userService: UserService,
    @Inject(APP) public app: App,
    private router: Router,
    private route: ActivatedRoute
  ) { }

  public showBuyer(row: AggregatedAnalytic) {
    this.router.navigate([`/c/o/dashboard/home/buyer/${row.user.uid}`], { relativeTo: this.route })
  }

  public openIntercom(): void {
    return this.intercom.show();
  }
}<|MERGE_RESOLUTION|>--- conflicted
+++ resolved
@@ -14,13 +14,8 @@
   App,
   AggregatedAnalytic,
 } from '@blockframes/model';
-<<<<<<< HEAD
-import { counter } from '@blockframes/analytics/+state/utils';
-=======
 import { counter, aggregate } from '@blockframes/analytics/utils';
->>>>>>> 6e28873b
 import { UserService } from '@blockframes/user/service';
-import { aggregate } from '@blockframes/analytics/+state/utils';
 import { unique } from '@blockframes/utils/helpers';
 
 // RxJs
