// Angular
import { Component, OnInit, ChangeDetectionStrategy, OnDestroy } from '@angular/core';

// Blockframes
import { MovieService, MovieQuery } from '@blockframes/movie/+state';
<<<<<<< HEAD
import { map, switchMap, shareReplay, tap } from 'rxjs/operators';
import { Observable, Subscription } from 'rxjs';
import { OrganizationQuery } from '@blockframes/organization/+state';
import { DynamicTitleService } from '@blockframes/utils/dynamic-title/dynamic-title.service';
=======
import { MovieAnalytics } from '@blockframes/movie/+state/movie.firestore';
import { OrganizationQuery } from '@blockframes/organization/+state';
import { DynamicTitleService } from '@blockframes/utils/dynamic-title/dynamic-title.service';

// RxJs
import { map, switchMap, shareReplay, filter, tap } from 'rxjs/operators';
import { Observable, Subscription } from 'rxjs';
>>>>>>> 5519c943

@Component({
  selector: 'festival-dashboard-home',
  templateUrl: './home.component.html',
  styleUrls: ['./home.component.scss'],
  changeDetection: ChangeDetectionStrategy.OnPush
})
export class HomeComponent implements OnInit, OnDestroy {

  private sub: Subscription;
  public movieAnalytics$: Observable<MovieAnalytics[]>;
  public hasAcceptedMovies$: Observable<boolean>;
  public hasMovies$: Observable<boolean>;
  constructor(
    private movieQuery: MovieQuery,
    private movieService: MovieService,
    private orgQuery: OrganizationQuery,
    private dynTitle: DynamicTitleService,
  ) { }

  ngOnInit() {

    this.movieAnalytics$ = this.movieQuery.analytics.selectAll();

    const allMoviesFromOrg$ = this.orgQuery.selectActive().pipe(
      switchMap(({ movieIds }) => this.movieService.valueChanges(movieIds)),
<<<<<<< HEAD
=======
      filter(movies => !!movies && movies.length >= 1),
      map(movies => movies.filter(movie => !!movie)),
      map(movies => movies.filter(movie => movie.storeConfig?.status === 'accepted')),
>>>>>>> 5519c943
      shareReplay(1)
    );

    this.hasAcceptedMovies$ = allMoviesFromOrg$.pipe(
<<<<<<< HEAD
      map(movies => movies.some(movie => movie.main?.storeConfig.status === 'accepted'))
=======
      map(movies => movies.some(movie => movie.storeConfig.status === 'accepted'))
>>>>>>> 5519c943
    );

    this.hasMovies$ = allMoviesFromOrg$.pipe(
      map(movies => !!movies.length)
    );

    const titles$ = allMoviesFromOrg$.pipe(
<<<<<<< HEAD
      map(movies => movies.filter(movie => movie.main?.storeConfig.status === 'accepted')),
=======
      map(movies => movies.filter(movie => movie.storeConfig.status === 'accepted')),
>>>>>>> 5519c943
      tap(movies => {
        !!movies.length ?
          this.dynTitle.setPageTitle('Dashboard') :
          this.dynTitle.setPageTitle('Dashboard', 'Empty');
      }),
    );

    this.sub = titles$.pipe(
      map(movies => movies.map(m => m.id)),
      switchMap(movieIds => this.movieService.syncWithAnalytics(movieIds))
    ).subscribe();
  }

  ngOnDestroy() {
    this.sub.unsubscribe();
  }
}<|MERGE_RESOLUTION|>--- conflicted
+++ resolved
@@ -3,12 +3,6 @@
 
 // Blockframes
 import { MovieService, MovieQuery } from '@blockframes/movie/+state';
-<<<<<<< HEAD
-import { map, switchMap, shareReplay, tap } from 'rxjs/operators';
-import { Observable, Subscription } from 'rxjs';
-import { OrganizationQuery } from '@blockframes/organization/+state';
-import { DynamicTitleService } from '@blockframes/utils/dynamic-title/dynamic-title.service';
-=======
 import { MovieAnalytics } from '@blockframes/movie/+state/movie.firestore';
 import { OrganizationQuery } from '@blockframes/organization/+state';
 import { DynamicTitleService } from '@blockframes/utils/dynamic-title/dynamic-title.service';
@@ -16,7 +10,6 @@
 // RxJs
 import { map, switchMap, shareReplay, filter, tap } from 'rxjs/operators';
 import { Observable, Subscription } from 'rxjs';
->>>>>>> 5519c943
 
 @Component({
   selector: 'festival-dashboard-home',
@@ -43,21 +36,14 @@
 
     const allMoviesFromOrg$ = this.orgQuery.selectActive().pipe(
       switchMap(({ movieIds }) => this.movieService.valueChanges(movieIds)),
-<<<<<<< HEAD
-=======
       filter(movies => !!movies && movies.length >= 1),
       map(movies => movies.filter(movie => !!movie)),
       map(movies => movies.filter(movie => movie.storeConfig?.status === 'accepted')),
->>>>>>> 5519c943
       shareReplay(1)
     );
 
     this.hasAcceptedMovies$ = allMoviesFromOrg$.pipe(
-<<<<<<< HEAD
-      map(movies => movies.some(movie => movie.main?.storeConfig.status === 'accepted'))
-=======
       map(movies => movies.some(movie => movie.storeConfig.status === 'accepted'))
->>>>>>> 5519c943
     );
 
     this.hasMovies$ = allMoviesFromOrg$.pipe(
@@ -65,11 +51,7 @@
     );
 
     const titles$ = allMoviesFromOrg$.pipe(
-<<<<<<< HEAD
-      map(movies => movies.filter(movie => movie.main?.storeConfig.status === 'accepted')),
-=======
       map(movies => movies.filter(movie => movie.storeConfig.status === 'accepted')),
->>>>>>> 5519c943
       tap(movies => {
         !!movies.length ?
           this.dynTitle.setPageTitle('Dashboard') :
