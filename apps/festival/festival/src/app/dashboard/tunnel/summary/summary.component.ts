import { Component, ChangeDetectionStrategy, OnInit, OnDestroy } from '@angular/core';
import { Router } from '@angular/router';
import { MatSnackBar } from '@angular/material/snack-bar';
import { MovieQuery } from '@blockframes/movie/+state/movie.query';
import { MovieFormShellComponent } from '@blockframes/movie/form/shell/shell.component';
import { findInvalidControls } from '@blockframes/ui/tunnel/layout/layout.component';
import { DynamicTitleService } from '@blockframes/utils/dynamic-title/dynamic-title.service';
import { map } from 'rxjs/operators';
import { Subscription } from 'rxjs';

@Component({
  selector: 'festival-summary-tunnel',
  templateUrl: './summary.component.html',
  styleUrls: ['./summary.component.scss'],
  changeDetection: ChangeDetectionStrategy.OnPush
})
export class TunnelSummaryComponent implements OnInit, OnDestroy {
  form = this.shell.getForm('movie');
  subscription: Subscription;
  missingFields: string[] = [];
  invalidFields: string[] = [];
  isPublished$ = this.query.selectActive(movie => movie.storeConfig.status).pipe(
    map(status => status === 'accepted' || status === 'submitted')
  );

  constructor(
    private shell: MovieFormShellComponent,
    private router: Router,
    private query: MovieQuery,
    private snackBar: MatSnackBar,
    private dynTitle: DynamicTitleService
  ) {
    this.dynTitle.setPageTitle('Summary and Submit a new title')
  }

  ngOnInit() {
    this.missingFields = findInvalidControls(this.form)
    this.subscription = this.form.valueChanges.subscribe(() => this.missingFields = findInvalidControls(this.form));
  }

  ngOnDestroy() {
    this.subscription.unsubscribe();
  }

  public async submit() {
    if (this.form.valid) {
      await this.shell.layout.update({ publishing: true });
<<<<<<< HEAD
      const ref = this.snackBar.open(`${this.form.get('title').get('international').value} successfully published.`, '', { duration: 1000 });
=======
      const text = `${this.form.get('title').get('international').value} successfully published.`;
      const ref = this.snackBar.open(text, '', { duration: 1000 });
>>>>>>> e9159aa2
      ref.afterDismissed().subscribe(_ => {
        this.router.navigate(['c/o/dashboard/title', this.query.getActiveId()])
      })
    } else {
      // Log the invalid forms
      this.snackBar.open('Fill all mandatory fields before submitting', '', { duration: 2000 });
    }
  }
}<|MERGE_RESOLUTION|>--- conflicted
+++ resolved
@@ -45,12 +45,8 @@
   public async submit() {
     if (this.form.valid) {
       await this.shell.layout.update({ publishing: true });
-<<<<<<< HEAD
-      const ref = this.snackBar.open(`${this.form.get('title').get('international').value} successfully published.`, '', { duration: 1000 });
-=======
       const text = `${this.form.get('title').get('international').value} successfully published.`;
       const ref = this.snackBar.open(text, '', { duration: 1000 });
->>>>>>> e9159aa2
       ref.afterDismissed().subscribe(_ => {
         this.router.navigate(['c/o/dashboard/title', this.query.getActiveId()])
       })
