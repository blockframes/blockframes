import { Component, ChangeDetectionStrategy, OnInit, OnDestroy } from '@angular/core';
import { Router } from '@angular/router';
import { MatSnackBar } from '@angular/material/snack-bar';
import { FormGroup, FormArray } from '@angular/forms';
import { MovieService } from '@blockframes/movie/+state/movie.service';
import { MovieQuery } from '@blockframes/movie/+state/movie.query';
import { DynamicTitleService } from '@blockframes/utils/dynamic-title/dynamic-title.service';
<<<<<<< HEAD
import { RouterQuery } from '@datorama/akita-ng-router-store';
import { getMoviePublishStatus, getCurrentApp } from '@blockframes/utils/apps';
=======
>>>>>>> bcd5cb60
import { map } from 'rxjs/operators';
import { Subscription } from 'rxjs';
import { MovieFormShellComponent } from '@blockframes/movie/form/shell/shell.component';

@Component({
  selector: 'festival-summary-tunnel',
  templateUrl: './summary.component.html',
  styleUrls: ['./summary.component.scss'],
  changeDetection: ChangeDetectionStrategy.OnPush
})
export class TunnelSummaryComponent implements OnInit, OnDestroy {
  form = this.shell.form;
  subscription: Subscription;
  missingFields: string[] = [];
  invalidFields: string[] = [];
  isPublished$ = this.query.selectActive(movie => movie.storeConfig.status).pipe(
    map(status => status === 'accepted' || status === 'submitted')
  )

  constructor(
    private shell: MovieFormShellComponent,
    private router: Router,
    private service: MovieService,
    private query: MovieQuery,
    private snackBar: MatSnackBar,
    private dynTitle: DynamicTitleService
  ) {
    this.dynTitle.setPageTitle('Summary and Submit a new title')
  }

  ngOnInit(): void {
    this.findInvalidControlsRecursive(this.form);
    this.subscription = this.form.valueChanges.subscribe(() => this.findInvalidControlsRecursive(this.form));
  }

  ngOnDestroy(): void {
    this.subscription.unsubscribe();
  }

  public async submit() {
    if (this.form.valid) {
<<<<<<< HEAD
      this.updateFormArraysByProdStatus();
      const movie = await this.shell.update();
      const currentApp = getCurrentApp(this.routerQuery);
      movie.storeConfig.status = getMoviePublishStatus(currentApp); // @TODO (#2765)
      movie.storeConfig.appAccess.festival = true;
      await this.service.update(movie.id, movie);
=======
      await this.service.updateMovie(this.query.getActive(), this.form.value);
>>>>>>> bcd5cb60
      this.form.markAsPristine();
      const ref = this.snackBar.open('Movie Online !!', '', { duration: 1000 });
      ref.afterDismissed().subscribe(_ => {
        this.router.navigate(['c/o/dashboard/title', movie.id])
      })
    } else {
      // Log the invalid forms
      this.snackBar.open('Fill all mandatory fields before submitting', '', { duration: 2000 });
    }
  }

  /* Utils function to get the list of invalid form. Not used yet, but could be useful later */
  public findInvalidControlsRecursive(formToInvestigate: FormGroup | FormArray) {
    this.missingFields = [];
    const recursiveFunc = (form: FormGroup | FormArray) => {
      Object.keys(form.controls).forEach(field => {
        const control = form.get(field);
        if (!control.value) {
          this.missingFields.push(field);
        }
        if (control instanceof FormArray || control instanceof FormGroup) {
          recursiveFunc(control);
        }
      });
    }
    recursiveFunc(formToInvestigate);
  }
}<|MERGE_RESOLUTION|>--- conflicted
+++ resolved
@@ -5,11 +5,6 @@
 import { MovieService } from '@blockframes/movie/+state/movie.service';
 import { MovieQuery } from '@blockframes/movie/+state/movie.query';
 import { DynamicTitleService } from '@blockframes/utils/dynamic-title/dynamic-title.service';
-<<<<<<< HEAD
-import { RouterQuery } from '@datorama/akita-ng-router-store';
-import { getMoviePublishStatus, getCurrentApp } from '@blockframes/utils/apps';
-=======
->>>>>>> bcd5cb60
 import { map } from 'rxjs/operators';
 import { Subscription } from 'rxjs';
 import { MovieFormShellComponent } from '@blockframes/movie/form/shell/shell.component';
@@ -51,20 +46,11 @@
 
   public async submit() {
     if (this.form.valid) {
-<<<<<<< HEAD
-      this.updateFormArraysByProdStatus();
-      const movie = await this.shell.update();
-      const currentApp = getCurrentApp(this.routerQuery);
-      movie.storeConfig.status = getMoviePublishStatus(currentApp); // @TODO (#2765)
-      movie.storeConfig.appAccess.festival = true;
-      await this.service.update(movie.id, movie);
-=======
       await this.service.updateMovie(this.query.getActive(), this.form.value);
->>>>>>> bcd5cb60
       this.form.markAsPristine();
       const ref = this.snackBar.open('Movie Online !!', '', { duration: 1000 });
       ref.afterDismissed().subscribe(_ => {
-        this.router.navigate(['c/o/dashboard/title', movie.id])
+        this.router.navigate(['c/o/dashboard/title', this.query.getActiveId()])
       })
     } else {
       // Log the invalid forms
