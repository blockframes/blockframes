--- conflicted
+++ resolved
@@ -29,12 +29,9 @@
     path: 'artistic',
     label: 'Artistic Team'
   }, {
-<<<<<<< HEAD
     path: 'reviews',
     label: 'Selection & Reviews'
   }, {
-=======
->>>>>>> b5929b0d
     path: 'credits',
     label: 'Credits'
   }, {
