--- conflicted
+++ resolved
@@ -51,14 +51,7 @@
           {
             path: 'invitations',
             component: InvitationComponent,
-<<<<<<< HEAD
-          },
-          {
-            path: 'statistics',
-            component: AnalyticsComponent
-=======
             data: { animation: 2 }
->>>>>>> 49f66da8
           },
           {
             path: 'files',
@@ -66,7 +59,7 @@
             data: { animation: 3 }
           },
           {
-            path: 'attendance',
+            path: 'statistics',
             component: AnalyticsComponent,
             data: { animation: 4 }
           }
