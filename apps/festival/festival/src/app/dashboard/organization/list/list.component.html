<list-page [items]="orgs$ | async">

  <list-page-app-bar>
    <form class="app-bar" [formGroup]="searchForm">
      <mat-icon matPrefix svgIcon="search"></mat-icon>
      <input type="text" formControlName="query" [value]="searchForm.query.value"
        placeholder="Search for a buyer...">
    </form>
  </list-page-app-bar>

  <list-page-title>
    <h1 class="mat-display-2 page-title">Buyers</h1>
  </list-page-title>

  <list-page-search>
    <mat-form-field appearance="outline" [formGroup]="searchForm">
      <mat-label>Search for a buyer...</mat-label>
      <mat-icon matPrefix svgIcon="search"></mat-icon>
      <input matInput type="text" formControlName="query" [value]="searchForm.query.value">
    </mat-form-field>
  </list-page-search>

  <list-page-description>
    <span i18n *ngIf="nbHits" class="mat-body-2">
      There {nbHits, plural, =1 {is} other {are}} {{ nbHits }} buyer{nbHits, plural, =1 {} other {s}}
      available.
    </span>
  </list-page-description>

  <list-filter>
    <ng-template filter [form]="searchForm.countries" label="Company's Nationality">
      <chips-autocomplete [form]="searchForm.countries" placeholder="Country of Origin" scope="territories">
        <mat-label>Type and select Country</mat-label>
      </chips-autocomplete>
    </ng-template>

    <button mat-button class="refresh translucent" (click)="clear()" matTooltip="Clear all filters">
      <mat-icon svgIcon="refresh_filters"></mat-icon>
      Clear Filters
    </button>
  </list-filter>

  <ng-template listPageCard let-org>
<<<<<<< HEAD
    <org-card [org]="org" hideIcons></org-card>
=======
    <org-card [org]="org" hideTabs></org-card>
>>>>>>> 9d000282
  </ng-template>

  <list-page-progress [value]="hitsViewed / nbHits * 100" (loadMore)="loadMore()">
    <span>You've viewed {{ hitsViewed }} partners from {{ nbHits }}.</span>
  </list-page-progress>

</list-page><|MERGE_RESOLUTION|>--- conflicted
+++ resolved
@@ -41,11 +41,7 @@
   </list-filter>
 
   <ng-template listPageCard let-org>
-<<<<<<< HEAD
-    <org-card [org]="org" hideIcons></org-card>
-=======
     <org-card [org]="org" hideTabs></org-card>
->>>>>>> 9d000282
   </ng-template>
 
   <list-page-progress [value]="hitsViewed / nbHits * 100" (loadMore)="loadMore()">
