--- conflicted
+++ resolved
@@ -27,11 +27,7 @@
 
   @HostListener('window:popstate', ['$event'])
   onPopState() {
-<<<<<<< HEAD
-    this.clickBack();
-=======
     this.goBack();
->>>>>>> f9173c78
   }
   
   ngOnInit() {
