import { Component, OnInit, ChangeDetectionStrategy, OnDestroy, ViewChild, ElementRef, ChangeDetectorRef } from '@angular/core';
import { EventService } from '@blockframes/event/+state';
import { BehaviorSubject, interval, Observable, Subscription } from 'rxjs';
import { MovieService } from '@blockframes/movie/+state/movie.service';
import { MatBottomSheet } from '@angular/material/bottom-sheet'
import { DoorbellBottomSheetComponent } from '@blockframes/event/components/doorbell/doorbell.component';
import { ActivatedRoute, Router } from '@angular/router';
import { DynamicTitleService } from '@blockframes/utils/dynamic-title/dynamic-title.service';
import { MatDialog, MatDialogRef } from '@angular/material/dialog';
import { ConfirmComponent } from '@blockframes/ui/confirm/confirm.component';
import { TwilioService } from '@blockframes/event/components/meeting/+state/twilio.service';
import { MatSnackBar } from '@angular/material/snack-bar';
import { getFileExtension } from '@blockframes/utils/file-sanitizer';
import { extensionToType } from '@blockframes/utils/utils';
import { MediaService } from '@blockframes/media/+state';
import { AngularFireFunctions } from '@angular/fire/functions';
import { StorageFile, StorageVideo } from '@blockframes/media/+state/media.firestore';
import { InvitationService } from '@blockframes/invitation/+state/invitation.service';
import { filter, pluck, scan, switchMap, take } from 'rxjs/operators';
import { finalizeWithValue } from '@blockframes/utils/observable-helpers';
import { AuthService } from '@blockframes/auth/+state';
import { RequestAskingPriceComponent } from '@blockframes/movie/components/request-asking-price/request-asking-price.component';
<<<<<<< HEAD
import {
  Event,
  isScreening,
  createMeetingAttendee,
  Meeting,
  MeetingPdfControl,
  MeetingVideoControl,
  Screening
} from '@blockframes/model';
=======
import { Invitation } from '@blockframes/model';
>>>>>>> 82c8e972

const isMeeting = (meetingEvent: Event): meetingEvent is Event<Meeting> => {
  return meetingEvent.type === 'meeting';
};

@Component({
  selector: 'festival-event-session',
  templateUrl: './session.component.html',
  styleUrls: ['./session.component.scss'],
  changeDetection: ChangeDetectionStrategy.OnPush
})
export class SessionComponent implements OnInit, OnDestroy {

  public event$: Observable<Event>;
  public showSession = true;
  public mediaContainerSize: string;
  public visioContainerSize: string;
  public screeningFileRef: StorageVideo;

  public creatingControl$ = new BehaviorSubject(false);

  private sub: Subscription;
  private dialogSub: Subscription;

  private confirmDialog: MatDialogRef<unknown>
  private isAutoPlayEnabled = false;
  @ViewChild('autotester') autoPlayTester: ElementRef<HTMLVideoElement>;

  private countdownId: number = undefined;

  private watchTimeInterval: Subscription;
  public isPlaying = false;
  public requestSent = false;

  constructor(
    private functions: AngularFireFunctions,
    private route: ActivatedRoute,
    private service: EventService,
    private invitationService: InvitationService,
    private movieService: MovieService,
    private mediaService: MediaService,
    private authService: AuthService,
    private bottomSheet: MatBottomSheet,
    private router: Router,
    private dynTitle: DynamicTitleService,
    private dialog: MatDialog,
    private twilioService: TwilioService,
    private snackbar: MatSnackBar,
    private cdr: ChangeDetectorRef
  ) { }

  ngOnInit(): void {
    this.service.startLocalSession();

    this.event$ = this.route.params.pipe(
      pluck('eventId'),
      switchMap((eventId: string) => this.service.queryDocs(eventId)),
    );

    this.sub = this.event$.subscribe(async event => {

      // SCREENING
      if (isScreening(event)) {
        this.dynTitle.setPageTitle(event.title, 'Screening');
        if ((event.meta as Screening).titleId) {
          const movie = await this.movieService.getValue(event.meta.titleId as string);
          this.screeningFileRef = movie.promotional.videos?.screener;

          // if user is not a screening owner we need to track the watch time
          if (event.ownerOrgId !== this.authService.profile?.orgId) {
            // Try to get invitation the regular way
            const uidFilter = (invit: Invitation) => invit.toUser?.uid === this.authService.uid ||  invit.fromUser?.uid === this.authService.uid;
            const allInvitations = await this.invitationService.allInvitations$.pipe(take(1)).toPromise();
            let invitation = allInvitations.find(invit => invit.eventId === event.id && uidFilter(invit));

            // If user is logged-in as anonymous
            if (!invitation && this.authService.anonymousCredentials?.invitationId) {
              const invitationId = this.authService.anonymousCredentials?.invitationId;
              invitation = await this.invitationService.getValue(invitationId);
            }

            if (!invitation && event.accessibility !== 'public') {
              // this should never happen since previous checks & guard should have worked
              throw new Error('Missing Screening Invitation');
            } else if (invitation) {
              this.watchTimeInterval?.unsubscribe();

              this.watchTimeInterval = interval(1000).pipe(
                filter(() => !!this.isPlaying),
                scan(watchTime => watchTime + 1, invitation.watchTime ?? 0),
                finalizeWithValue(watchTime => {
                  if (watchTime !== undefined) this.invitationService.update(invitation.id, { watchTime });
                }),
                filter(watchTime => watchTime % 60 === 0),
              ).subscribe(watchTime => {
                this.invitationService.update(invitation.id, { watchTime });
              });
            }

          }
        }

        // MEETING
      } else if (isMeeting(event)) {

        this.dynTitle.setPageTitle(event.title, 'Meeting');

        const fileSelected = !!event?.meta?.selectedFile;
        if (!fileSelected) {
          this.visioContainerSize = '100%';
        } else if (event.isOwner) {
          this.mediaContainerSize = '40%';
          this.visioContainerSize = '60%';
        } else {
          this.mediaContainerSize = '60%';
          this.visioContainerSize = '40%';
        }

        // Check for the autoplay
        try {
          if (!this.isAutoPlayEnabled) {
            await this.autoPlayTester.nativeElement.play();
            this.autoPlayTester.nativeElement.pause();
            this.isAutoPlayEnabled = true;
          }
        } catch (error) {
          if (!this.confirmDialog) {
            this.confirmDialog = this.dialog.open(ConfirmComponent, {
              data: {
                title: 'Your browser might be blocking autoplay',
                question: 'This can result in poor viewing experience during your meeting.\nYou can try to unblock autoplay by clicking the following button. If it doesn\'t work, please change your browser settings to allow autoplay.',
                confirm: 'Unblock autoplay',
                onConfirm: () => {
                  this.autoPlayTester.nativeElement.play();
                  this.autoPlayTester.nativeElement.pause();
                },
              },
              autoFocus: false,
            });
            this.dialogSub = this.confirmDialog.afterClosed().subscribe(confirmed => {
              this.isAutoPlayEnabled = !!confirmed;
            });
          }
        }

        // Manage redirect depending on attendees status & presence of meeting owners
        if (event.isOwner) {
          const attendees = event.meta.attendees;
          if (attendees[this.authService.uid]?.status !== 'owner') {
            const attendee = createMeetingAttendee(this.authService.anonymouseOrRegularProfile, 'owner');
            const meta: Meeting = { ...event.meta, attendees: { ...event.meta.attendees, [this.authService.uid]: attendee } };
            this.service.update(event.id, { meta });
          }

          const requests = Object.values(attendees).filter(attendee => attendee.status === 'requesting');


          if (requests.length) {
            this.bottomSheet.open(DoorbellBottomSheetComponent, { data: { eventId: event.id, requests }, hasBackdrop: false });
          }

          // If the current selected file hasn't any controls yet we should create them
          if (event.meta.selectedFile) {
            const selectedFile = event.meta.files.find(file =>
              file.storagePath === event.meta.selectedFile
            );
            if (!selectedFile) {
              console.warn('Selected file doesn\'t exists in this Meeting!');
              this.select('', event);
            }
            if (!event.meta.controls[selectedFile.storagePath]) {
              const fileType = extensionToType(getFileExtension(selectedFile.storagePath));
              switch (fileType) {
                case 'pdf': {
                  this.creatingControl$.next(true);
                  const control = await this.createPdfControl(selectedFile, event.id);
                  const controls = { ...event.meta.controls, [event.meta.selectedFile]: control };
                  const meta = { ...event.meta, controls };
                  await this.service.update(event.id, { meta });
                  this.creatingControl$.next(false);
                  break;
                } case 'video': {
                  this.creatingControl$.next(true);
                  const control = await this.createVideoControl((selectedFile as StorageVideo), event.id);
                  const controls = { ...event.meta.controls, [event.meta.selectedFile]: control };
                  const meta = { ...event.meta, controls };
                  await this.service.update(event.id, { meta });
                  this.creatingControl$.next(false);
                  break;
                } default: break;
              }
            }
          }
        } else {
          const userStatus = event.meta.attendees[this.authService.uid];

          if (!userStatus || userStatus?.status === 'ended') { // meeting session is over
            this.router.navigateByUrl(`/event/${event.id}/r/i/ended`);
          } else if (userStatus?.status !== 'accepted') { // user has been banned or something else
            this.router.navigateByUrl(`/event/${event.id}/r/i/lobby`);
          } else {

            const hasOwner = Object.values(event.meta.attendees).some(attendee => attendee.status === 'owner');
            if (!hasOwner) {
              this.createCountDown();
            } else if (!!hasOwner && !!this.countdownId) {
              this.snackbar.open(`The meeting owner has reconnected`, 'dismiss', { duration: 5000 });
              this.deleteCountDown();
            }
          }
        }
      }
    })
  }

  createCountDown() {
    this.deleteCountDown();
    const durationMinutes = 1;
    // we use a random duration to avoid the Thundering Herd effect (https://en.wikipedia.org/wiki/Thundering_herd_problem)
    // firestore document only supports 1 write per seconds
    const randomDurationSeconds = Math.floor(Math.random() * 10);

    this.snackbar.open(`The organizer just left the meeting room. You will be disconnected in ${durationMinutes} minute.`, 'dismiss', { duration: 5000 });
    this.countdownId = window.setTimeout(
      () => this.autoLeave(),
      ((1000 * 60) * durationMinutes) + (1000 * randomDurationSeconds)
    );
  }

  deleteCountDown() {
    window.clearTimeout(this.countdownId);
    this.countdownId = undefined;
  }

  autoLeave() {
    if (this.countdownId) this.twilioService.disconnect();
    this.deleteCountDown();
    this.watchTimeInterval?.unsubscribe();
  }

  ngOnDestroy() {
    this.watchTimeInterval?.unsubscribe();
    this.twilioService.disconnect();
    this.deleteCountDown();
    this.sub.unsubscribe();
    this.dialogSub?.unsubscribe();
  }

  select(selectedFile: string, event: Event<Meeting>) {
    const meta = { ...event.meta, selectedFile };
    this.service.update(event.id, { meta });
  }

  picked(files: string[], event: Event<Meeting>) {
    const meta = { ...event.meta, files };
    this.service.update(event.id, { meta })
  }

  async createPdfControl(file: StorageFile, eventId: string): Promise<MeetingPdfControl> {
    // locally download the pdf file to count it's number of pages
    const url = await this.mediaService.generateImgIxUrl(file, {}, eventId);
    const response = await fetch(url);
    const textResult = await response.text();
    // this actually count the number of pages, the regex comes from stack overflow
    const totalPages = textResult.match(/\/Type[\s]*\/Page[^s]/g).length;

    return { type: 'pdf', currentPage: 1, totalPages };
  }

  async createVideoControl(video: StorageVideo, eventId: string): Promise<MeetingVideoControl> {
    const getVideoInfo = this.functions.httpsCallable('privateVideo');

    const { error, result } = await getVideoInfo({ video, eventId }).toPromise();
    if (error) {
      // if error is set, result will contain the error message
      throw new Error(result);
    }

    const duration = parseFloat(result.info.duration);
    return { type: 'video', isPlaying: false, position: 0, duration };
  }

  requestAskingPrice(movieId: string) {
    const ref = this.dialog.open(RequestAskingPriceComponent, {
      data: { movieId },
      maxHeight: '80vh',
      maxWidth: '650px',
      autoFocus: false
    });
    ref.afterClosed().subscribe(isSent => {
      this.requestSent = !!isSent;
      this.cdr.markForCheck();
    });
  }
}<|MERGE_RESOLUTION|>--- conflicted
+++ resolved
@@ -20,7 +20,6 @@
 import { finalizeWithValue } from '@blockframes/utils/observable-helpers';
 import { AuthService } from '@blockframes/auth/+state';
 import { RequestAskingPriceComponent } from '@blockframes/movie/components/request-asking-price/request-asking-price.component';
-<<<<<<< HEAD
 import {
   Event,
   isScreening,
@@ -28,11 +27,9 @@
   Meeting,
   MeetingPdfControl,
   MeetingVideoControl,
-  Screening
+  Screening,
+  Invitation
 } from '@blockframes/model';
-=======
-import { Invitation } from '@blockframes/model';
->>>>>>> 82c8e972
 
 const isMeeting = (meetingEvent: Event): meetingEvent is Event<Meeting> => {
   return meetingEvent.type === 'meeting';
