import { NgModule } from '@angular/core';
import { CommonModule } from '@angular/common';
import { EventLoginComponent } from './login.component';
import { RouterModule } from '@angular/router';
import { FlexLayoutModule } from '@angular/flex-layout';

// Material
import { MatButtonModule } from '@angular/material/button';
import { MatFormFieldModule } from '@angular/material/form-field';
import { MatInputModule } from '@angular/material/input';
import { MatIconModule } from '@angular/material/icon';
import { MatTooltipModule } from '@angular/material/tooltip';

// Blockframes
import { ImageModule } from '@blockframes/media/image/directives/image.module';
import { AppLogoModule } from '@blockframes/ui/layout/app-logo/app-logo.module';
import { ReactiveFormsModule } from '@angular/forms';
import { SnackbarLinkModule } from '@blockframes/ui/snackbar/link/snackbar-link.module';
import { SnackbarErrorModule } from '@blockframes/ui/snackbar/error/snackbar-error.module';

@NgModule({
  declarations: [EventLoginComponent],
  imports: [
    CommonModule,
    FlexLayoutModule,
    ReactiveFormsModule,
    SnackbarLinkModule,
    MatButtonModule,
    MatFormFieldModule,
    MatInputModule,
    ImageModule,
    AppLogoModule,
    MatIconModule,
<<<<<<< HEAD
    MatTooltipModule,
=======
    SnackbarErrorModule,
>>>>>>> 126f090e
    RouterModule.forChild([{ path: '', component: EventLoginComponent }]),
  ]
})
export class LoginModule { }<|MERGE_RESOLUTION|>--- conflicted
+++ resolved
@@ -31,11 +31,8 @@
     ImageModule,
     AppLogoModule,
     MatIconModule,
-<<<<<<< HEAD
     MatTooltipModule,
-=======
     SnackbarErrorModule,
->>>>>>> 126f090e
     RouterModule.forChild([{ path: '', component: EventLoginComponent }]),
   ]
 })
