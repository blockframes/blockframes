--- conflicted
+++ resolved
@@ -59,7 +59,6 @@
       <filter-budget fxLayout="column" [form]="searchForm.minBudget"></filter-budget>
     </ng-template>
 
-<<<<<<< HEAD
     <ng-template filter label="Release Year" [form]="searchForm.minReleaseYear">
       <filter-release-year fxLayout="column" [form]="searchForm.minReleaseYear"></filter-release-year>
     </ng-template>
@@ -76,12 +75,9 @@
       </static-check-boxes>
     </ng-template>
 
-    <button mat-button class="refresh translucent" (click)="clear()" matTooltip="Clear all filters">
-=======
     <list-filter-buttons (data)="load($event)"></list-filter-buttons>
-  
+
     <button mat-button class="refresh" (click)="clear()" matTooltip="Clear all filters">
->>>>>>> 7b9cd892
       <mat-icon svgIcon="refresh_filters"></mat-icon>
       <span>Clear Filters</span>
     </button>
