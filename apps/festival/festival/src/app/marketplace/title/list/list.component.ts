import {
  Component,
  ChangeDetectionStrategy,
  OnInit,
  OnDestroy
} from '@angular/core';
import { Observable, combineLatest, of, BehaviorSubject, Subscription } from 'rxjs';
import { MovieService, Movie } from '@blockframes/movie/+state';
import { FormControl } from '@angular/forms';
import { MovieSearchForm, createMovieSearch } from '@blockframes/movie/form/search.form';
import { map, debounceTime, switchMap, pluck, startWith, distinctUntilChanged, tap } from 'rxjs/operators';
// import { sortMovieBy } from '@blockframes/utils/akita-helper/sort-movie-by'; // TODO issue #3584
import { DynamicTitleService } from '@blockframes/utils/dynamic-title/dynamic-title.service';

@Component({
  selector: 'festival-marketplace-title-list',
  templateUrl: './list.component.html',
  styleUrls: ['./list.component.scss'],
  changeDetection: ChangeDetectionStrategy.OnPush
})
export class ListComponent implements OnInit, OnDestroy {

  private movieResultsState = new BehaviorSubject<Movie[]>([]);

  public movies$: Observable<Movie[]>;

  public sortByControl: FormControl = new FormControl('Title');
  public sortOptions: string[] = ['Title', 'Director' /* 'Production Year' #1146 */];

  public searchForm = new MovieSearchForm();

  public nbHits: number;
  public hitsViewed = 0;

  private sub: Subscription;
  private loadMoreToggle: boolean;
  private lastPage: boolean;

  public loading$ = new BehaviorSubject<boolean>(false);

  constructor(
    private movieService: MovieService,
    private dynTitle: DynamicTitleService,
  ) { }

  ngOnInit() {
    this.dynTitle.setPageTitle('Films On Our Market Today');
    // Implicitly we only want accepted movies
    this.searchForm.storeConfig.add('accepted');
    // On financiers, we want only movie available for financiers
    this.searchForm.appAccess.add('festival');
    this.movies$ = this.movieResultsState.asObservable();
    this.sub = combineLatest([
      this.sortByControl.valueChanges.pipe(startWith('Title')),
      this.searchForm.valueChanges.pipe(startWith(this.searchForm.value), distinctUntilChanged())
    ]).pipe(
      tap(() => this.loading$.next(true)),
      distinctUntilChanged(),
      debounceTime(500),
      switchMap(() => this.searchForm.search()),
      tap(res => this.nbHits = res.nbHits),
      pluck('hits'),
      map(result => result.map(movie => movie.objectID)),
      switchMap(ids => ids.length ? this.movieService.valueChanges(ids) : of([])),
<<<<<<< HEAD
      /*    map(movies => movies.sort((a, b) => sortMovieBy(a, b, this.sortByControl.value))), TODO issue #3584 */
    ).subscribe(movies => {
      if (this.loadMoreToggle) {
        this.movieResultsState.next(this.movieResultsState.value.concat(movies))
        this.loadMoreToggle = false;
      } else {
        this.movieResultsState.next(movies);
      }
      /* hitsViewed is just the current state of displayed orgs, this information is important for comparing
      the overall possible results which is represented by nbHits.
      If nbHits and hitsViewed are the same, we know that we are on the last page from the algolia index.
      So when the next valueChange is happening we need to reset everything and start from beginning  */
      this.hitsViewed = this.movieResultsState.value.length
      if (this.lastPage && this.searchForm.page.value !== 0) {
        this.hitsViewed = 0;
        this.searchForm.page.setValue(0);
      }
      this.lastPage = this.hitsViewed === this.nbHits;
      this.loading$.next(false)
    });;
=======
      // map(movies => movies.sort((a, b) => sortMovieBy(a, b, this.sortByControl.value))), // TODO issue #3584
      tap(movies => {
        if (this.loadingMore) {
          this.movieSearchResultsState.next(this.movieSearchResultsState.value.concat(movies));
          this.hitsViewed += movies.length;
          this.loadingMore = false;
        } else {
          this.movieSearchResultsState.next(movies);
          this.hitsViewed = movies.length;
        }
      }),
      tap(_ => setTimeout(() => this.scrollToScrollOffset(), 0))
    ).subscribe();
  }

  ngOnDestroy() {
    if (this.sub) {
      this.sub.unsubscribe();
    }
>>>>>>> d23f192b
  }

  clear() {
    const initial = createMovieSearch({ appAccess: ['festival'], storeConfig: ['accepted'] });
<<<<<<< HEAD
    this.searchForm.reset(initial);
    this.cdr.markForCheck();
=======
    this.filterForm.reset(initial);
>>>>>>> d23f192b
  }

  async loadMore() {
    this.loadMoreToggle = true;
    this.searchForm.page.setValue(this.searchForm.page.value + 1);
    await this.searchForm.search();
  }

  ngOnDestroy() {
    this.sub.unsubscribe();
  }
<<<<<<< HEAD
=======

>>>>>>> d23f192b
}<|MERGE_RESOLUTION|>--- conflicted
+++ resolved
@@ -62,7 +62,6 @@
       pluck('hits'),
       map(result => result.map(movie => movie.objectID)),
       switchMap(ids => ids.length ? this.movieService.valueChanges(ids) : of([])),
-<<<<<<< HEAD
       /*    map(movies => movies.sort((a, b) => sortMovieBy(a, b, this.sortByControl.value))), TODO issue #3584 */
     ).subscribe(movies => {
       if (this.loadMoreToggle) {
@@ -83,37 +82,11 @@
       this.lastPage = this.hitsViewed === this.nbHits;
       this.loading$.next(false)
     });;
-=======
-      // map(movies => movies.sort((a, b) => sortMovieBy(a, b, this.sortByControl.value))), // TODO issue #3584
-      tap(movies => {
-        if (this.loadingMore) {
-          this.movieSearchResultsState.next(this.movieSearchResultsState.value.concat(movies));
-          this.hitsViewed += movies.length;
-          this.loadingMore = false;
-        } else {
-          this.movieSearchResultsState.next(movies);
-          this.hitsViewed = movies.length;
-        }
-      }),
-      tap(_ => setTimeout(() => this.scrollToScrollOffset(), 0))
-    ).subscribe();
-  }
-
-  ngOnDestroy() {
-    if (this.sub) {
-      this.sub.unsubscribe();
-    }
->>>>>>> d23f192b
   }
 
   clear() {
     const initial = createMovieSearch({ appAccess: ['festival'], storeConfig: ['accepted'] });
-<<<<<<< HEAD
     this.searchForm.reset(initial);
-    this.cdr.markForCheck();
-=======
-    this.filterForm.reset(initial);
->>>>>>> d23f192b
   }
 
   async loadMore() {
@@ -125,8 +98,4 @@
   ngOnDestroy() {
     this.sub.unsubscribe();
   }
-<<<<<<< HEAD
-=======
-
->>>>>>> d23f192b
 }