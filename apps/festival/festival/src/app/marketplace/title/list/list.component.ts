import {
  Component,
  ChangeDetectionStrategy,
  OnInit,
  OnDestroy,
  AfterViewInit,
} from '@angular/core';
import { ActivatedRoute, Router } from '@angular/router';
import { MatSnackBar } from '@angular/material/snack-bar';
import { Observable, BehaviorSubject, Subscription } from 'rxjs';
import { debounceTime, switchMap, pluck, startWith, distinctUntilChanged, tap } from 'rxjs/operators';

import { PdfService } from '@blockframes/utils/pdf/pdf.service';
import type { StoreStatus } from '@blockframes/model';
import { AlgoliaMovie } from '@blockframes/model';
import { decodeUrl, encodeUrl } from "@blockframes/utils/form/form-state-url-encoder";
import { DynamicTitleService } from '@blockframes/utils/dynamic-title/dynamic-title.service';
import { MovieSearchForm, createMovieSearch, MovieSearch } from '@blockframes/movie/form/search.form';

@Component({
  selector: 'festival-marketplace-title-list',
  templateUrl: './list.component.html',
  styleUrls: ['./list.component.scss'],
  changeDetection: ChangeDetectionStrategy.OnPush
})
export class ListComponent implements OnInit, OnDestroy, AfterViewInit {

  private movieResultsState = new BehaviorSubject<AlgoliaMovie[]>(null);

  public movies$: Observable<AlgoliaMovie[]>;
  public storeStatus: StoreStatus = 'accepted';
  public searchForm = new MovieSearchForm('festival', this.storeStatus);
  public exporting = false;
  public nbHits: number;
  public hitsViewed = 0;

  private subs: Subscription[] = [];
  private loadMoreToggle: boolean;
  private lastPage: boolean;

  constructor(
    private dynTitle: DynamicTitleService,
    private route: ActivatedRoute,
    private router: Router,
    private snackbar: MatSnackBar,
    private pdfService: PdfService,
  ) {
    this.dynTitle.setPageTitle('Films On Our Market Today');
  }

  ngOnInit() {
    this.movies$ = this.movieResultsState.asObservable();
    const params = this.route.snapshot.queryParams;
    for (const key in params) {
      try {
        params[key].split(',').forEach(v => this.searchForm[key].add(v.trim()));
      } catch (_) {
        console.error(`Invalid parameter ${key} in URL`);
      }
    }
    const sub = this.searchForm.valueChanges.pipe(startWith(this.searchForm.value),
      distinctUntilChanged(),
      debounceTime(500),
      switchMap(() => this.searchForm.search(true)),
      tap(res => this.nbHits = res.nbHits),
      pluck('hits'),
    ).subscribe(movies => {
      if (this.loadMoreToggle) {
        this.movieResultsState.next(this.movieResultsState.value.concat(movies))
        this.loadMoreToggle = false;
      } else {
        this.movieResultsState.next(movies);
      }
      /* hitsViewed is just the current state of displayed orgs, this information is important for comparing
      the overall possible results which is represented by nbHits.
      If nbHits and hitsViewed are the same, we know that we are on the last page from the algolia index.
      So when the next valueChange is happening we need to reset everything and start from beginning  */
      this.hitsViewed = this.movieResultsState.value.length
      if (this.lastPage && this.searchForm.page.value !== 0) {
        this.hitsViewed = 0;
        this.searchForm.page.setValue(0);
      }
      this.lastPage = this.hitsViewed === this.nbHits;
    });
    this.subs.push(sub);
  }

  ngAfterViewInit(): void {
    const decodedData: MovieSearch = decodeUrl(this.route);
<<<<<<< HEAD
    if (decodedData && Object.keys(decodedData).length) this.searchForm.hardReset(decodedData);
=======
    this.load(decodedData);
>>>>>>> 7b9cd892

    const sub = this.searchForm.valueChanges.pipe(
      debounceTime(1000),
    ).subscribe(value => encodeUrl<MovieSearch>(this.router, this.route, value));
    this.subs.push(sub);
  }

  clear() {
    const initial = createMovieSearch({ storeStatus: [this.storeStatus] });
    this.searchForm.reset(initial);
  }

  async loadMore() {
    this.loadMoreToggle = true;
    this.searchForm.page.setValue(this.searchForm.page.value + 1);
    await this.searchForm.search();
  }

  ngOnDestroy() {
    this.subs.forEach(element => element.unsubscribe());
  }

  async export(movies: AlgoliaMovie[]) {
    const snackbarRef = this.snackbar.open('Please wait, your export is being generated...');
    this.exporting = true;
    await this.pdfService.download(movies.map(m => m.objectID));
    snackbarRef.dismiss();
    this.exporting = false;
  }

  load(parsedData: MovieSearch) {
    if (parsedData && Object.keys(parsedData).length) this.searchForm.hardReset(parsedData);
  }
}<|MERGE_RESOLUTION|>--- conflicted
+++ resolved
@@ -87,11 +87,7 @@
 
   ngAfterViewInit(): void {
     const decodedData: MovieSearch = decodeUrl(this.route);
-<<<<<<< HEAD
-    if (decodedData && Object.keys(decodedData).length) this.searchForm.hardReset(decodedData);
-=======
     this.load(decodedData);
->>>>>>> 7b9cd892
 
     const sub = this.searchForm.valueChanges.pipe(
       debounceTime(1000),
