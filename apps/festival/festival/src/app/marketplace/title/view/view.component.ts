--- conflicted
+++ resolved
@@ -8,11 +8,8 @@
 import { MatDialog } from '@angular/material/dialog';
 import { MovieService } from '@blockframes/movie/+state/movie.service';
 import { ActivatedRoute } from '@angular/router';
-<<<<<<< HEAD
 import { AnalyticsService } from '@blockframes/analytics/+state/analytics.service';
-=======
 import { Organization } from '@blockframes/model';
->>>>>>> c1298ed5
 
 @Component({
   selector: 'festival-movie-view',
