<layout-marketplace>
  <aside>
    <mat-nav-list>
      <a mat-list-item routerLink="home" routerLinkActive="active">
        <mat-icon mat-list-icon svgIcon="home"></mat-icon>
        <span mat-line><b>Home</b></span>
      </a>
      <a test-id="library" mat-list-item routerLink="title" routerLinkActives="active">
        <mat-icon mat-list-icon svgIcon="video_library"></mat-icon>
        <span mat-line><b>Films</b></span>
      </a>
      <a test-id="sellers" mat-list-item routerLink="organization" routerLinkActives="active">
        <mat-icon mat-list-icon svgIcon="sellers"></mat-icon>
        <span mat-line><b>Sales Agents</b></span>
      </a>
      <a mat-list-item routerLink="event" routerLinkActive="active" [routerLinkActiveOptions]="{exact: true}">
        <mat-icon mat-list-icon svgIcon="screening"></mat-icon>
        <span mat-line><b>Screening List</b></span>
      </a>
      <a mat-list-item routerLink="event/calendar" routerLinkActive="active">
        <mat-icon mat-list-icon svgIcon="calendar_today"></mat-icon>
        <span mat-line><b>My Calendar</b></span>
      </a>
      <a mat-list-item routerLink="wishlist" routerLinkActive="active">
        <mat-icon mat-list-icon svgIcon="favorite"></mat-icon>
        <span mat-line><b>My Wishlist</b></span>
      </a>
      <ng-container *ngIf="org$ | async | canAccess: 'dashboard'">
        <mat-divider></mat-divider>
        <a mat-list-item routerLink="/c/o/dashboard/home" routerLinkActive="active">
          <mat-icon matListIcon svgIcon="dashboard"></mat-icon>
          <span matLine><b>My Dashboard</b></span>
        </a>
      </ng-container>
    </mat-nav-list>
  </aside>

  <header fxFlex fxLayout fxLayoutAlign="space-between center" class="marketplace-header">
    <div class="festival-logo" fxLayout>
      <mat-divider vertical></mat-divider>
<<<<<<< HEAD
      <a href="https://www.screendaily.com/awards" target="_blank">
=======
      <a routerLink="home">
>>>>>>> 06da1cc3
        <img src="assets/images/screen-logo.png" />
      </a>
    </div>
    <a test-id="heart-icon" mat-icon-button routerLink="event/calendar">
      <mat-icon svgIcon="calendar_today"></mat-icon>
    </a>
  </header>

</layout-marketplace><|MERGE_RESOLUTION|>--- conflicted
+++ resolved
@@ -38,11 +38,7 @@
   <header fxFlex fxLayout fxLayoutAlign="space-between center" class="marketplace-header">
     <div class="festival-logo" fxLayout>
       <mat-divider vertical></mat-divider>
-<<<<<<< HEAD
       <a href="https://www.screendaily.com/awards" target="_blank">
-=======
-      <a routerLink="home">
->>>>>>> 06da1cc3
         <img src="assets/images/screen-logo.png" />
       </a>
     </div>
