--- conflicted
+++ resolved
@@ -3,16 +3,11 @@
     <marketplace-aside></marketplace-aside>
   </aside> 
 
-<<<<<<< HEAD
-  <header fxFlex fxLayout fxLayoutAlign="end center" class="marketplace-header">
-    <a test-id="calendar-icon" mat-icon-button routerLink="event/calendar">
-=======
   <header fxFlex fxLayout fxLayoutAlign="space-between center" class="marketplace-header">
     <a class="festival-logo" href="https://www.screendaily.com/">
       <img asset="screen-logo.png" />
     </a>
-    <a test-id="heart-icon" mat-icon-button routerLink="event/calendar">
->>>>>>> 08481d7b
+    <a test-id="calendar-icon" mat-icon-button routerLink="event/calendar">
       <mat-icon svgIcon="calendar_today"></mat-icon>
     </a>
   </header>
