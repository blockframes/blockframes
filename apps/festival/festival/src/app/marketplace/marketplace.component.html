<layout-marketplace>
  <aside>
<<<<<<< HEAD
    <!-- We need to implement a mat-toolbar in the page for the app-bar to have the toolbar design -->
    <mat-toolbar>
      <a class="logo" routerLink=".">
        <img asset="archipel_market.png" alt="Archipel Market Logo" />
      </a>
    </mat-toolbar>
=======
>>>>>>> 3ea51526
    <mat-nav-list>
      <a mat-list-item routerLink="home" routerLinkActive="active">
        <mat-icon mat-list-icon svgIcon="home"></mat-icon>
        <span mat-line><b>Home</b></span>
      </a>
      <a test-id="library" mat-list-item routerLink="title" routerLinkActives="active">
        <mat-icon mat-list-icon svgIcon="video_library"></mat-icon>
        <span mat-line><b>Films</b></span>
      </a>
      <a test-id="sellers" mat-list-item routerLink="organization" routerLinkActives="active">
        <mat-icon mat-list-icon svgIcon="sellers"></mat-icon>
        <span mat-line><b>Sales Agents</b></span>
      </a>
      <a mat-list-item routerLink="event" routerLinkActive="active" [routerLinkActiveOptions]="{exact: true}">
        <mat-icon mat-list-icon svgIcon="screening"></mat-icon>
        <span mat-line><b>Screening List</b></span>
      </a>
      <a mat-list-item routerLink="event/calendar" routerLinkActive="active">
        <mat-icon mat-list-icon svgIcon="calendar"></mat-icon>
        <span mat-line><b>My Calendar</b></span>
      </a>
      <a mat-list-item routerLink="wishlist" routerLinkActive="active">
        <mat-icon mat-list-icon svgIcon="heart_fill"></mat-icon>
        <span mat-line><b>My Wishlist</b></span>
      </a>
    </mat-nav-list>
  </aside>

<<<<<<< HEAD
  <header fxFlex fxLayout fxLayoutAlign="space-between center" class="marketplace-header">
    <a class="logo" routerLink=".">
      <img asset="archipel_market.png" alt="Archipel Market Logo" />
    </a>
    <a mat-icon-button routerLink="event/calendar">
      <mat-icon class="calendar-icon" svgIcon="calendar" color="primary"></mat-icon>
=======
  <header fxFlex fxLayout fxLayoutAlign="end center" class="marketplace-header">
    <a test-id="heart-icon" mat-icon-button routerLink="event/calendar">
      <mat-icon svgIcon="calendar" color="primary"></mat-icon>
>>>>>>> 3ea51526
    </a>
  </header>

</layout-marketplace><|MERGE_RESOLUTION|>--- conflicted
+++ resolved
@@ -1,14 +1,5 @@
 <layout-marketplace>
   <aside>
-<<<<<<< HEAD
-    <!-- We need to implement a mat-toolbar in the page for the app-bar to have the toolbar design -->
-    <mat-toolbar>
-      <a class="logo" routerLink=".">
-        <img asset="archipel_market.png" alt="Archipel Market Logo" />
-      </a>
-    </mat-toolbar>
-=======
->>>>>>> 3ea51526
     <mat-nav-list>
       <a mat-list-item routerLink="home" routerLinkActive="active">
         <mat-icon mat-list-icon svgIcon="home"></mat-icon>
@@ -37,18 +28,9 @@
     </mat-nav-list>
   </aside>
 
-<<<<<<< HEAD
-  <header fxFlex fxLayout fxLayoutAlign="space-between center" class="marketplace-header">
-    <a class="logo" routerLink=".">
-      <img asset="archipel_market.png" alt="Archipel Market Logo" />
-    </a>
-    <a mat-icon-button routerLink="event/calendar">
-      <mat-icon class="calendar-icon" svgIcon="calendar" color="primary"></mat-icon>
-=======
   <header fxFlex fxLayout fxLayoutAlign="end center" class="marketplace-header">
     <a test-id="heart-icon" mat-icon-button routerLink="event/calendar">
-      <mat-icon svgIcon="calendar" color="primary"></mat-icon>
->>>>>>> 3ea51526
+      <mat-icon class="calendar-icon" svgIcon="calendar" color="primary"></mat-icon>
     </a>
   </header>
 
