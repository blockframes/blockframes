--- conflicted
+++ resolved
@@ -8,11 +8,8 @@
 import { FormList } from '@blockframes/utils/form';
 import { AlgoliaOrganization } from '@blockframes/utils/algolia';
 import { AgendaService } from '@blockframes/utils/agenda/agenda.service';
-<<<<<<< HEAD
 import { orderBy, startAt, where } from 'firebase/firestore';
-=======
 import { Event, Screening } from '@blockframes/model';
->>>>>>> 2c567c5a
 
 @Component({
   selector: 'festival-event-list',
