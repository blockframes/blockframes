<header @slideDown class="dark-contrast-theme">
  <h1 class="mat-display2">Screening List</h1>
</header>

<<<<<<< HEAD
<ng-container *ngIf="events$ | async as events">
  <event-list [events]="events">
    <ng-template let-event>
      <event-screening-item [event]="event"></event-screening-item>
    </ng-template>
  </event-list>
</ng-container>
=======
<cal-week [viewDate]="viewDate" [events]="events$ | async">

  <!-- Small Events -->
  <ng-template calEventSmall let-event>
    <ng-container *ngIf="event.movie as movie">
      <a [routerLink]="[event.id, 'session']" [backgroundRef]="movie.promotionalElements.banner.media">
        <span>{{ movie.main.title.international }}</span>
      </a>
    </ng-container>
  </ng-template>

  <!-- Large Events -->
  <ng-template calEventLarge let-event>
    <ng-container *ngIf="event.movie as movie">
      <a class="screening-large" [routerLink]="[event.id, 'session']" [backgroundRef]="movie.promotionalElements.poster[0].media">
        <article>
          <h6>{{ movie.main.title.international }}</h6>
          <span>{{ movie.main.directors | displayName }}</span>
        </article>
      </a>
    </ng-container>
  </ng-template>
</cal-week>
>>>>>>> 257962a5
<|MERGE_RESOLUTION|>--- conflicted
+++ resolved
@@ -2,36 +2,10 @@
   <h1 class="mat-display2">Screening List</h1>
 </header>
 
-<<<<<<< HEAD
 <ng-container *ngIf="events$ | async as events">
   <event-list [events]="events">
     <ng-template let-event>
       <event-screening-item [event]="event"></event-screening-item>
     </ng-template>
   </event-list>
-</ng-container>
-=======
-<cal-week [viewDate]="viewDate" [events]="events$ | async">
-
-  <!-- Small Events -->
-  <ng-template calEventSmall let-event>
-    <ng-container *ngIf="event.movie as movie">
-      <a [routerLink]="[event.id, 'session']" [backgroundRef]="movie.promotionalElements.banner.media">
-        <span>{{ movie.main.title.international }}</span>
-      </a>
-    </ng-container>
-  </ng-template>
-
-  <!-- Large Events -->
-  <ng-template calEventLarge let-event>
-    <ng-container *ngIf="event.movie as movie">
-      <a class="screening-large" [routerLink]="[event.id, 'session']" [backgroundRef]="movie.promotionalElements.poster[0].media">
-        <article>
-          <h6>{{ movie.main.title.international }}</h6>
-          <span>{{ movie.main.directors | displayName }}</span>
-        </article>
-      </a>
-    </ng-container>
-  </ng-template>
-</cal-week>
->>>>>>> 257962a5
+</ng-container>