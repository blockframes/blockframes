--- conflicted
+++ resolved
@@ -13,11 +13,7 @@
 import { OrgNameModule } from '@blockframes/organization/pipes/org-name.pipe';
 import { EventPlayerModule } from '@blockframes/event/components/player/player.module';
 import { MeetingMediaListModule } from '@blockframes/event/components/meeting/media-list/media-list.module';
-<<<<<<< HEAD
-import { MeetingModule } from "@blockframes/event/components/meeting/meeting.module";
-=======
 import { MeetingModule } from '@blockframes/event/components/meeting/meeting.module';
->>>>>>> 7bbfd016
 
 // Materials
 import { MatButtonModule } from '@angular/material/button';
@@ -38,7 +34,6 @@
     OrgNameModule,
     EventPlayerModule,
     MeetingMediaListModule,
-    MeetingModule,
     FileNameModule,
     MediaControlModule,
     MediaViewerModule,
