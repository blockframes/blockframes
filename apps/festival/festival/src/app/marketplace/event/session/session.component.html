<ng-container *ngIf="(event$ | async) as event; else loading">
  <ng-container [ngSwitch]="event.type">
    <!-- SCREENING TYPE -->
    <section *ngSwitchCase="'screening'" fxLayout="column" fxLayoutAlign="space-between center">
      <ng-container *ngIf="event.movie else noMovie">
        <ng-container *ngIf="showSession else showVideo">
          <article class="dark-contrast-theme screen" [bgRef]="event.movie.banner" bgAsset="empty_banner.webp">
            <div class="overlay" fxLayout="column" fxLayoutAlign="center center">
              <img class="organizationLogo" [ref]="event.org.logo" asset="empty_organization.webp" type="logo" alt="organisation logo">
              <h4>{{ event.org | orgName }} presents</h4>
              <span class="mat-display-2">{{ event.movie.title.international }}</span>
              <h2>by {{ event.movie.directors | displayName }}</h2>
              <span class="mat-caption">Screening now</span>
              <button test-id="play" mat-flat-button color="accent" (click)="showSession = false">
                <mat-icon svgIcon="play"></mat-icon>
                <span>Play</span>
              </button>
            </div>
          </article>
        </ng-container>

        <ng-template #showVideo>
          <article class="screen">
            <event-player class="overlay"></event-player>
          </article>
        </ng-template>

        <img asset="screening_now.webp" alt="Cinema room">
      </ng-container>

      <ng-template #noMovie>
        <p>There is no movie associated with this screening</p>
      </ng-template>
    </section>

    <!-- MEETING TYPE -->
    <section *ngSwitchCase="'meeting'" fxLayout="column" fxLayoutAlign="space-between center">

      <h3 *ngIf="event.isOwner">You are the owner of this meeting</h3>

      <!-- WORK IN PROGRESS -->
      <article fxLayout="column" class="meeting">
        <div fxLayout="row" class="meeting-container">
          <div [fxFlex]="mediaContainerSize">
            <media-viewer [event]="event"></media-viewer>
          </div>
<<<<<<< HEAD
          <div [fxFlex]="visioContainerSize">
            <event-meeting-container-video [event]="event"></event-meeting-container-video>
          </div>
=======
          <div [fxFlex]="visioContainerSize" class="visio">VIDEO CONFERENCE</div>
>>>>>>> 5ca8dc3a
        </div>
        <ng-container *ngIf="event.isOwner">
          <media-control [event]="event"></media-control>
          <event-meeting-media-list fxFlex="35%" [event]="event"></event-meeting-media-list>
        </ng-container>
      </article>

      <img asset="meeting.webp" alt="Meeting room">

    </section>
  </ng-container>
</ng-container>


<ng-template #loading>
  <section fxLayout="column" fxLayoutAlign="center center">
    <mat-spinner></mat-spinner>
  </section>
</ng-template>
<|MERGE_RESOLUTION|>--- conflicted
+++ resolved
@@ -1,72 +1,68 @@
-<ng-container *ngIf="(event$ | async) as event; else loading">
-  <ng-container [ngSwitch]="event.type">
-    <!-- SCREENING TYPE -->
-    <section *ngSwitchCase="'screening'" fxLayout="column" fxLayoutAlign="space-between center">
-      <ng-container *ngIf="event.movie else noMovie">
-        <ng-container *ngIf="showSession else showVideo">
-          <article class="dark-contrast-theme screen" [bgRef]="event.movie.banner" bgAsset="empty_banner.webp">
-            <div class="overlay" fxLayout="column" fxLayoutAlign="center center">
-              <img class="organizationLogo" [ref]="event.org.logo" asset="empty_organization.webp" type="logo" alt="organisation logo">
-              <h4>{{ event.org | orgName }} presents</h4>
-              <span class="mat-display-2">{{ event.movie.title.international }}</span>
-              <h2>by {{ event.movie.directors | displayName }}</h2>
-              <span class="mat-caption">Screening now</span>
-              <button test-id="play" mat-flat-button color="accent" (click)="showSession = false">
-                <mat-icon svgIcon="play"></mat-icon>
-                <span>Play</span>
-              </button>
-            </div>
-          </article>
-        </ng-container>
-
-        <ng-template #showVideo>
-          <article class="screen">
-            <event-player class="overlay"></event-player>
-          </article>
-        </ng-template>
-
-        <img asset="screening_now.webp" alt="Cinema room">
-      </ng-container>
-
-      <ng-template #noMovie>
-        <p>There is no movie associated with this screening</p>
-      </ng-template>
-    </section>
-
-    <!-- MEETING TYPE -->
-    <section *ngSwitchCase="'meeting'" fxLayout="column" fxLayoutAlign="space-between center">
-
-      <h3 *ngIf="event.isOwner">You are the owner of this meeting</h3>
-
-      <!-- WORK IN PROGRESS -->
-      <article fxLayout="column" class="meeting">
-        <div fxLayout="row" class="meeting-container">
-          <div [fxFlex]="mediaContainerSize">
-            <media-viewer [event]="event"></media-viewer>
-          </div>
-<<<<<<< HEAD
-          <div [fxFlex]="visioContainerSize">
-            <event-meeting-container-video [event]="event"></event-meeting-container-video>
-          </div>
-=======
-          <div [fxFlex]="visioContainerSize" class="visio">VIDEO CONFERENCE</div>
->>>>>>> 5ca8dc3a
-        </div>
-        <ng-container *ngIf="event.isOwner">
-          <media-control [event]="event"></media-control>
-          <event-meeting-media-list fxFlex="35%" [event]="event"></event-meeting-media-list>
-        </ng-container>
-      </article>
-
-      <img asset="meeting.webp" alt="Meeting room">
-
-    </section>
-  </ng-container>
-</ng-container>
-
-
-<ng-template #loading>
-  <section fxLayout="column" fxLayoutAlign="center center">
-    <mat-spinner></mat-spinner>
-  </section>
-</ng-template>
+<ng-container *ngIf="(event$ | async) as event; else loading">
+  <ng-container [ngSwitch]="event.type">
+    <!-- SCREENING TYPE -->
+    <section *ngSwitchCase="'screening'" fxLayout="column" fxLayoutAlign="space-between center">
+      <ng-container *ngIf="event.movie else noMovie">
+        <ng-container *ngIf="showSession else showVideo">
+          <article class="dark-contrast-theme screen" [bgRef]="event.movie.banner" bgAsset="empty_banner.webp">
+            <div class="overlay" fxLayout="column" fxLayoutAlign="center center">
+              <img class="organizationLogo" [ref]="event.org.logo" asset="empty_organization.webp" type="logo" alt="organisation logo">
+              <h4>{{ event.org | orgName }} presents</h4>
+              <span class="mat-display-2">{{ event.movie.title.international }}</span>
+              <h2>by {{ event.movie.directors | displayName }}</h2>
+              <span class="mat-caption">Screening now</span>
+              <button test-id="play" mat-flat-button color="accent" (click)="showSession = false">
+                <mat-icon svgIcon="play"></mat-icon>
+                <span>Play</span>
+              </button>
+            </div>
+          </article>
+        </ng-container>
+
+        <ng-template #showVideo>
+          <article class="screen">
+            <event-player class="overlay"></event-player>
+          </article>
+        </ng-template>
+
+        <img asset="screening_now.webp" alt="Cinema room">
+      </ng-container>
+
+      <ng-template #noMovie>
+        <p>There is no movie associated with this screening</p>
+      </ng-template>
+    </section>
+
+    <!-- MEETING TYPE -->
+    <section *ngSwitchCase="'meeting'" fxLayout="column" fxLayoutAlign="space-between center">
+
+      <h3 *ngIf="event.isOwner">You are the owner of this meeting</h3>
+
+      <!-- WORK IN PROGRESS -->
+      <article fxLayout="column" class="meeting">
+        <div fxLayout="row" class="meeting-container">
+          <div [fxFlex]="mediaContainerSize">
+            <media-viewer [event]="event"></media-viewer>
+          </div>
+          <div [fxFlex]="visioContainerSize" class="visio">
+            <event-meeting-container-video [event]="event"></event-meeting-container-video>
+          </div>
+        </div>
+        <ng-container *ngIf="event.isOwner">
+          <media-control [event]="event"></media-control>
+          <event-meeting-media-list fxFlex="35%" [event]="event"></event-meeting-media-list>
+        </ng-container>
+      </article>
+
+      <img asset="meeting.webp" alt="Meeting room">
+
+    </section>
+  </ng-container>
+</ng-container>
+
+
+<ng-template #loading>
+  <section fxLayout="column" fxLayoutAlign="center center">
+    <mat-spinner></mat-spinner>
+  </section>
+</ng-template>