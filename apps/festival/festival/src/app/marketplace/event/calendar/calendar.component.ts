import { Component, OnInit, ChangeDetectionStrategy, ChangeDetectorRef, Pipe, PipeTransform } from '@angular/core';
import { Observable, combineLatest, of } from 'rxjs';
import { EventService } from '@blockframes/event/+state/event.service';
<<<<<<< HEAD
import { Invitation, InvitationService } from '@blockframes/invitation/+state';
=======
import { Event } from '@blockframes/event/+state';
import { InvitationService } from '@blockframes/invitation/+state';
>>>>>>> 82c8e972
import { map, switchMap, startWith } from 'rxjs/operators';
import { FormControl } from '@angular/forms';
import { DynamicTitleService } from '@blockframes/utils/dynamic-title/dynamic-title.service';
import { eventTime } from '@blockframes/event/pipes/event-time.pipe';
import { AgendaService } from '@blockframes/utils/agenda/agenda.service';
<<<<<<< HEAD
import { Event, EventTypes } from '@blockframes/model';
=======
import { Invitation } from '@blockframes/model';
>>>>>>> 82c8e972

const typesLabel = {
  screening: 'Screenings',
  meeting: 'Meetings'
}

@Component({
  selector: 'festival-event-calendar',
  templateUrl: './calendar.component.html',
  styleUrls: ['./calendar.component.scss'],
  changeDetection: ChangeDetectionStrategy.OnPush
})
export class EventCalendarComponent implements OnInit {
  typesLabel = typesLabel;
  types: EventTypes[] = ['screening', 'meeting'];
  filter = new FormControl(this.types);
  events$: Observable<Event[]>;
  viewDate = new Date();

  constructor(
    private service: EventService,
    private invitationService: InvitationService,
    private cdr: ChangeDetectorRef,
    private dynTitle: DynamicTitleService,
    private agendaService: AgendaService
  ) { }

  ngOnInit(): void {
    this.dynTitle.setPageTitle('My Calendar');

    const isWillingToAttendEvent = (i: Invitation) =>  i.type === 'attendEvent' && ['accepted', 'pending'].includes(i.status);
    const allEvents$ = this.invitationService.allInvitations$.pipe(
      map(invitations => invitations.filter(isWillingToAttendEvent)),
      map(invitations => invitations.map(i => i.eventId)),
      map(eventIds => Array.from(new Set(eventIds))), // Remove duplicated
      switchMap(eventIds => this.service.queryDocs(eventIds))
    );
    const filters$ = this.filter.valueChanges.pipe(startWith(this.filter.value))

    this.events$ = combineLatest([allEvents$, filters$]).pipe(
      map(([events, types]) => events.filter(e => types.includes(e.type)))
    );

  }

  updateViewDate(date: Date) {
    this.viewDate = date;
    this.cdr.markForCheck();
  }

  hasUpcomingEvents(events: Event[] = []) {
    return events.some(e => eventTime(e) !== 'late');
  }

  exportToCalendar(events: Event[] = []) {
    this.agendaService.download(events.filter(e => eventTime(e) !== 'late'));
  }
}

@Pipe({ name: 'hideBadge' })
export class HideBadgePipe implements PipeTransform {
  constructor(private invitationService: InvitationService) { }
  transform(event: Event) {
    if (eventTime(event) === 'late') return of(true);
    return this.invitationService.allInvitations$.pipe(
      map(invitations => invitations.some(i => i.eventId === event.id && i.status !== 'pending'))
    )
  }
}<|MERGE_RESOLUTION|>--- conflicted
+++ resolved
@@ -1,22 +1,13 @@
 import { Component, OnInit, ChangeDetectionStrategy, ChangeDetectorRef, Pipe, PipeTransform } from '@angular/core';
 import { Observable, combineLatest, of } from 'rxjs';
 import { EventService } from '@blockframes/event/+state/event.service';
-<<<<<<< HEAD
-import { Invitation, InvitationService } from '@blockframes/invitation/+state';
-=======
-import { Event } from '@blockframes/event/+state';
+import { Event, EventTypes, Invitation } from '@blockframes/model';
 import { InvitationService } from '@blockframes/invitation/+state';
->>>>>>> 82c8e972
 import { map, switchMap, startWith } from 'rxjs/operators';
 import { FormControl } from '@angular/forms';
 import { DynamicTitleService } from '@blockframes/utils/dynamic-title/dynamic-title.service';
 import { eventTime } from '@blockframes/event/pipes/event-time.pipe';
 import { AgendaService } from '@blockframes/utils/agenda/agenda.service';
-<<<<<<< HEAD
-import { Event, EventTypes } from '@blockframes/model';
-=======
-import { Invitation } from '@blockframes/model';
->>>>>>> 82c8e972
 
 const typesLabel = {
   screening: 'Screenings',
