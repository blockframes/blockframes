--- conflicted
+++ resolved
@@ -5,11 +5,8 @@
 import { switchMap, map } from 'rxjs/operators';
 import { DynamicTitleService } from '@blockframes/utils/dynamic-title/dynamic-title.service';
 import { AgendaService } from '@blockframes/utils/agenda/agenda.service';
-<<<<<<< HEAD
 import { orderBy, startAt, where } from 'firebase/firestore';
-=======
 import { Event, Screening } from '@blockframes/model';
->>>>>>> 2c567c5a
 
 @Component({
   selector: 'festival-screening',
