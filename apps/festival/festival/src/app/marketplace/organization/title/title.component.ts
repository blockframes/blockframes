--- conflicted
+++ resolved
@@ -1,8 +1,7 @@
-import { Component, OnInit, ChangeDetectionStrategy, HostBinding } from '@angular/core';
+import { Component, OnInit, ChangeDetectionStrategy } from '@angular/core';
 import { switchMap, map } from 'rxjs/operators';
-import { Observable } from 'rxjs';
 import { ViewComponent } from '../view/view.component';
-import { MovieService, Movie } from '@blockframes/movie/+state';
+import { MovieService, MovieQuery } from '@blockframes/movie/+state';
 import { scaleIn } from '@blockframes/utils/animations/fade';
 import { DynamicTitleService } from '@blockframes/utils/dynamic-title/dynamic-title.service';
 
@@ -14,19 +13,14 @@
   changeDetection: ChangeDetectionStrategy.OnPush
 })
 export class TitleComponent implements OnInit {
-  @HostBinding('@scaleIn') private animePage;
-<<<<<<< HEAD
-  private sub: Subscription;
   // Todo Try to filter movie before sync with the store
   public titles$ = this.query.selectAll({filterBy: movies => movies.storeConfig.status === 'accepted' && movies.storeConfig.appAccess.festival});
-=======
-  public titles$: Observable<Movie[]>;
->>>>>>> 1008e328
 
   constructor(
     private service: MovieService,
     private parent: ViewComponent,
     private dynTitle: DynamicTitleService,
+    private query: MovieQuery
   ) { }
 
   ngOnInit() {
@@ -34,7 +28,7 @@
     this.titles$ = this.parent.org$.pipe(
       map(org => org.movieIds),
       switchMap(movieIds => this.service.valueChanges(movieIds)),
-      map(movies => movies.filter(movie => movie.main.storeConfig.status === 'accepted' && movie.main.storeConfig.appAccess.festival)),
+      map(movies => movies.filter(movie => movie.storeConfig.status === 'accepted' && movie.storeConfig.appAccess.festival)),
     ); // TODO query can be improved after issue #3498
   }
 
