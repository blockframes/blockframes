﻿/// <reference types="cypress" />

import screeningEvents from '../../fixtures/screening-events';
import USERS from 'tools/fixtures/users.json'
import ORGS from 'tools/fixtures/orgs.json'
import { auth, awaitElementDeletion, events, festival } from '@blockframes/testing/e2e';

const screeningEvent = screeningEvents[0];
const org = ORGS.find((org) => org.id === screeningEvent.org.id);
const userOrganiser = USERS.find((user) => user.uid === screeningEvent.by.uid);
const userInvited1 = USERS.find((user) => user.uid === screeningEvent.invitees[0].uid);
const userInvited2 = USERS.find((user) => user.uid === screeningEvent.invitees[1].uid);
<<<<<<< HEAD
const userUninvited = USERS.find((user) => user.uid === 'K0ZCSd8bhwcNd9Bh9xJER9eP2DQ2');
=======
const userUninvited = USERS.find((user) => user.uid === 'EA9wRJgQ18McSyTPG6BKyPZUYxW2');
>>>>>>> 2a947141
const userAdmin = USERS.find((user) => user.uid === 'B8UsXliuxwY6ztjtLuh6f7UD1GV2');

describe('Organiser invites other users to private screening', () => {

  it('Organiser creates screening & invites 2 users to the screening', () => {
    /*
    * This test isn't great, ideally we generate data and do the following
    * We need to create a seller, create an org
    * create a sceening/upload a title, create a screening event for it
    * we need to make two buyer users
    * we need to invite those buyers to the screening
    * then make sure invites were sent out, check notifs, check things.
    * NOTE - there should also be smaller tests that test sub components of this whole process.
    * TODO #7868 Refactor page objects into page modules
    */

    cy.visit('/');
    auth.clearBrowserAuth();
    cy.visit('/');

    cy.clearLocalStorage(); // ! If event is deleted manually, it will be stuck in localStorage cache
    cy.contains('Accept cookies').click();
    cy.task('log', userOrganiser.uid);
    auth.loginWithEmailAndPassword(userOrganiser.email);
    cy.visit('/c/o/dashboard/event');
    cy.log(`Create screening {${screeningEvent.event}}`);
    awaitElementDeletion('mat-spinner');
    // * We would not need to do this if various user types were generated at the start of the test
    // * in order to generate user types, we either need to create a lot of data manually or use the app's built in methods
    events.deleteAllSellerEvents(userOrganiser.uid); // ! must stay here so eventsService is instantiated
    festival.createEvent(new Date(), 'Screening', screeningEvent.event);

    festival.fillEventDetails(screeningEvent.movie.title.international, !screeningEvent.private, [userInvited1.email, userInvited2.email]);

    // * STEP
    cy.log('InvitedUser1: logs in, accepts his invitations & runs the video');
    auth.clearBrowserAuth();
    cy.visit('/');

    auth.loginWithEmailAndPassword(userInvited1.email);

    cy.visit('/c/o/marketplace/invitations');
    awaitElementDeletion('mat-spinner');
    festival.acceptInvitationScreening();

    festival.openMoreMenu();
    festival.clickGoToEvent();

    // If we want to be able to use screeningUrl later, next steps of the test must be inside the "then"
    cy.url().then(screeningUrl => {
      awaitElementDeletion('mat-spinner');
      festival.clickPlay();
      festival.runVideo();
      awaitElementDeletion('mat-spinner');

      cy.get('.jw-video');
      cy.get('video.jw-video').should('have.prop', 'paused', true).and('have.prop', 'ended', false);
      cy.get('.jw-display-icon-display > .jw-icon').click();
      awaitElementDeletion('[aria-label=Loading]');

<<<<<<< HEAD
      cy.get('video.jw-video').should('have.prop', 'paused', false).then(($video : any) => $video[0].pause())
=======
      cy.get('video.jw-video').should('have.prop', 'paused', false).then(($video: any) => $video[0].pause())
>>>>>>> 2a947141
      cy.get('video.jw-video').should('have.prop', 'paused', true);
      cy.get('video').should(($video) => expect($video[0].duration).to.be.gt(0));

      // * STEP
      cy.log('InvitedUser2 logs in and refuses screening invitations');
      auth.clearBrowserAuth();
      cy.visit('/');
      auth.loginWithEmailAndPassword(userInvited2.email);

      cy.visit('/c/o/marketplace/invitations');
      awaitElementDeletion('mat-spinner');
      festival.refuseInvitationScreening();

      // * STEP
      // Member organiser do not get notification
      // Admin / Super Admin gets notification about invitation acceptance.
      cy.log('Org admin logs in and verifies the accepted invitations')
      auth.clearBrowserAuth();
      cy.visit('/');
      auth.loginWithEmailAndPassword(userAdmin.email);

      cy.visit('/c/o/dashboard/notifications');

      festival.verifyNotification(userInvited1.firstName, true);
      festival.verifyNotification(userInvited2.firstName, false);

      // * STEP
      cy.log('UninvitedGuest logs in, go on event page, asserts no access to the video');
      auth.clearBrowserAuth();
      cy.visit('/');
      auth.loginWithEmailAndPassword(userUninvited.email);

      cy.log('Reach Market Home & navigate to Screening Page from Screening Schedule');
      cy.visit('/c/o/marketplace/home');

<<<<<<< HEAD
      // Discard the preferences modale, 
      cy.get('button[test-id=skip-preferences]', { timeout: 3000 }).first().click();
      
      // Click on left menu 
      cy.get('festival-marketplace button[test-id=menu]', { timeout: 3000 }).first().click();

      festival.selectSalesAgents();
      
=======
      // Click on left menu 
      cy.get('festival-marketplace button[test-id=menu]').first().click();

      festival.selectSalesAgents();

>>>>>>> 2a947141
      festival.clickOnOrganization(org.denomination.public);

      festival.clickOnScreeningSchedule();

      cy.log('Navigate to Marketplace Event Page');

      festival.clickPrivateEvent();

      festival.assertJoinScreeningNotExists();

      // Navigate with url
      cy.log(`Should not access "${screeningUrl}"`);
      cy.visit(screeningUrl);

      // Assert the user is redirect to event page
      cy.get('festival-event-view');
    });
  });
});<|MERGE_RESOLUTION|>--- conflicted
+++ resolved
@@ -10,11 +10,7 @@
 const userOrganiser = USERS.find((user) => user.uid === screeningEvent.by.uid);
 const userInvited1 = USERS.find((user) => user.uid === screeningEvent.invitees[0].uid);
 const userInvited2 = USERS.find((user) => user.uid === screeningEvent.invitees[1].uid);
-<<<<<<< HEAD
-const userUninvited = USERS.find((user) => user.uid === 'K0ZCSd8bhwcNd9Bh9xJER9eP2DQ2');
-=======
 const userUninvited = USERS.find((user) => user.uid === 'EA9wRJgQ18McSyTPG6BKyPZUYxW2');
->>>>>>> 2a947141
 const userAdmin = USERS.find((user) => user.uid === 'B8UsXliuxwY6ztjtLuh6f7UD1GV2');
 
 describe('Organiser invites other users to private screening', () => {
@@ -75,11 +71,7 @@
       cy.get('.jw-display-icon-display > .jw-icon').click();
       awaitElementDeletion('[aria-label=Loading]');
 
-<<<<<<< HEAD
-      cy.get('video.jw-video').should('have.prop', 'paused', false).then(($video : any) => $video[0].pause())
-=======
       cy.get('video.jw-video').should('have.prop', 'paused', false).then(($video: any) => $video[0].pause())
->>>>>>> 2a947141
       cy.get('video.jw-video').should('have.prop', 'paused', true);
       cy.get('video').should(($video) => expect($video[0].duration).to.be.gt(0));
 
@@ -115,22 +107,11 @@
       cy.log('Reach Market Home & navigate to Screening Page from Screening Schedule');
       cy.visit('/c/o/marketplace/home');
 
-<<<<<<< HEAD
-      // Discard the preferences modale, 
-      cy.get('button[test-id=skip-preferences]', { timeout: 3000 }).first().click();
-      
-      // Click on left menu 
-      cy.get('festival-marketplace button[test-id=menu]', { timeout: 3000 }).first().click();
-
-      festival.selectSalesAgents();
-      
-=======
-      // Click on left menu 
+      // Click on left menu
       cy.get('festival-marketplace button[test-id=menu]').first().click();
 
       festival.selectSalesAgents();
 
->>>>>>> 2a947141
       festival.clickOnOrganization(org.denomination.public);
 
       festival.clickOnScreeningSchedule();
