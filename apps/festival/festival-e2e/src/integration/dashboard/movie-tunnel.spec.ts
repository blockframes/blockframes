﻿/// <reference types="cypress" />

import { acceptCookie, clearDataAndPrepareTest, clickOnMenu, setForm } from '@blockframes/e2e/utils/functions';
import { signInAndNavigateToMain } from '../../support/utils/utils';
import { User, USER } from '@blockframes/e2e/fixtures/users';
import { TO } from '@blockframes/e2e/utils';

/**
 * To debug a particular step, turn debug_mode = true and
 * set debug key in step & section to true
 * Note : 'Production Status' debug should be set to true
 */
const debug_mode = false;

const getStepsToSkip = (movie:any) => {
  if (movie.productionStatus.status5) {
    return ['Shooting Information', 'Notes & Statements'];
  }

  return [];
}
const userFixture = new User();
const users = [ userFixture.getByUID(USER.Jean) ];
let movieURL: string;

const Movie = {
  productionStatus: {
    status5: true
  },
  mainInfo : {
    "international-title": 'Lagerfeld Confidential',
    "original-title": 'Lagerfeld Confidential',
    "content-type": 'TV Film',
    "reference": 'Lagerfeld',
    "release-year": '2007',
    "status": 'Confirmed',
    "country": 'France',
    "language": 'French',
    "genres": 'Documentary',
    "other-genres": 'Real life movie , New cinema{enter}',
    "run-time": 87,
    "screening-status": 'Confirmed',
    "first-name": 'Rodolphe',
    "last-name": 'Marconi',
    "director-status": 'Confirmed',
    "director-category": 'Prestige',
    "director-desc": 'Oscar Winner',
    "film-title": 'Ceci est mon corps (2001)',
    "film-year": '2001'
  },
  storyElements: {
    "logline": 'An up-close-and-personal portrait of the fashion icon, Karl Lagerfeld.',
    "synopsis": 'I saw this film at the Stockholm Film festival. Before watching I read some reviews on other websites and found criticisms for the lack of depth. \nOverall very good though.',
    "key-assets": 'One of the few films presenting Karl Lagerfeld.',
    "keyword": 'Karl Lagerfeld, Fashion{enter}'
  },
  production: {
    "production-company-name": 'Realitism Films',
    "production-country": 'France',
    "co-production-company-name": 'Backup Media',
    "co-production-country": 'Germany',
    "first-name": 'Grégory',
    "last-name": 'Bernard',
    "producer-role": 'Executive Producer',
    "distribution-company-name": 'Pretty Picture',
    "distribution-country": 'France',
    "sales-company-name": 'Playtime',
    "sales-country": 'France',
  },
  artisticTeam: {
    "cast-first-name": 'Nicole',
    "cast-last-name": 'Kidman',
    "cast-status": 'Confirmed',
    "cast-description": 'Elegant Nicole Kidman is known as one of Hollywood\'s top Australian imports.',
    "cast-film1": 'Bombshell',
    "cast-year1": '2018',    
    "crew-first-name": 'Karl',
    "crew-last-name": 'Lagerfeld',
    "crew-role": 'Costume Designer',
    "crew-status": 'Confirmed',
    "crew-description": 'Karl Otto Lagerfeldt was a costume designer and actor, known for The Tale of a Fairy (2011).',
    "crew-film1": 'Love Comedy',
    "crew-year1": '1989'
  },
  reviews: {
    "festival-name": 'Oscar Academy Awards',
    "prize": 'Filmfare Award',
    "prize-year": '2020',
    "critic-name": 'Aunt Agony',
    "journal-name": 'Bharka Dutt\'s Blog',
    "link": 'useless-blog.wordpress.com',
    "quote": 'Best film of the year. Can drive away your Corona Blues'
  },
  additionalInfo: {
    "release-country": 'United States of America (the)',
    "release-media": 'Video',
    "boxoffice-territory": 'France',
    "release-date": '01/01/2020',
    "budget-range": '$10 - 20 millions',
    "address-country": 'France',
    "boxoffice-earnings": '120000',
    "rating": 'Tous publics',
    "rating-country": 'France',
    "certification2": true,
    "certification3": true
  },
  shootingInformation: {
    "shooting-completed": true,
    "date-completed": '31/12/2019',
    "country": 'France',
    "cities": 'Paris, Provence, Rochefort{enter}',
    "event-premiere": 'Cannes Festival',
    "event-date": '01/02/2020'
  },
  techSpec: {
    "aspectRatio": '1.66',
    "resolution": '4K',
    "colorInfo": 'Color & Black & White',
    "soundMix": 'Dolby SR'
  },
  availableMaterials: {
    "languages": 'English',
    "original-version": false,
  },
  salesPitch : {
    "description": 'Lagerfeld Confidential was created with a delicate balance between comedy and drama.',
    //"target-audience": '',
    //"goal": ''
  },
  files: {
    //"presentation-deck": '',
    //"scenario": '',
    //"moodboard": ''
  },
  notesStatements: {
    "first-name": 'Rodolphe',
    "last-name": 'Marconi',    
    "role": 'Other',
    "intent-note": JSON.stringify({type: 'app/pdf', filename: '1234.pdf'})
  },
  promoElements: {

  },
  videos: {
    "teaserLink": 'https://www.youtube.com/watch?v=1',
    "trailerLink": 'https://www.youtube.com/watch?v=2',
    "promoReelLink": 'https://www.youtube.com/watch?v=3',
    "screenerLink": 'https://www.youtube.com/watch?v=4',
    "clipLink": 'https://www.youtube.com/watch?v=5',
    "otherLinkName": 'Best Scene',
    "otherLinkUrl": 'https://www.youtube.com/watch?v=6'
  }
}

let val:any = Movie.mainInfo;
val['info-runtime'] = `${val['run-time']} min (${val['status']})`;
val['dir-info1'] = `${val['first-name']} ${val['last-name']} (${val['director-category']}) ${val['director-desc']}`;

val = Movie.production;
val['prod-co-summary'] = `${val['production-country']} ${val['production-company-name']}`;
val['coprod-co-summary'] = `${val['co-production-country']} ${val['co-production-company-name']}`;
val['producer-summary'] = `${val['producer-role']} ${val['first-name']} ${val['last-name']}`;
val['distributor-summary'] = `${val['distribution-country']} ${val['distribution-company-name']}`;
val['salesAgent-summary'] = `${val['sales-country']} ${val['sales-company-name']}`;

val = Movie.storyElements;
val['synopsis'] = val['synopsis'].replace(/(\r\n|\n|\r)/gm, "");
val['keyword-summary'] = val['keyword'].substring(0, val['keyword'].indexOf('{'));

val = Movie.artisticTeam;
val['cast-summary'] = `${val['cast-first-name']} ${val['cast-last-name']} ${val['cast-film1']}`;
val['crew-summary'] = `${val['crew-first-name']} ${val['crew-last-name']} ${val['crew-film1']}`;

const testSteps = [
  {title: 'Production Status', selector: 'movie-form-title-status mat-radio-button',
    input: 'productionStatus', comp_save: [], save_form: true, debug: true},
  {title: 'Main Information', selector: 'movie-form-main input, textarea, static-select, chips-autocomplete', 
    input: 'mainInfo', comp_save: [], save_form: true, debug: false},
  {title: 'Storyline Elements', selector: 'movie-form-story-elements textarea, input',
    input: 'storyElements', comp_save: [], save_form: true, debug: false},
  {title: 'Production Information', selector: 'movie-form-production input, static-select, mat-select, chips-autocomplete', 
    input: 'production', comp_save: ['row-save'], save_form: true, debug: false},
  {title: 'Artistic Team', selector: 'movie-form-artistic input, textarea, static-select',
    input: 'artisticTeam', comp_save: ['table-save'], save_form: true, debug: false},
  {title: 'Selection & Reviews', selector: 'movie-form-reviews static-select, input, textarea',
    input: 'reviews', comp_save: [], save_form: true, debug: false},
  {title: 'Additional Information', selector: 'movie-form-additional-information input, mat-button-toggle, form-country, movie-form-budget-range, static-select', 
    input: 'additionalInfo', comp_save: [], save_form: true, debug: false},
  {title: 'Shooting Information', selector: 'movie-shooting-information mat-radio-button, static-select, input',
    input: 'shootingInformation', comp_save: [], save_form: true, debug: false},
  {title: 'Technical Specification', selector: 'movie-form-technical-info static-select',
    input: 'techSpec', comp_save: [], save_form: true, debug: false},
  {title: 'Available Materials', selector: 'movie-form-available-materials mat-slide-toggle, input',
    input: 'availableMaterials', comp_save: [], save_form: true, debug: false},
  {title: 'Sales Pitch', selector: 'movie-form-sales-pitch textarea, input, mat-select',
    input: 'salesPitch', comp_save: [], save_form: true, debug: false},
  {title: 'Files', selector: 'movie-form-media-files file-upload',
    input: 'files',  comp_save: [], save_form: true, debug: false},
  {title: 'Notes & Statements', selector: 'movie-form-media-notes input, mat-select, file-upload',
    input: 'notesStatements', comp_save: [], save_form: true, debug: false},
  {title: 'Images', selector: 'movie-form-media-images',
    input: 'promoElements', comp_save: [], save_form: true, debug: false},
  {title: 'Videos', selector: 'movie-form-media-videos textarea, input',
    input: 'videos', comp_save: [], save_form: true, debug: false}
];

const MovieFormSummary = [
  {title: 'Main Information', selector: '#main-information [test-id]',
    input: Movie.mainInfo, debug: false },
  {title: 'Storyline Elements', selector: '#storyline-elements [test-id]',
    input: Movie.storyElements, debug: false },
  {title: 'Production Information', selector: '#production-information [test-id]',
    input: Movie.production, debug: false },
  {title: 'Artistic Team', selector: '#artistic-team [test-id]', 
    input: Movie.artisticTeam, debug: false },
  {title: 'Technical Information', selector: '#technical-information [test-id]',
    input: Movie.techSpec, debug: false },
];

const debugMovieId = '';
/**
 * debugMovieTitle : Helper function to test a movie title for any step
 *    Within any test call it like this: debugMovieTitle(titleId, 'summary')
 * @param id : movie doc ID
 * @param loc : tunnel path (main / summary / etc) to debug.
 */
const debugMovieTitle = (id: string, loc: string) => {
  cy.log('Check movie:', id);

  //GoTo movie loc (summary, main ..)
  const path = 'http://localhost:4200/c/o/dashboard/tunnel/movie/' + debugMovieId + loc;

  cy.visit(path, {timeout: TO.VSLOW_UPDATE});
  cy.wait(TO.SLOW_OP);
  acceptCookie();
}

describe('User can navigate to the movie tunnel pages start and main.', () => {
  // Log in and create a new movie
  it('User logs in, can navigate to add new title page', () => {
    clearDataAndPrepareTest('/');
    signInAndNavigateToMain(users[0], debugMovieId);
  });

  //Summary - Verification
  it('Fill all fields & navigate to Summary Page', () => {
    cy.wait(TO.FIFTY_MS);
    cy.get('h1', {timeout: TO.VSLOW_UPDATE})
      .contains('Production Status');

    cy.url().then(url => {
      cy.log(`Adding new movie url: ${url}`);
      movieURL = url;
      console.log("movie :", url);
    });

    const skipSteps = getStepsToSkip(Movie);

    testSteps.forEach(step => {
      if (skipSteps.includes(step.title)) {
        return;
      }

      if (!debug_mode || (debug_mode && step.debug)) {
        //Fill the form for this step..
        cy.log(`=> Step : [${step.title}]`);
        cy.get('h1', {timeout: TO.PAGE_ELEMENT}).contains(step.title);
        setForm(step.selector, {inputValue: Movie[step.input]});

        //If there are component saves, click them..
        step.comp_save.forEach(comp => {
          cy.get(`button[test-id=${comp}]`).each(el => {
            cy.wrap(el).click();
            cy.wait(800);
          });
        })

        //Save this step
        if (step.save_form) {
          cy.get('button[test-id="tunnel-step-save"]', {timeout: TO.PAGE_ELEMENT})
            .click();
          cy.wait(TO.WAIT_1SEC);
        }
      }
      //Proceed to next step.
      cy.get('a[test-id="next"]', {timeout: TO.PAGE_ELEMENT})
        .click();
      cy.wait(TO.WAIT_1SEC);
    });

    cy.log('=>Reach Summary Page');
  });

  //Verify Summary sheet fields are correct
  it('Verify fields in Summary Page', () => {
    cy.log('[Summary Page]: Check for mandatory and missing fields');
    cy.get('h1', {timeout: TO.FIFTEEN_SEC}).contains('Summary & Submission');

    MovieFormSummary.forEach(section => {
      //If debug_mode is on and section is debug: false, then skip
      if (debug_mode && !section.debug) {
        //skip this section
        return;
      }

      cy.log(`=>[${section.title}]`);
      cy.get(section.selector).each(el => {
        console.log(el);
        const key = el.attr('test-id');
        cy.wrap(el).contains(section.input[key]);
      })
    })
  });
<<<<<<< HEAD

  it('Publish the movie to the market', () => {
    //Note : to debug only publish you can uncomment the following:
    //debugMovieTitle(debugMovieId, 'summary');

    //After filling all required fields, movie can be published.
    cy.log('[Summary Page]: Publish the movie');
    cy.get('button[test-id=publish]')
      .click();
    
    cy.log('Reach Festival Title View Page');
    cy.get('festival-dashboard-title-view h1', {timeout: TO.PAGE_LOAD})
      .contains(Movie.mainInfo["international-title"]);
  });

  it('checks published movie is listed', () => {
    cy.log('Navigate to My Titles page');
    cy.get(`festival-dashboard button[test-id="menu"]`, {timeout: TO.PAGE_ELEMENT})
      .first().click();
    clickOnMenu(['festival-dashboard', 'festival-dashboard'], 'menu', 'title');
    cy.wait(TO.WAIT_1SEC);

    cy.get('festival-dashboard-title-list h1', {timeout: TO.PAGE_LOAD})
      .contains('My Titles');
    
    //Search the movie
    cy.get('input[test-id="filter-input"]', {timeout: TO.PAGE_LOAD})
      .type(Movie.mainInfo["international-title"]);

    //After filling all required fields, movie can be published.
    cy.get('table tr').each(($e) => {
      let row = cy.wrap($e);
      row.get('td:nth-child(1)').contains(Movie.mainInfo["international-title"]);
      row.get('td:nth-child(5)').contains('Accepted');
    });
  });

=======
  
>>>>>>> 3ba169a0
});<|MERGE_RESOLUTION|>--- conflicted
+++ resolved
@@ -311,7 +311,6 @@
       })
     })
   });
-<<<<<<< HEAD
 
   it('Publish the movie to the market', () => {
     //Note : to debug only publish you can uncomment the following:
@@ -348,8 +347,4 @@
       row.get('td:nth-child(5)').contains('Accepted');
     });
   });
-
-=======
-  
->>>>>>> 3ba169a0
 });