--- conflicted
+++ resolved
@@ -292,14 +292,5 @@
       })
     })
   });
-<<<<<<< HEAD
-
-  //If 
-  it('Publish the movie to the market', () => {
-    
-  });
-
-=======
   
->>>>>>> 13ca343a
 });