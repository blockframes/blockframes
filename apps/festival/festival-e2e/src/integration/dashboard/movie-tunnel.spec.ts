import {
  // plugins
  adminAuth,
  browserAuth,
  firestore,
  maintenance,
  // cypress commands
  get,
  findIn,
  getInList,
  getAllStartingWith,
} from '@blockframes/testing/cypress/browser';
import {
<<<<<<< HEAD
  crewRoles,
=======
>>>>>>> 63423cb8
  Movie,
  genres,
  languages,
  territories,
  memberStatus,
  screeningStatus,
  directorCategory,
  productionStatus,
  ProductionStatus,
  producerRoles,
} from '@blockframes/model';
import { user, org, permissions, inDevelopmentMovie } from '../../fixtures/dashboard/movie-tunnel';

const injectedData = {
  [`users/${user.uid}`]: user,
  [`orgs/${org.id}`]: org,
  [`permissions/${permissions.id}`]: permissions,
};

describe('Movie tunnel', () => {
  beforeEach(() => {
    cy.visit('');
    maintenance.start();
    firestore.clearTestData();
    firestore
      .queryData({ collection: 'movies', field: 'orgIds', operator: 'array-contains', value: org.id })
      .then((movies: Movie[]) => {
        for (const movie of movies) firestore.delete([`movies/${movie.id}`]);
      });
    adminAuth.deleteAllTestUsers();
    firestore.create([injectedData]);
    adminAuth.createUser({ uid: user.uid, email: user.email, emailVerified: true });
    maintenance.end();
    browserAuth.clearBrowserAuth();
    cy.visit('');
    browserAuth.signinWithEmailAndPassword(user.email);
    cy.visit('');
    get('title').click();
    get('cookies').click();
  });

  it('Create a movie in development', () => {
    const movie = inDevelopmentMovie;
    //dashboard
    get('no-title').should('exist');
    get('add-title').click();
    //loby
    get('start').click();
    //title status
    get('status_0').should('contain', productionStatus[movie.productionStatus]).click();
    get('next').click();

    //main
    checkSideNav(movie.productionStatus);
    get('international-title').type(movie.title.original);
    get('original-title').type(movie.title.original);
    get('reference').type('test');
    ///checking movie related fields (default)
    get('content-type').should('contain', 'Movie');
    get('run-time').type(movie.runningTime.time.toString());
    get('screening-status').click();
    getAllStartingWith('option_').then($options => {
      for (const status of Object.values(screeningStatus)) {
        cy.wrap($options).should('contain', status);
      }
    });
    getInList('option_', screeningStatus[movie.runningTime.status]);
    get('season-count').should('not.exist');
    get('episode-count').should('not.exist');
    ///checking TV related fields
    get('content-type').click();
    getInList('option_', 'TV');
    get('season-count').type('5');
    get('episode-count').type('20');
    ///back to movie type
    get('content-type').click();
    getInList('option_', 'Movie');
    ///general information
    get('release-year').type(movie.release.year.toString());
    get('status').click();
    getAllStartingWith('option_').then($options => {
      for (const status of ['Estimated', 'Confirmed']) {
        cy.wrap($options).should('contain', status);
      }
    });
    getInList('option_', screeningStatus[movie.release.status]);
    get('country').children().eq(0).click();
<<<<<<< HEAD
    getInListbox(territories[movie.originCountries[0]]);
    get('country').find('input').type(`${movie.originCountries[1]}{enter}{esc}`); //writing it entirely
    get('language').children().eq(0).click();
    getInListbox(languages[movie.originalLanguages[0]]);
    get('language').find('input').type(`${movie.originalLanguages[1]}{enter}{esc}`);
    get('genres').children().eq(0).click();
    getInListbox(genres[movie.genres[0]]);
=======
    cy.get('[role="listbox"]')
      .children()
      .each($child => {
        if ($child.text().includes(territories[movie.originCountries[0]])) {
          cy.wrap($child).click(); //adding country within all options
        }
      });
    get('country').find('input').type(`${movie.originCountries[1]}{enter}{esc}`); //writing it entirely
    get('language').children().eq(0).click();
    cy.get('[role="listbox"]')
      .children()
      .each($child => {
        if ($child.text().includes(languages[movie.originalLanguages[0]])) {
          cy.wrap($child).click();
        }
      });
    get('language').find('input').type(`${movie.originalLanguages[1]}{enter}{esc}`);
    get('genres').children().eq(0).click();
    cy.get('[role="listbox"]')
      .children()
      .each($child => {
        if ($child.text().includes(genres[movie.genres[0]])) {
          cy.wrap($child).click();
        }
      });
>>>>>>> 63423cb8
    get('genres').find('input').type(`${movie.genres[1]}{enter}{esc}`);
    ///directors
    get('table-save').should('be.disabled');
    get('first-name').type(movie.directors[0].firstName);
    get('last-name').type(movie.directors[0].lastName);
    get('director-status').click();
    getInList('option_', memberStatus[movie.directors[0].status]);
    get('director-category').click();
    getInList('option_', directorCategory[movie.directors[0].category]);
    get('director-desc').type(movie.directors[0].description);
    get('director-film-title').eq(0).type(movie.directors[0].filmography[0].title);
    get('director-film-year').eq(0).type(movie.directors[0].filmography[0].year.toString());
    get('table-save').click();
    get('next').click();

    //storyline elements
    get('logline').type(movie.logline);
    get('synopsis').type(movie.synopsis);
    get('key-assets').type(movie.keyAssets);
    get('keyword').type(`${movie.keywords[0]}{enter}${movie.keywords[1]}{enter}`);
    get('next').click();

    //production informations
    ///production company
    get('production-company-name').type(movie.stakeholders.productionCompany[0].displayName);
    get('production-country').click();
<<<<<<< HEAD
    getInListbox(territories[movie.stakeholders.productionCompany[0].countries[0]]);
=======
    cy.get('[role="listbox"]')
      .children()
      .each($child => {
        if ($child.text().includes(territories[movie.stakeholders.productionCompany[0].countries[0]])) {
          cy.wrap($child).click();
        }
      });
>>>>>>> 63423cb8
    get('production-country').find('input').type(`${movie.stakeholders.productionCompany[0].countries[1]}{enter}{esc}`);
    findIn('company', 'row-save').click();
    findIn('company', 'list-add').click();
    get('production-company-name').type(movie.stakeholders.productionCompany[1].displayName);
    get('production-country').click();
<<<<<<< HEAD
    getInListbox(territories[movie.stakeholders.productionCompany[1].countries[0]]);
=======
    cy.get('[role="listbox"]')
      .children()
      .each($child => {
        if ($child.text().includes(territories[movie.stakeholders.productionCompany[1].countries[0]])) {
          cy.wrap($child).click();
        }
      });
>>>>>>> 63423cb8
    get('production-country').find('input').type(`${movie.stakeholders.productionCompany[1].countries[1]}{enter}{esc}`);
    findIn('company', 'row-save').click();
    ///co-production company
    get('co-production-company-name').type(movie.stakeholders.coProductionCompany[0].displayName);
    get('co-production-country').click();
<<<<<<< HEAD
    getInListbox(territories[movie.stakeholders.coProductionCompany[0].countries[0]]);
=======
    cy.get('[role="listbox"]')
      .children()
      .each($child => {
        if ($child.text().includes(territories[movie.stakeholders.coProductionCompany[0].countries[0]])) {
          cy.wrap($child).click();
        }
      });
>>>>>>> 63423cb8
    get('co-production-country').find('input').type(`${movie.stakeholders.coProductionCompany[0].countries[1]}{enter}{esc}`);
    findIn('co-company', 'row-save').click();
    ///producers
    get('first-name').type(movie.producers[0].firstName);
    get('last-name').type(movie.producers[0].lastName);
    get('producer-role').click();
    getInList('option_', producerRoles[movie.producers[0].role]);
    findIn('producers', 'row-save').click();
    findIn('producers', 'list-add').click();
    get('first-name').type(movie.producers[1].firstName);
    get('last-name').type(movie.producers[1].lastName);
    get('producer-role').click();
    getInList('option_', producerRoles[movie.producers[1].role]);
    findIn('producers', 'row-save').click();
    ///distributors
    get('distribution-company-name').type(movie.stakeholders.distributor[0].displayName);
    get('distribution-country').click();
<<<<<<< HEAD
    getInListbox(territories[movie.stakeholders.distributor[0].countries[0]]);
=======
    cy.get('[role="listbox"]')
      .children()
      .each($child => {
        if ($child.text().includes(territories[movie.stakeholders.distributor[0].countries[0]])) {
          cy.wrap($child).click();
        }
      });
>>>>>>> 63423cb8
    findIn('distributors', 'row-save').click();
    ///sales
    get('sales-company-name').type(movie.stakeholders.salesAgent[0].displayName);
    get('sales-country').click();
<<<<<<< HEAD
    getInListbox(territories[movie.stakeholders.salesAgent[0].countries[0]]);
=======
    cy.get('[role="listbox"]')
      .children()
      .each($child => {
        if ($child.text().includes(territories[movie.stakeholders.salesAgent[0].countries[0]])) {
          cy.wrap($child).click();
        }
      });
>>>>>>> 63423cb8
    findIn('sales', 'row-save').click();
    get('next').click();

    //artistic team
<<<<<<< HEAD
    ///cast member
    get('cast-first-name').type(movie.cast[0].firstName);
    get('cast-last-name').type(movie.cast[0].lastName);
    get('cast-status').click();
    getInListbox(memberStatus[movie.cast[0].status]);
    get('cast-description').type(movie.cast[0].description);
    get('cast-film-title_0').type(movie.cast[0].filmography[0].title);
    get('cast-film-year_0').type(movie.cast[0].filmography[0].year.toString());
    get('cast-film-title_1').type(movie.cast[0].filmography[1].title);
    get('cast-film-year_1').type(movie.cast[0].filmography[1].year.toString());
    findIn('cast-member', 'table-save').click();
    findIn('cast-member', 'add').click();
    get('cast-first-name').type(movie.cast[1].firstName);
    get('cast-last-name').type(movie.cast[1].lastName);
    get('cast-status').click();
    getInListbox(memberStatus[movie.cast[1].status]);
    get('cast-description').type(movie.cast[1].description);
    get('cast-film-title_0').type(movie.cast[1].filmography[0].title);
    get('cast-film-year_0').type(movie.cast[1].filmography[0].year.toString());
    get('cast-film-title_1').type(movie.cast[1].filmography[1].title);
    get('cast-film-year_1').type(movie.cast[1].filmography[1].year.toString());
    findIn('cast-member', 'row-save').click();
    ///crew member
    get('crew-first-name').type(movie.crew[0].firstName);
    get('crew-last-name').type(movie.crew[0].lastName);
    get('crew-role').click()
    getInListbox(crewRoles[movie.crew[0].role])
    get('crew-status').click();
    getInListbox(memberStatus[movie.crew[0].status]);
    get('crew-description').type(movie.crew[0].description);
    get('crew-film-title_0').type(movie.crew[0].filmography[0].title);
    get('crew-film-year_0').type(movie.crew[0].filmography[0].year.toString());
    get('crew-film-title_1').type(movie.crew[0].filmography[1].title);
    get('crew-film-year_1').type(movie.crew[0].filmography[1].year.toString());
    findIn('crew-member', 'table-save').click();
    findIn('crew-member', 'add').click();
    get('crew-first-name').type(movie.crew[1].firstName);
    get('crew-last-name').type(movie.crew[1].lastName);
    get('crew-role').click()
    getInListbox(crewRoles[movie.crew[1].role])
    get('crew-status').click();
    getInListbox(memberStatus[movie.crew[1].status]);
    get('crew-description').type(movie.crew[1].description);
    get('crew-film-title_0').type(movie.crew[1].filmography[0].title);
    get('crew-film-year_0').type(movie.crew[1].filmography[0].year.toString());
    get('crew-film-title_1').type(movie.crew[1].filmography[1].title);
    get('crew-film-year_1').type(movie.crew[1].filmography[1].year.toString());
    findIn('crew-member', 'row-save').click();
    get('next').click();

    //additional information
=======
>>>>>>> 63423cb8
  });
});

function checkSideNav(status: ProductionStatus) {
  get('steps-list')
    .should('contain', 'First Step')
    .and('contain', 'Title Information')
    .and('contain', 'Main Information')
    .and('contain', 'Storyline Elements')
    .and('contain', 'Production Information')
    .and('contain', 'Artistic Team')
    .and('contain', 'Additional Information')
    .and('contain', 'Technical Specification')
    .and('contain', 'Promotional Elements')
    .and('contain', 'Files')
    .and('contain', 'Images')
    .and('contain', 'Videos')
    .and('contain', 'Screener')
    .and('contain', 'Last Step');
  if (status !== 'development') get('steps-list').should('contain', 'Versions');
  if (status !== 'development' && 'shooting') get('steps-list').should('contain', 'Selections & Reviews');
  if (status !== 'post_production' && 'finished' && 'released') get('steps-list').should('contain', 'Notes & Statements');
  if (status !== 'released') get('steps-list').should('contain', 'Shooting Information');
<<<<<<< HEAD
}

function getInListbox(option: string) {
  return cy.get('[role="listbox"]')
      .children()
      .each($child => {
        if ($child.text().includes(option)) {
          cy.wrap($child).click();
        }
      });
=======
>>>>>>> 63423cb8
}<|MERGE_RESOLUTION|>--- conflicted
+++ resolved
@@ -11,10 +11,7 @@
   getAllStartingWith,
 } from '@blockframes/testing/cypress/browser';
 import {
-<<<<<<< HEAD
   crewRoles,
-=======
->>>>>>> 63423cb8
   Movie,
   genres,
   languages,
@@ -102,7 +99,6 @@
     });
     getInList('option_', screeningStatus[movie.release.status]);
     get('country').children().eq(0).click();
-<<<<<<< HEAD
     getInListbox(territories[movie.originCountries[0]]);
     get('country').find('input').type(`${movie.originCountries[1]}{enter}{esc}`); //writing it entirely
     get('language').children().eq(0).click();
@@ -110,33 +106,6 @@
     get('language').find('input').type(`${movie.originalLanguages[1]}{enter}{esc}`);
     get('genres').children().eq(0).click();
     getInListbox(genres[movie.genres[0]]);
-=======
-    cy.get('[role="listbox"]')
-      .children()
-      .each($child => {
-        if ($child.text().includes(territories[movie.originCountries[0]])) {
-          cy.wrap($child).click(); //adding country within all options
-        }
-      });
-    get('country').find('input').type(`${movie.originCountries[1]}{enter}{esc}`); //writing it entirely
-    get('language').children().eq(0).click();
-    cy.get('[role="listbox"]')
-      .children()
-      .each($child => {
-        if ($child.text().includes(languages[movie.originalLanguages[0]])) {
-          cy.wrap($child).click();
-        }
-      });
-    get('language').find('input').type(`${movie.originalLanguages[1]}{enter}{esc}`);
-    get('genres').children().eq(0).click();
-    cy.get('[role="listbox"]')
-      .children()
-      .each($child => {
-        if ($child.text().includes(genres[movie.genres[0]])) {
-          cy.wrap($child).click();
-        }
-      });
->>>>>>> 63423cb8
     get('genres').find('input').type(`${movie.genres[1]}{enter}{esc}`);
     ///directors
     get('table-save').should('be.disabled');
@@ -163,49 +132,19 @@
     ///production company
     get('production-company-name').type(movie.stakeholders.productionCompany[0].displayName);
     get('production-country').click();
-<<<<<<< HEAD
     getInListbox(territories[movie.stakeholders.productionCompany[0].countries[0]]);
-=======
-    cy.get('[role="listbox"]')
-      .children()
-      .each($child => {
-        if ($child.text().includes(territories[movie.stakeholders.productionCompany[0].countries[0]])) {
-          cy.wrap($child).click();
-        }
-      });
->>>>>>> 63423cb8
     get('production-country').find('input').type(`${movie.stakeholders.productionCompany[0].countries[1]}{enter}{esc}`);
     findIn('company', 'row-save').click();
     findIn('company', 'list-add').click();
     get('production-company-name').type(movie.stakeholders.productionCompany[1].displayName);
     get('production-country').click();
-<<<<<<< HEAD
     getInListbox(territories[movie.stakeholders.productionCompany[1].countries[0]]);
-=======
-    cy.get('[role="listbox"]')
-      .children()
-      .each($child => {
-        if ($child.text().includes(territories[movie.stakeholders.productionCompany[1].countries[0]])) {
-          cy.wrap($child).click();
-        }
-      });
->>>>>>> 63423cb8
     get('production-country').find('input').type(`${movie.stakeholders.productionCompany[1].countries[1]}{enter}{esc}`);
     findIn('company', 'row-save').click();
     ///co-production company
     get('co-production-company-name').type(movie.stakeholders.coProductionCompany[0].displayName);
     get('co-production-country').click();
-<<<<<<< HEAD
     getInListbox(territories[movie.stakeholders.coProductionCompany[0].countries[0]]);
-=======
-    cy.get('[role="listbox"]')
-      .children()
-      .each($child => {
-        if ($child.text().includes(territories[movie.stakeholders.coProductionCompany[0].countries[0]])) {
-          cy.wrap($child).click();
-        }
-      });
->>>>>>> 63423cb8
     get('co-production-country').find('input').type(`${movie.stakeholders.coProductionCompany[0].countries[1]}{enter}{esc}`);
     findIn('co-company', 'row-save').click();
     ///producers
@@ -223,37 +162,16 @@
     ///distributors
     get('distribution-company-name').type(movie.stakeholders.distributor[0].displayName);
     get('distribution-country').click();
-<<<<<<< HEAD
     getInListbox(territories[movie.stakeholders.distributor[0].countries[0]]);
-=======
-    cy.get('[role="listbox"]')
-      .children()
-      .each($child => {
-        if ($child.text().includes(territories[movie.stakeholders.distributor[0].countries[0]])) {
-          cy.wrap($child).click();
-        }
-      });
->>>>>>> 63423cb8
     findIn('distributors', 'row-save').click();
     ///sales
     get('sales-company-name').type(movie.stakeholders.salesAgent[0].displayName);
     get('sales-country').click();
-<<<<<<< HEAD
     getInListbox(territories[movie.stakeholders.salesAgent[0].countries[0]]);
-=======
-    cy.get('[role="listbox"]')
-      .children()
-      .each($child => {
-        if ($child.text().includes(territories[movie.stakeholders.salesAgent[0].countries[0]])) {
-          cy.wrap($child).click();
-        }
-      });
->>>>>>> 63423cb8
     findIn('sales', 'row-save').click();
     get('next').click();
 
     //artistic team
-<<<<<<< HEAD
     ///cast member
     get('cast-first-name').type(movie.cast[0].firstName);
     get('cast-last-name').type(movie.cast[0].lastName);
@@ -305,8 +223,6 @@
     get('next').click();
 
     //additional information
-=======
->>>>>>> 63423cb8
   });
 });
 
@@ -330,7 +246,6 @@
   if (status !== 'development' && 'shooting') get('steps-list').should('contain', 'Selections & Reviews');
   if (status !== 'post_production' && 'finished' && 'released') get('steps-list').should('contain', 'Notes & Statements');
   if (status !== 'released') get('steps-list').should('contain', 'Shooting Information');
-<<<<<<< HEAD
 }
 
 function getInListbox(option: string) {
@@ -341,6 +256,4 @@
           cy.wrap($child).click();
         }
       });
-=======
->>>>>>> 63423cb8
 }