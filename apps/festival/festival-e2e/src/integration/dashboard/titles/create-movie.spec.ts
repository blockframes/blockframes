import {
  // plugins
  adminAuth,
  browserAuth,
  firestore,
  storage,
  maintenance,
  // cypress commands
  check,
  uncheck,
  get,
  findIn,
  snackbarShould,
  getAllStartingWith,
  assertUrlIncludes,
} from '@blockframes/testing/cypress/browser';
import {
  Movie,
  genres,
  languages,
  territories,
  screeningStatus,
  directorCategory,
  productionStatus,
  producerRoles,
  budgetRange,
  socialGoals,
  shootingPeriod,
  movieFormat,
  movieFormatQuality,
  colors,
  soundFormat,
  months,
} from '@blockframes/model';
import { user, org, permissions, inDevelopmentMovie as movie } from '../../../fixtures/dashboard/movie-tunnel';
import { addDays, subDays, format } from 'date-fns';
import { testVideoId } from '@env';

const injectedData = {
  [`users/${user.uid}`]: user,
  [`orgs/${org.id}`]: org,
  [`permissions/${permissions.id}`]: permissions,
};

describe('Movie tunnel', () => {
  beforeEach(() => {
    cy.visit('');
    maintenance.start();
    firestore.clearTestData();
    firestore.deleteOrgMovies(org.id);
    adminAuth.deleteAllTestUsers();
    firestore.create([injectedData]);
    adminAuth.createUser({ uid: user.uid, email: user.email, emailVerified: true });
    maintenance.end();
    browserAuth.clearBrowserAuth();
    cy.visit('');
    browserAuth.signinWithEmailAndPassword(user.email);
    cy.visit('');
    get('title').click();
    get('cookies').click();
  });

  it('Create a movie in development', () => {
    //dashboard
    get('no-title').should('exist');
    get('add-title').click();
    //loby
    get('start').click();
    //title status
    get(`status_${movie.productionStatus}`).click();
    get('next').click();

    //main
    get('international-title').type(movie.title.international);
    get('original-title').type(movie.title.original);
    get('reference').type(movie.internalRef);
    ///checking movie related fields (default)
    get('content-type').should('contain', 'Movie');
    get('run-time').type(movie.runningTime.time.toString());
    get('screening-status').click();
    getAllStartingWith('option_').then($options => {
      for (const status of Object.values(screeningStatus)) {
        cy.wrap($options).should('contain', status);
      }
    });
    get(`option_${movie.runningTime.status}`).click();
    get('season-count').should('not.exist');
    get('episode-count').should('not.exist');
    ///uploads
    testUploadGuard('poster-upload', ['pdf', 'video']);
    get('poster-upload').selectFile('src/fixtures/default-poster.webp', { action: 'drag-drop' });
    get('crop-image').click();
    saveStep();
    get('banner-upload').selectFile('src/fixtures/default-banner.webp', { action: 'drag-drop' });
    get('crop-image').click();
    saveStep();
    ///checking TV related fields
    get('content-type').click();
    get('option_tv').click();
    get('season-count').type('5');
    get('episode-count').type('20');
    ///back to movie type
    get('content-type').click();
    get('option_movie').click();
    ///general information
    get('release-year').type(movie.release.year.toString());
    get('status').click();
    getAllStartingWith('option_').then($options => {
      for (const status of ['Estimated', 'Confirmed']) {
        cy.wrap($options).should('contain', status);
      }
    });
    get(`option_${movie.release.status}`).click();
    get('country').children().eq(0).click();
    get(`option_${movie.originCountries[0]}`).click();
    get('country').find('input').type(`${movie.originCountries[1]}{enter}{esc}`); //writing it entirely
    get('language').children().eq(0).click();
    get(`option_${movie.originalLanguages[0]}`).click();
    get('language').find('input').type(`${movie.originalLanguages[1]}{enter}{esc}`);
    get('genres').children().eq(0).click();
    get(`option_${movie.genres[0]}`).click();
    get('genres').find('input').type(`${movie.genres[1]}{enter}{esc}`);
    ///directors
    get('table-save').should('be.disabled');
    get('first-name').type(movie.directors[0].firstName);
    get('last-name').type(movie.directors[0].lastName);
    get('director-status').click();
    get(`option_${movie.directors[0].status}`).click();
    get('director-category').click();
    get(`option_${movie.directors[0].category}`).click();
    get('director-desc').type(movie.directors[0].description);
    get('director-film-title').eq(0).type(movie.directors[0].filmography[0].title);
    get('director-film-year').eq(0).type(movie.directors[0].filmography[0].year.toString());
    get('table-save').click();
    get('next').click();

    //storyline elements
    get('logline').type(movie.logline);
    get('synopsis').type(movie.synopsis);
    get('key-assets').type(movie.keyAssets);
    get('keyword').type(`${movie.keywords[0]}{enter}${movie.keywords[1]}{enter}`);
    get('next').click();

    //production information
    ///production company
    get('production-company-name').type(movie.stakeholders.productionCompany[0].displayName);
    get('production-country').click();
    get(`option_${movie.stakeholders.productionCompany[0].countries[0]}`).click();
    get('production-country').find('input').type(`${movie.stakeholders.productionCompany[0].countries[1]}{enter}{esc}`);
    findIn('company', 'row-save').click();
    findIn('company', 'list-add').click();
    get('production-company-name').type(movie.stakeholders.productionCompany[1].displayName);
    get('production-country').click();
    get(`option_${movie.stakeholders.productionCompany[1].countries[0]}`).click();
    get('production-country').find('input').type(`${movie.stakeholders.productionCompany[1].countries[1]}{enter}{esc}`);
    findIn('company', 'row-save').click();
    ///co-production company
    get('co-production-company-name').type(movie.stakeholders.coProductionCompany[0].displayName);
    get('co-production-country').click();
    get(`option_${movie.stakeholders.coProductionCompany[0].countries[0]}`).click();
    get('co-production-country').find('input').type(`${movie.stakeholders.coProductionCompany[0].countries[1]}{enter}{esc}`);
    findIn('co-company', 'row-save').click();
    ///producers
    get('first-name').type(movie.producers[0].firstName);
    get('last-name').type(movie.producers[0].lastName);
    get('producer-role').click();
    get(`option_${movie.producers[0].role}`).click();
    findIn('producers', 'row-save').click();
    findIn('producers', 'list-add').click();
    get('first-name').type(movie.producers[1].firstName);
    get('last-name').type(movie.producers[1].lastName);
    get('producer-role').click();
    get(`option_${movie.producers[1].role}`).click();
    findIn('producers', 'row-save').click();
    ///distributors
    get('distribution-company-name').type(movie.stakeholders.distributor[0].displayName);
    get('distribution-country').click();
    get(`option_${movie.stakeholders.distributor[0].countries[0]}`).click();
    findIn('distributors', 'row-save').click();
    ///sales
    get('sales-company-name').type(movie.stakeholders.salesAgent[0].displayName);
    get('sales-country').click();
    get(`option_${movie.stakeholders.salesAgent[0].countries[0]}`).click();
    findIn('sales', 'row-save').click();
    get('next').click();

    //artistic team
    ///cast member
    get('cast-first-name').type(movie.cast[0].firstName);
    get('cast-last-name').type(movie.cast[0].lastName);
    get('cast-status').click();
    get(`option_${movie.cast[0].status}`).click();
    get('cast-description').type(movie.cast[0].description);
    get('cast-film-title_0').type(movie.cast[0].filmography[0].title);
    get('cast-film-year_0').type(movie.cast[0].filmography[0].year.toString());
    get('cast-film-title_1').type(movie.cast[0].filmography[1].title);
    get('cast-film-year_1').type(movie.cast[0].filmography[1].year.toString());
    findIn('cast-member', 'table-save').click();
    findIn('cast-member', 'add').click();
    get('cast-first-name').type(movie.cast[1].firstName);
    get('cast-last-name').type(movie.cast[1].lastName);
    get('cast-status').click();
    get(`option_${movie.cast[1].status}`).click();
    get('cast-description').type(movie.cast[1].description);
    get('cast-film-title_0').type(movie.cast[1].filmography[0].title);
    get('cast-film-year_0').type(movie.cast[1].filmography[0].year.toString());
    get('cast-film-title_1').type(movie.cast[1].filmography[1].title);
    get('cast-film-year_1').type(movie.cast[1].filmography[1].year.toString());
    findIn('cast-member', 'row-save').click();
    ///crew member
    get('crew-first-name').type(movie.crew[0].firstName);
    get('crew-last-name').type(movie.crew[0].lastName);
    get('crew-role').click();
    get(`option_${movie.crew[0].role}`).click();
    get('crew-status').click();
    get(`option_${movie.crew[0].status}`).click();
    get('crew-description').type(movie.crew[0].description);
    get('crew-film-title_0').type(movie.crew[0].filmography[0].title);
    get('crew-film-year_0').type(movie.crew[0].filmography[0].year.toString());
    get('crew-film-title_1').type(movie.crew[0].filmography[1].title);
    get('crew-film-year_1').type(movie.crew[0].filmography[1].year.toString());
    findIn('crew-member', 'table-save').click();
    findIn('crew-member', 'add').click();
    get('crew-first-name').type(movie.crew[1].firstName);
    get('crew-last-name').type(movie.crew[1].lastName);
    get('crew-role').click();
    get(`option_${movie.crew[1].role}`).click();
    get('crew-status').click();
    get(`option_${movie.crew[1].status}`).click();
    get('crew-description').type(movie.crew[1].description);
    get('crew-film-title_0').type(movie.crew[1].filmography[0].title);
    get('crew-film-year_0').type(movie.crew[1].filmography[0].year.toString());
    get('crew-film-title_1').type(movie.crew[1].filmography[1].title);
    get('crew-film-year_1').type(movie.crew[1].filmography[1].year.toString());
    findIn('crew-member', 'row-save').click();
    get('next').click();

    //additional information
    get('budget-range').click();
    get(`option_${movie.estimatedBudget}`).click();
    get('audience').type(movie.audience.targets[0]);
    get('row-save').click();
    get('list-add').click();
    get('audience').type(movie.audience.targets[1]);
    get('row-save').click();
    get('goals').click();
    get(`option_${movie.audience.goals[0]}`).click();
    get(`option_${movie.audience.goals[1]}`).click();
    cy.get('body').type('{esc}');
    get('next').click();

    //shooting information
    get('shooting-completed').click();
    get('date-completed').type(format(addDays(new Date(), 365), 'dd/MM/yyyy'));
    get('shooting-progress').click();
    get('date-progress').type(format(subDays(new Date(), 365), 'dd/MM/yyyy'));
    get('shooting-planned').click();
    get('start-period').click();
    get(`option_${movie.shooting.dates.planned.from.period}`).click();
    get('start-month').click();
    get(`option_${movie.shooting.dates.planned.from.month}`).click();
    get('start-year').type(movie.shooting.dates.planned.from.year.toString());
    get('end-period').click();
    get(`option_${movie.shooting.dates.planned.to.period}`).click();
    get('end-month').click();
    get(`option_${movie.shooting.dates.planned.to.month}`).click();
    get('end-year').type(movie.shooting.dates.planned.to.year.toString());
    get('country').click();
    get(`option_${movie.shooting.locations[0].country}`).click();
    get('cities').type(`${movie.shooting.locations[0].cities[0]}{enter}`);
    get('cities').type(`${movie.shooting.locations[0].cities[1]}{enter}`);
    get('row-save').click();
    get('list-add').click();
    get('country').click();
    get(`option_${movie.shooting.locations[1].country}`).click();
    get('cities').type(`${movie.shooting.locations[1].cities[0]}{enter}`);
    get('cities').type(`${movie.shooting.locations[1].cities[1]}{enter}`);
    get('row-save').click();
    get('event-premiere').type(movie.expectedPremiere.event);
    get('event-date').type(format(movie.expectedPremiere.date, 'dd/MM/yyyy'));
    get('next').click();

    //technical specification
    get('ratio').click();
    get(`option_${movie.format}`).click();
    get('resolution').click();
    get(`option_${movie.formatQuality}`).click();
    get('color').click();
    get(`option_${movie.color}`).click();
    get('sound').click();
    get(`option_${movie.soundFormat}`).click();
    get('next').click();

    ///files
    cy.contains('Presentation Deck');
    testUploadGuard('presentation-deck-upload', ['image', 'video']);
    get('presentation-deck-upload').selectFile('src/fixtures/default-presentation-deck.pdf', { action: 'drag-drop' });
    saveStep();
    get('scenario-upload').selectFile('src/fixtures/default-scenario.pdf', { action: 'drag-drop' });
    saveStep();
    get('moodboard-upload').selectFile('src/fixtures/default-moodboard.pdf', { action: 'drag-drop' });
    saveStep();
    get('next').click();
    ///images
    cy.contains('Promotional Images');
    get('image-upload_0').selectFile('src/fixtures/default-image-1.webp', { action: 'drag-drop' });
    get('crop-image').click();
    saveStep();
    get('add').click();
    get('image-upload_1').selectFile('src/fixtures/default-image-2.webp', { action: 'drag-drop' });
    get('crop-image').click();
    saveStep();
    get('next').click();
    ///videos
    get('title').type(movie.promotional.videos.otherVideo.title);
    get('video-type').click();
    get(`option_${movie.promotional.videos.otherVideo.type}`).click();
    uncheck('video-privacy');
    check('video-privacy');
    testUploadGuard('video-upload', ['image', 'pdf']);
    get('video-upload').selectFile('src/fixtures/default-video.mp4', { action: 'drag-drop' });
    get('row-save').click();
    saveStep();
    get('description').type(movie.promotional.videos.salesPitch.description);
    uncheck('pitch-privacy');
    check('pitch-privacy');
    get('sales-pitch-upload').selectFile('src/fixtures/default-pitch.mp4', { action: 'drag-drop' });
    saveStep();
    get('next').click();
    ///notes & statements
    get('first-name').type(movie.promotional.notes[0].firstName);
    get('last-name').type(movie.promotional.notes[0].lastName);
    get('role').click();
    get(`option_${movie.promotional.notes[0].role}`).click();
    get('note-upload').selectFile('src/fixtures/default-note.pdf', { action: 'drag-drop' });
    get('row-save').click();
    saveStep();
    get('next').click();
    ///screener movie
    cy.contains('Screener Video');
    get('screener-upload').selectFile('src/fixtures/default-screener.mp4', { action: 'drag-drop' });
    saveStep();
    get('next').click();

    //last step
    ///main information
    get('production-status').should('contain', productionStatus[movie.productionStatus]);
    get('international-title').should('contain', movie.title.international);
    get('original-title').should('contain', movie.title.original);
    get('content-type').should('contain', 'Movie');
    get('reference').should('contain', movie.internalRef);
    /*
    get('poster').should('contain', 'Missing');
    get('banner').should('contain', 'Missing');
    */
    get('release-year').should('contain', movie.release.year);
    get('release-status').should('contain', screeningStatus[movie.release.status]);
    get('country').should('contain', `${territories[movie.originCountries[0]]}, ${territories[movie.originCountries[1]]}`);
    get('language').should('contain', `${languages[movie.originalLanguages[0]]}, ${languages[movie.originalLanguages[1]]}`);
    get('genres').should('contain', `${genres[movie.genres[0]]}, ${genres[movie.genres[1]]}`);
    get('runtime').should('contain', screeningStatus[movie.runningTime.status]);
    get('director_0')
      .should('contain', movie.directors[0].firstName)
      .and('contain', movie.directors[0].lastName)
      .and('contain', directorCategory[movie.directors[0].category])
      .and('contain', movie.directors[0].description);
    ///storyline elements
    get('logline').should('contain', movie.logline);
    get('synopsis').should('contain', movie.synopsis);
    get('key-assets').should('contain', movie.keyAssets);
    get('keywords').should('contain', movie.keywords[0]).and('contain', movie.keywords[1]);
    ///production information
    get('prod-company_0')
      .should(
        'contain',
        `${territories[movie.stakeholders.productionCompany[0].countries[0]]}, ${
          territories[movie.stakeholders.productionCompany[0].countries[1]]
        }`
      )
      .and('contain', movie.stakeholders.productionCompany[0].displayName);
    get('prod-company_1')
      .should(
        'contain',
        `${territories[movie.stakeholders.productionCompany[1].countries[0]]}, ${
          territories[movie.stakeholders.productionCompany[1].countries[1]]
        }`
      )
      .and('contain', movie.stakeholders.productionCompany[1].displayName);
    get('coprod-company_0')
      .should('contain', territories[movie.stakeholders.coProductionCompany[0].countries[0]])
      .and('contain', movie.stakeholders.coProductionCompany[0].displayName);
    get('producer_0')
      .should('contain', producerRoles[movie.producers[0].role])
      .and('contain', movie.producers[0].firstName)
      .and('contain', movie.producers[0].lastName);
    get('producer_1')
      .should('contain', producerRoles[movie.producers[1].role])
      .and('contain', movie.producers[1].firstName)
      .and('contain', movie.producers[1].lastName);
    get('distributor_0')
      .should('contain', territories[movie.stakeholders.distributor[0].countries[0]])
      .and('contain', movie.stakeholders.distributor[0].displayName);
    get('sales-agent_0')
      .should('contain', territories[movie.stakeholders.salesAgent[0].countries[0]])
      .and('contain', movie.stakeholders.salesAgent[0].displayName);
    ///artistic team
    get('cast_0')
      .should('contain', movie.cast[0].firstName)
      .and('contain', movie.cast[0].lastName)
      .and('contain', `${movie.cast[0].filmography[0].title} (${movie.cast[0].filmography[0].year})`)
      .and('contain', `${movie.cast[0].filmography[1].title} (${movie.cast[0].filmography[1].year})`);
    get('cast_1')
      .should('contain', movie.cast[1].firstName)
      .and('contain', movie.cast[1].lastName)
      .and('contain', `${movie.cast[1].filmography[0].title} (${movie.cast[1].filmography[0].year})`)
      .and('contain', `${movie.cast[1].filmography[1].title} (${movie.cast[1].filmography[1].year})`);
    get('crew_0')
      .should('contain', movie.crew[0].firstName)
      .and('contain', movie.crew[0].lastName)
      .and('contain', `${movie.crew[0].filmography[0].title} (${movie.crew[0].filmography[0].year})`)
      .and('contain', `${movie.crew[0].filmography[1].title} (${movie.crew[0].filmography[1].year})`);
    get('crew_1')
      .should('contain', movie.crew[1].firstName)
      .and('contain', movie.crew[1].lastName)
      .and('contain', `${movie.crew[1].filmography[0].title} (${movie.crew[1].filmography[0].year})`)
      .and('contain', `${movie.crew[1].filmography[1].title} (${movie.crew[1].filmography[1].year})`);
    ///additional information
    get('budget-range').should('contain', budgetRange[movie.estimatedBudget]);
    get('target').should('contain', movie.audience.targets[0]).and('contain', movie.audience.targets[1]);
    get('goals').should('contain', socialGoals[movie.audience.goals[0]]).and('contain', socialGoals[movie.audience.goals[1]]);
    ///shooting information
    get('shooting-from-period').should('contain', shootingPeriod[movie.shooting.dates.planned.from.period]);
    get('shooting-from-month').should('contain', months[movie.shooting.dates.planned.from.month]);
    get('shooting-from-year').should('contain', movie.shooting.dates.planned.from.year);
    get('shooting-to-period').should('contain', shootingPeriod[movie.shooting.dates.planned.to.period]);
    get('shooting-to-month').should('contain', months[movie.shooting.dates.planned.to.month]);
    get('shooting-to-year').should('contain', movie.shooting.dates.planned.to.year);
    get('location_0').should(
      'contain',
      territories[movie.shooting.locations[0].country] +
        ' - ' +
        movie.shooting.locations[0].cities[0] +
        ', ' +
        movie.shooting.locations[0].cities[1]
    );
    get('location_1').should(
      'contain',
      territories[movie.shooting.locations[1].country] +
        ' - ' +
        movie.shooting.locations[1].cities[0] +
        ', ' +
        movie.shooting.locations[1].cities[1]
    );
    get('premiere-event').should('contain', movie.expectedPremiere.event);
    get('premiere-date').should('contain', format(movie.expectedPremiere.date, 'MMMM yyyy'));
    ///technical specifications
    get('ratio').should('contain', movieFormat[movie.format]);
    get('resolution').should('contain', movieFormatQuality[movie.formatQuality]);
    get('color').should('contain', colors[movie.color]);
    get('sound').should('contain', soundFormat[movie.soundFormat]);
    //promotional Elements
<<<<<<< HEAD
=======
    get('deck').should('contain', 'Missing');
    get('scenario').should('contain', 'Missing');
    get('moodboard').should('contain', 'Missing');
    //TODO : test 'images' when fixed #8586
    /*Below check to be unskipped when upload will be possible #8900
    get('video_0')
      .should('contain', hostedVideoTypes[movie.promotional.videos.otherVideo.type])
      .and('contain', movie.promotional.videos.otherVideo.title);
    */
    get('pitch').should('contain', 'Missing');
    get('note_0').should('contain', 'Note');
    get('screener').should('contain', 'Missing');
>>>>>>> 2449457e

    get('publish').click();
    snackbarShould('contain', `${movie.title.international} successfully published.`);

    get('poster').should('contain', 'default-poster');
    get('banner').should('contain', 'default-banner');
    get('deck').should('contain', 'default-presentation-deck');
    get('scenario').should('contain', 'default-scenario');
    get('moodboard').should('contain', 'default-moodboard');
    get('image_0').should('contain', 'default-image-1');
    get('image_1').should('contain', 'default-image-2');
    get('video_0').should('contain', 'Teaser - Test Other Videos - default-video.mp4');
    get('pitch').should('contain', 'default-pitch.mp4');
    get('note_0').should('contain', 'Note first Note last - Director - default-note.pdf');
    get('screener').should('contain', 'default-screener.mp4');

    get('close-tunnel').click();
    firestore
      .queryData({ collection: 'movies', field: 'orgIds', operator: 'array-contains', value: org.id })
      .then(([movie]: Movie[]) => {
        checkUpload({ movie, baseField: 'banner', isVideo: false });
        checkUpload({ movie, baseField: 'poster', isVideo: false });
        checkUpload({ movie, baseField: 'promotional.moodboard', isVideo: false });
        checkUpload({ movie, baseField: 'promotional.presentation_deck', isVideo: false });
        checkUpload({ movie, baseField: 'promotional.videos.salesPitch', isVideo: true });

        checkUpload({ movie, baseField: 'promotional.still_photo[0]', isVideo: false });
        checkUpload({ movie, baseField: 'promotional.still_photo[1]', isVideo: false });
        checkUpload({ movie, baseField: 'promotional.videos.otherVideos[0]', isVideo: true });
        checkUpload({ movie, baseField: 'promotional.notes[0]', isVideo: false });
        checkUpload({ movie, baseField: 'promotional.scenario', isVideo: false });
        checkUpload({ movie, baseField: 'promotional.videos.screener', isVideo: true });

        assertUrlIncludes(`c/o/dashboard/title/${movie.id}/activity`);
      });
    get('titles-header-title').should('contain', movie.title.international);
  });
});

function testUploadGuard(selector: string, tests: ('image' | 'pdf' | 'video')[]) {
  return tests.map(test => {
    switch (test) {
      case 'image':
        get(selector).selectFile('src/fixtures/default-image-1.webp', { action: 'drag-drop' });
        snackbarShould('contain', 'Unsupported file type: "image/webp".');
        snackbarShould('not.exist');
        break;
      case 'pdf':
        get(selector).selectFile('src/fixtures/default-note.pdf', { action: 'drag-drop' });
        snackbarShould('contain', 'Unsupported file type: "application/pdf".');
        snackbarShould('not.exist');
        break;
      case 'video':
        get(selector).selectFile('src/fixtures/default-video.mp4', { action: 'drag-drop' });
        snackbarShould('contain', 'Unsupported file type: "video/mp4".');
        snackbarShould('not.exist');
        break;
    }
  });
}

//function used to avoid batch upload (which tend to fail)
function saveStep() {
  get('tunnel-step-save').click();
  snackbarShould('contain', 'Title saved');
  get('upload-widget').should('exist');
  get('upload-widget').should('not.exist');
}

function checkUpload({ movie, baseField, isVideo }: { movie: Movie; baseField: string; isVideo: boolean }) {
  expect(getValue(movie, `${baseField}.collection`)).to.equal('movies');
  expect(getValue(movie, `${baseField}.field`)).to.equal(baseField.split('[')[0]);
  expect(getValue(movie, `${baseField}.docId`)).to.equal(movie.id);
  expect(getValue(movie, `${baseField}.privacy`)).to.equal(baseField === 'promotional.videos.screener' ? 'protected' : 'public');
  if (isVideo) expect(getValue(movie, `${baseField}.jwPlayerId`)).to.equal(testVideoId);
  expect(getValue(movie, `${baseField}.storagePath`)).to.contain(`movies/${movie.id}/${baseField.split('[')[0]}/default-`);
  storage
    .exists(`${getValue(movie, `${baseField}.privacy`)}/${getValue(movie, `${baseField}.storagePath`)}`)
    .then(exists => expect(exists).to.be.true);
}

function getValue(movie: Movie, path: string) {
  let result = movie;
  for (const key of path.split('.')) {
    if (key.split('[').length > 1) {
      const subkey = key.split('[')[0];
      const index = key.substring(subkey.length + 1, subkey.length + 2);
      result = result[subkey][index];
    } else {
      result = result[key];
    }
  }
  return result;
}<|MERGE_RESOLUTION|>--- conflicted
+++ resolved
@@ -459,21 +459,6 @@
     get('color').should('contain', colors[movie.color]);
     get('sound').should('contain', soundFormat[movie.soundFormat]);
     //promotional Elements
-<<<<<<< HEAD
-=======
-    get('deck').should('contain', 'Missing');
-    get('scenario').should('contain', 'Missing');
-    get('moodboard').should('contain', 'Missing');
-    //TODO : test 'images' when fixed #8586
-    /*Below check to be unskipped when upload will be possible #8900
-    get('video_0')
-      .should('contain', hostedVideoTypes[movie.promotional.videos.otherVideo.type])
-      .and('contain', movie.promotional.videos.otherVideo.title);
-    */
-    get('pitch').should('contain', 'Missing');
-    get('note_0').should('contain', 'Note');
-    get('screener').should('contain', 'Missing');
->>>>>>> 2449457e
 
     get('publish').click();
     snackbarShould('contain', `${movie.title.international} successfully published.`);
