<<<<<<< HEAD
import { PublicUser, PermissionsDocument, Organization } from '@blockframes/model';
=======
import { e2eUser, e2eOrg, e2ePermissions } from '@blockframes/testing/cypress/browser';
>>>>>>> a15af727
import { createFakeUserDataArray } from '@blockframes/testing/cypress/browser';

const newUserUid = '0-e2e-newUserUid';
const marketplaceOrgAdminUid = '0-e2e-marketplaceOrgAdminUid';
const dashboardOrgAdminUid = '0-e2e-dashboardOrgAdminUid';
const marketplaceOrgId = '0-e2e-marketplaceOrgId';
const dashboardOrgId = '0-e2e-dashboardOrgId';
const [newUserData, marketplaceOrgAdminData, dashboardOrgAdminData] = createFakeUserDataArray(3);
<<<<<<< HEAD
const now = new Date();

//* Creation consts

interface E2EUser {
  uid: string;
  firstName: string;
  lastName: string;
  email: string;
  orgId?: string;
}

const e2eUser = (data: E2EUser): PublicUser => {
  const { uid, firstName, lastName, email, orgId } = data;
  return {
    uid,
    firstName,
    lastName,
    email,
    orgId,
    hideEmail: false,
    _meta: {
      emailVerified: true,
      createdFrom: 'festival',
      createdBy: 'anonymous',
      createdAt: now,
    },
  };
};

interface E2EOrganization {
  id: string;
  name: string;
  userIds: string[];
  email: string;
  dashboardAccess: boolean;
}

const e2eOrg = (data: E2EOrganization): Organization => {
  const { id, name, userIds, email, dashboardAccess } = data;
  return {
    id,
    denomination: {
      public: null,
      full: name,
    },
    userIds,
    email,
    status: 'accepted',
    activity: 'actor',
    _meta: {
      createdAt: new Date(),
      createdFrom: 'festival',
      createdBy: marketplaceOrgAdminUid,
    },
    appAccess: {
      festival: {
        marketplace: true,
        dashboard: dashboardAccess,
      },
      catalog: {
        marketplace: false,
        dashboard: false,
      },
      crm: {
        marketplace: false,
        dashboard: false,
      },
      financiers: {
        marketplace: false,
        dashboard: false,
      },
    },
    fiscalNumber: '',
    wishlist: [],
    description: '',
    addresses: {
      main: {
        zipCode: null,
        country: 'france',
        city: null,
        phoneNumber: null,
        street: null,
        region: null,
      },
    },
    documents: {
      notes: [],
      videos: [],
    },
    logo: {
      docId: '',
      privacy: 'public',
      storagePath: '',
      collection: 'movies',
      field: '',
    },
  };
};

const e2ePermissions = (data: { id: string; adminUid: string }): PermissionsDocument => {
  const { id, adminUid } = data;
  return {
    id,
    roles: {
      [adminUid]: 'superAdmin',
    },
    canCreate: [],
    canDelete: [],
    canRead: [],
    canUpdate: [],
  };
};

//* FIXTURES *//
=======
>>>>>>> a15af727

//* New user

export const newUser = e2eUser({
  uid: newUserUid,
  firstName: newUserData.firstName,
  lastName: newUserData.lastName,
  email: newUserData.email,
});

export const newOrg = {
  name: newUserData.company.name,
  country: newUserData.company.country,
  activity: newUserData.company.activity,
};

//* ------------------------------------- *//

//* Marketplace admin, org and permissions *//

const marketplaceOrgAdmin = e2eUser({
  uid: marketplaceOrgAdminUid,
  firstName: marketplaceOrgAdminData.firstName,
  lastName: marketplaceOrgAdminData.lastName,
  email: marketplaceOrgAdminData.email,
  orgId: marketplaceOrgId,
});

const marketplaceOrg = e2eOrg({
  id: marketplaceOrgId,
  name: marketplaceOrgAdminData.company.name,
  userIds: [marketplaceOrgAdminUid],
  email: marketplaceOrgAdminData.email,
  dashboardAccess: false,
});

const marketplaceOrgPermissions = e2ePermissions({
  id: marketplaceOrgId,
  adminUid: marketplaceOrgAdminUid,
});

export const marketplaceData = {
  orgAdmin: marketplaceOrgAdmin,
  org: marketplaceOrg,
  permissions: marketplaceOrgPermissions,
};

//* ------------------------------------- *//

//* Dashboard admin, org and permissions *//

const dashboardOrgAdmin = e2eUser({
  uid: dashboardOrgAdminUid,
  firstName: dashboardOrgAdminData.firstName,
  lastName: dashboardOrgAdminData.lastName,
  email: dashboardOrgAdminData.email,
  orgId: dashboardOrgId,
});

const dashboardOrg = e2eOrg({
  id: dashboardOrgId,
  name: dashboardOrgAdminData.company.name,
  userIds: [dashboardOrgAdminUid],
  email: dashboardOrgAdminData.email,
  dashboardAccess: true,
});

const dashboardOrgPermissions = e2ePermissions({
  id: dashboardOrgId,
  adminUid: dashboardOrgAdminUid,
});

export const dashboardData = {
  orgAdmin: dashboardOrgAdmin,
  org: dashboardOrg,
  permissions: dashboardOrgPermissions,
};

//* ------------------------------------- *//<|MERGE_RESOLUTION|>--- conflicted
+++ resolved
@@ -1,8 +1,4 @@
-<<<<<<< HEAD
-import { PublicUser, PermissionsDocument, Organization } from '@blockframes/model';
-=======
 import { e2eUser, e2eOrg, e2ePermissions } from '@blockframes/testing/cypress/browser';
->>>>>>> a15af727
 import { createFakeUserDataArray } from '@blockframes/testing/cypress/browser';
 
 const newUserUid = '0-e2e-newUserUid';
@@ -11,124 +7,6 @@
 const marketplaceOrgId = '0-e2e-marketplaceOrgId';
 const dashboardOrgId = '0-e2e-dashboardOrgId';
 const [newUserData, marketplaceOrgAdminData, dashboardOrgAdminData] = createFakeUserDataArray(3);
-<<<<<<< HEAD
-const now = new Date();
-
-//* Creation consts
-
-interface E2EUser {
-  uid: string;
-  firstName: string;
-  lastName: string;
-  email: string;
-  orgId?: string;
-}
-
-const e2eUser = (data: E2EUser): PublicUser => {
-  const { uid, firstName, lastName, email, orgId } = data;
-  return {
-    uid,
-    firstName,
-    lastName,
-    email,
-    orgId,
-    hideEmail: false,
-    _meta: {
-      emailVerified: true,
-      createdFrom: 'festival',
-      createdBy: 'anonymous',
-      createdAt: now,
-    },
-  };
-};
-
-interface E2EOrganization {
-  id: string;
-  name: string;
-  userIds: string[];
-  email: string;
-  dashboardAccess: boolean;
-}
-
-const e2eOrg = (data: E2EOrganization): Organization => {
-  const { id, name, userIds, email, dashboardAccess } = data;
-  return {
-    id,
-    denomination: {
-      public: null,
-      full: name,
-    },
-    userIds,
-    email,
-    status: 'accepted',
-    activity: 'actor',
-    _meta: {
-      createdAt: new Date(),
-      createdFrom: 'festival',
-      createdBy: marketplaceOrgAdminUid,
-    },
-    appAccess: {
-      festival: {
-        marketplace: true,
-        dashboard: dashboardAccess,
-      },
-      catalog: {
-        marketplace: false,
-        dashboard: false,
-      },
-      crm: {
-        marketplace: false,
-        dashboard: false,
-      },
-      financiers: {
-        marketplace: false,
-        dashboard: false,
-      },
-    },
-    fiscalNumber: '',
-    wishlist: [],
-    description: '',
-    addresses: {
-      main: {
-        zipCode: null,
-        country: 'france',
-        city: null,
-        phoneNumber: null,
-        street: null,
-        region: null,
-      },
-    },
-    documents: {
-      notes: [],
-      videos: [],
-    },
-    logo: {
-      docId: '',
-      privacy: 'public',
-      storagePath: '',
-      collection: 'movies',
-      field: '',
-    },
-  };
-};
-
-const e2ePermissions = (data: { id: string; adminUid: string }): PermissionsDocument => {
-  const { id, adminUid } = data;
-  return {
-    id,
-    roles: {
-      [adminUid]: 'superAdmin',
-    },
-    canCreate: [],
-    canDelete: [],
-    canRead: [],
-    canUpdate: [],
-  };
-};
-
-//* FIXTURES *//
-=======
->>>>>>> a15af727
 
 //* New user
 
