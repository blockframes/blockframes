﻿import FestivalDashboardHomePage from './FestivalDashboardHomePage';
import { SEC } from '@blockframes/e2e/utils';

export default class EventDetailsEditPage {
  constructor() {
    cy.get('event-details-edit', { timeout: 90 * SEC });
  }

  addEventTitle(title: string) {
    cy.get('event-details-edit input[formControlName="title"]').clear().type(title);
  }

  //Sets if event is full day.
  checkAllDay(fullDay: boolean = true) {
    if (fullDay) {
      cy.get('event-details-edit mat-slide-toggle[test-id=all-day]', { timeout: 10 * SEC })
        .find('input')
        .check({ force: true });
    } else {
      cy.get('event-details-edit mat-slide-toggle[test-id=all-day]', { timeout: 10 * SEC })
        .find('input')
        .uncheck({ force: true });
    }
  }

  selectDate(date: Date) {
    // Start Date
    cy.get('mat-form-field[test-id=event-start]', { timeout: 10 * SEC }).click();
    cy.get('event-details-edit time-picker[formControlName=start]')
      .get('tbody')
      .contains(date.getDate())
      .click();
    // End Date
    cy.get('mat-form-field[test-id=event-end]').click();
    cy.get('event-details-edit time-picker[formControlName=end]')
      .get('tbody')
      .contains(date.getDate())
      .click();
  }

  //set event access
  uncheckPrivate(isPublic: boolean = false) {
    if (!isPublic) {
      //last radio button correspond to "private" privacy status
<<<<<<< HEAD
      cy.get('event-details-edit [type="radio"]', { timeout: 3 * SEC })
        .eq(1) // @TODO #6756 change to 2 once 'invitation-only' radio is uncommented 
=======
      cy.get('event-details-edit [type="radio"]', { timeout: 10 * SEC })
        .eq(1)
>>>>>>> 8f9f7a22
        .check({force: true});
    } else {
      //first radio button correspond to "public" privacy status
      cy.get('event-details-edit [type="radio"]', { timeout: 10 * SEC })
        .first()
        .check({force: true});
    }
  }

  selectMovie(movieName: string) {
    cy.get('[formControlName="titleId"]', { timeout: 10 * SEC }).click();
    cy.get('mat-option').contains(movieName, {timeout: 5 * SEC}).click();
  }

  inputDescription(description: string) {
    //Input description
    cy.get('textarea[formControlName="description"]', {timeout: 20 * SEC})
      .click({force: true})
      .clear()
      .type(description);
  }

  inviteUser(email: string | string[]) {
    if (Array.isArray(email)) {
      let index = 0;
      while (index < email.length) {
        cy.get('event-details-edit algolia-chips-autocomplete input', { timeout: 10 * SEC }).type(email[index]).type('{enter}');
        index++;
      }
    } else {
      cy.get('event-details-edit algolia-chips-autocomplete input').type(email).type('{enter}');
    }
    cy.get('event-details-edit button[test-id=event-invite]').click({ timeout: 3 * SEC });
    cy.wait(2 * SEC);
  }

  copyGuests() {
    cy.get('event-details-edit invitation-guest-list button[test-id=invitation-copy]').click();
  }

  saveEvent() {
    cy.get('button[test-id=event-save]', { timeout:  30 * SEC }).click();
    cy.wait(1 * SEC);
  }

  clickMoreDetails() {
    cy.get('button[test-id=more-details]', { timeout: 10 * SEC }).click();
    cy.wait(1 * SEC);
  }

  goToDashboard() {
    cy.visit('/c/o/dashboard/home');
    return new FestivalDashboardHomePage();
  }
}<|MERGE_RESOLUTION|>--- conflicted
+++ resolved
@@ -42,13 +42,8 @@
   uncheckPrivate(isPublic: boolean = false) {
     if (!isPublic) {
       //last radio button correspond to "private" privacy status
-<<<<<<< HEAD
-      cy.get('event-details-edit [type="radio"]', { timeout: 3 * SEC })
-        .eq(1) // @TODO #6756 change to 2 once 'invitation-only' radio is uncommented 
-=======
       cy.get('event-details-edit [type="radio"]', { timeout: 10 * SEC })
         .eq(1)
->>>>>>> 8f9f7a22
         .check({force: true});
     } else {
       //first radio button correspond to "public" privacy status
