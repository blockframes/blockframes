﻿import FestivalMarketplaceEventPage from "./FestivalMarketplaceEventPage";
import { SEC } from '@blockframes/e2e/utils';

export default class FestivalMarketplaceCalendarPage {
  constructor() {
    cy.get('festival-event-calendar', {timeout: 30 * SEC});
    cy.wait(5 * SEC);
  }

  clickOnEvent(movieTitle: string, checkNextWeek: boolean = false) {
    cy.get('festival-marketplace main', {timeout: 3 * SEC})
      .scrollTo('top');
    cy.wait(5 * SEC);

<<<<<<< HEAD
=======
    if (checkNextWeek) {
    //Advance the calendar if event happens to be next week
    const day = (new Date()).getDay();
      if (day > 4) {
        cy.log('Checking next week schedule..')
        cy.get('button[test-id=arrow_forward]', {timeout: 3 * SEC})
          .click();
        cy.wait(1 * SEC);
      }
    }

>>>>>>> f7ded756
    //Locate movie card by the name movieTitle
    cy.log(`FestivalMarketplaceCalendarPage: searching for card: ${movieTitle}`);
    cy.get('festival-event-calendar event-card h5[test-id="movie-title"]', {timeout: 30 * SEC})
      .contains(movieTitle).click();
    return new FestivalMarketplaceEventPage();
  }
}<|MERGE_RESOLUTION|>--- conflicted
+++ resolved
@@ -12,8 +12,6 @@
       .scrollTo('top');
     cy.wait(5 * SEC);
 
-<<<<<<< HEAD
-=======
     if (checkNextWeek) {
     //Advance the calendar if event happens to be next week
     const day = (new Date()).getDay();
@@ -25,7 +23,6 @@
       }
     }
 
->>>>>>> f7ded756
     //Locate movie card by the name movieTitle
     cy.log(`FestivalMarketplaceCalendarPage: searching for card: ${movieTitle}`);
     cy.get('festival-event-calendar event-card h5[test-id="movie-title"]', {timeout: 30 * SEC})
