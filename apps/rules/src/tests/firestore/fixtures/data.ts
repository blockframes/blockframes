--- conflicted
+++ resolved
@@ -80,11 +80,7 @@
   'orgs/O001': {
     id: 'O001',
     status: 'accepted',
-<<<<<<< HEAD
-    userIds: ['uid-admin', 'uid-sAdmin', 'uid-user2',],
-=======
     userIds: ['uid-admin', 'uid-sAdmin', 'uid-user2'],
->>>>>>> cd9eb134
   },
   'orgs/O002': {
     status: 'accepted',
@@ -261,7 +257,6 @@
     accessibility: 'private'
   },
 
-<<<<<<< HEAD
   'events/E003-public': {
     id: 'E003-public',
     ownerOrgId: 'O001',
@@ -273,8 +268,6 @@
     }
   },
 
-=======
->>>>>>> cd9eb134
   //Notifications
   'notifications/001': {
     id: '001',
