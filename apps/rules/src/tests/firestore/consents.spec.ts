--- conflicted
+++ resolved
@@ -1,67 +1,63 @@
-﻿import { assertFails } from '@firebase/rules-unit-testing';
-import { Firestore, initFirestoreApp, rulesFixtures as testFixture } from '@blockframes/testing/unit-tests';
-import { Consents } from '@blockframes/model';
-<<<<<<< HEAD
-import { deleteApp, getApps } from 'firebase/app'; // from import { deleteApp } from 'firebase-admin/app'; ?
-=======
-import { deleteApp, getApps } from 'firebase/app';
->>>>>>> 99f072c2
-
-describe('Consents Rules Tests', () => {
-  const projectId = `consentrules-spec-${Date.now()}`;
-  let db: Firestore;
-
-  describe('Any user', () => {
-    beforeAll(async () => {
-      db = await initFirestoreApp(projectId, 'firestore.rules', testFixture, 'uid-user2', { firebase: { sign_in_provider: 'password' } });
-    });
-
-    afterAll(() => Promise.all(getApps().map((app) => deleteApp(app))));
-
-    test('should not be able to read consent collection', async () => {
-      const consentRef = db.doc('consents/O001');
-      await assertFails(consentRef.get());
-    });
-
-    test('should not be able to write consent collection', async () => {
-      const newConsentId = 'CI-007';
-      const consentRef = db.doc(`consents/${newConsentId}`);
-      const createdConsent: Partial<Consents<Date>> = {
-        id: newConsentId,
-        access: [],
-        share: [],
-      };
-      await assertFails(consentRef.set(createdConsent));
-    });
-  });
-
-  describe('With User not in org', () => {
-    beforeAll(async () => {
-      db = await initFirestoreApp(projectId, 'firestore.rules', testFixture, 'uid-consent', { firebase: { sign_in_provider: 'password' } });
-    });
-
-    afterAll(() => Promise.all(getApps().map((app) => deleteApp(app))));
-
-    test("user without valid org shouldn't be able to read consent", async () => {
-      const consentRef = db.doc('consents/O001');
-      await assertFails(consentRef.get());
-    });
-
-    test("user without valid org shouldn't be able to create consent", async () => {
-      const consentRef = db.doc('consents/C007');
-      const consentDetails = { id: 'C007' };
-      await assertFails(consentRef.set(consentDetails));
-    });
-
-    test("user without valid org shouldn't be able to update consent", async () => {
-      const consentRef = db.doc('consents/O001');
-      const consentDetails = { notes: 'Unit Test' };
-      await assertFails(consentRef.update(consentDetails));
-    });
-
-    test("user without valid org shouldn't be able to delete consent", async () => {
-      const eventRef = db.doc('consents/O001');
-      await assertFails(eventRef.delete());
-    });
-  });
-});
+﻿import { assertFails } from '@firebase/rules-unit-testing';
+import { Firestore, initFirestoreApp, rulesFixtures as testFixture } from '@blockframes/testing/unit-tests';
+import { Consents } from '@blockframes/model';
+import { deleteApp, getApps } from 'firebase/app';
+
+describe('Consents Rules Tests', () => {
+  const projectId = `consentrules-spec-${Date.now()}`;
+  let db: Firestore;
+
+  describe('Any user', () => {
+    beforeAll(async () => {
+      db = await initFirestoreApp(projectId, 'firestore.rules', testFixture, 'uid-user2', { firebase: { sign_in_provider: 'password' } });
+    });
+
+    afterAll(() => Promise.all(getApps().map((app) => deleteApp(app))));
+
+    test('should not be able to read consent collection', async () => {
+      const consentRef = db.doc('consents/O001');
+      await assertFails(consentRef.get());
+    });
+
+    test('should not be able to write consent collection', async () => {
+      const newConsentId = 'CI-007';
+      const consentRef = db.doc(`consents/${newConsentId}`);
+      const createdConsent: Partial<Consents<Date>> = {
+        id: newConsentId,
+        access: [],
+        share: [],
+      };
+      await assertFails(consentRef.set(createdConsent));
+    });
+  });
+
+  describe('With User not in org', () => {
+    beforeAll(async () => {
+      db = await initFirestoreApp(projectId, 'firestore.rules', testFixture, 'uid-consent', { firebase: { sign_in_provider: 'password' } });
+    });
+
+    afterAll(() => Promise.all(getApps().map((app) => deleteApp(app))));
+
+    test("user without valid org shouldn't be able to read consent", async () => {
+      const consentRef = db.doc('consents/O001');
+      await assertFails(consentRef.get());
+    });
+
+    test("user without valid org shouldn't be able to create consent", async () => {
+      const consentRef = db.doc('consents/C007');
+      const consentDetails = { id: 'C007' };
+      await assertFails(consentRef.set(consentDetails));
+    });
+
+    test("user without valid org shouldn't be able to update consent", async () => {
+      const consentRef = db.doc('consents/O001');
+      const consentDetails = { notes: 'Unit Test' };
+      await assertFails(consentRef.update(consentDetails));
+    });
+
+    test("user without valid org shouldn't be able to delete consent", async () => {
+      const eventRef = db.doc('consents/O001');
+      await assertFails(eventRef.delete());
+    });
+  });
+});