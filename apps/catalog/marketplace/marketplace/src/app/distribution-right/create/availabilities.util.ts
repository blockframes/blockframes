import { DateRange } from '@blockframes/utils';
import { MovieSale, MovieSalesAgentDeal } from '@blockframes/movie/movie/+state';

/**
 * These function should be used in connection. For instance, we look for movie sales in
 * a date range which get specified by the customer. Then we go on to put the array we got back
 * from the function and put that into the next function where we look for territories, for instance.
 * Like that we make sure that we only search in a relevant date range.
 * Because of that flow, all properties which can be specified by the customer are mandatory.
 * That is why we need to implement a good error handeling and show results and solution
 * in the UI.
 */

/**
 * @description Returns a boolean whether a distribution right can be bought or not
 * in the specified date range from the parameter `formDates`
 * @param dateRange The possible date range from the movie sales agent
 * @param formDates The specified date range from the customer
 */
export function salesAgentHasDateRange(
  dateRange: MovieSalesAgentDeal['rights'],
  formDates: DateRange
): boolean {
  const from = new Date(dateRange.from);
  const to = new Date(dateRange.to);

  if (formDates.from.getTime() >= from.getTime() && formDates.to.getTime() <= to.getTime()) {
    return true;
  } else {
    return false;
  }
}

/**
 * @description Fetches you all the exclusive sales of a movie
 * @param sales The movie sales property
 */
export function exclusiveMovieSales(sales: MovieSale[]): MovieSale[] {
  return sales.filter(sale => sale.exclusive === true);
}
<<<<<<< HEAD
/**
 * @description This function checks if there are intersections in the sales
 * from the current movie and the specified date range from the buyer
=======

/**
 * @description This function returns the sales from the current movie 
 * that are intersection with  the specified date range from the buyer
>>>>>>> 3e06aa21
 * @param formDates The date range which got specified by the buyer
 * @param sales Array of the movie sales property.
 * Note don't put the exclusive sales array in here
 */
export function getSalesInDateRange(formDates: DateRange, sales: MovieSale[]): MovieSale[] {
  const intersectedDateRangeSales: MovieSale[] = [];

  for (const sale of sales) {
    const salesFrom: Date = new Date(sale.rights.from);
    const salesTo: Date = new Date(sale.rights.to);
    /**
     * If the form date 'from' is between a sales from and to, it means that there
     * are already sales made, but it is still possible to buy a distribution right
     * at this point.
     */
    if (
      formDates.from.getTime() >= salesFrom.getTime() &&
      formDates.from.getTime() <= salesTo.getTime()
    ) {
      intersectedDateRangeSales.push(sale);
    }
    /**
     * If 'to' date is older than sales agent 'to' date
     * and 'to' date is younger than sales agent 'from' date, it is in range
     */
    if (
      formDates.to.getTime() <= salesTo.getTime() &&
      formDates.to.getTime() >= salesFrom.getTime()
    ) {
      intersectedDateRangeSales.push(sale);
    }

    /**
     * If 'from' date is older than sales agent 'from' date and
     * 'to' date if younger than sales agent 'to' date , it is in range
     */
    if (
      formDates.from.getTime() <= salesFrom.getTime() &&
      formDates.to.getTime() >= salesTo.getTime()
    ) {
      intersectedDateRangeSales.push(sale);
    }
  }
<<<<<<< HEAD
=======

>>>>>>> 3e06aa21
  return intersectedDateRangeSales;
}

/**
 * @description We want to check if user search and salesAgentMedias have medias and territories in common
 * @param formTerritories The territories which got specified by the buyer
 * @param formMedias The medias which got specified by the buyer
<<<<<<< HEAD
 * @param sales The array of sales from a movie in the previously specified date range -> `hasSalesRights`
=======
 * @param sales The array of sales from a movie in the previously specified date range
>>>>>>> 3e06aa21
 */
export function getSalesWithMediasAndTerritoriesInCommon(
  formTerritories: string[],
  formMedias: string[],
<<<<<<< HEAD
  sales: MovieSale[]
): MovieSale[] {
  const availableTerritories: string[] = [];

  /**
   * We look for territories which the costumer wants to have and the
   * availability on the sales agent deal
   */
=======
  sales: MovieSale[],
): MovieSale[] {

  /**
   * We have to look on the already exisitng
   * sales in the movie and check if there is any overlapping medias
   */

>>>>>>> 3e06aa21
  const salesWithMediasAndTerritoriesInCommon: MovieSale[] = [];
  for (const sale of sales) {
    let mediasInCommon = false;
    for (const media of formMedias) {
      for (const saleMedia of sale.medias) {
        if (saleMedia === media) {
          mediasInCommon = true;
<<<<<<< HEAD
          let territoriesInCommon = false;
          for (const territory of formTerritories) {
            for (const saleTerritory of sale.territories) {
              if (saleTerritory === territory) {
                territoriesInCommon = true;
              }
            }
          }
        }
      }
    }
  }
=======
        }
      }
    }

    let territoriesInCommon = false;
    for (const territory of formTerritories) {
      for (const saleTerritory of sale.territories) {
        if (saleTerritory === territory) {
          territoriesInCommon = true;
        }
      }
    }

    if (mediasInCommon && territoriesInCommon && !salesWithMediasAndTerritoriesInCommon.includes(sale)) {
      salesWithMediasAndTerritoriesInCommon.push(sale);
    }
  }

>>>>>>> 3e06aa21
  return salesWithMediasAndTerritoriesInCommon;
}<|MERGE_RESOLUTION|>--- conflicted
+++ resolved
@@ -38,16 +38,10 @@
 export function exclusiveMovieSales(sales: MovieSale[]): MovieSale[] {
   return sales.filter(sale => sale.exclusive === true);
 }
-<<<<<<< HEAD
-/**
- * @description This function checks if there are intersections in the sales
- * from the current movie and the specified date range from the buyer
-=======
 
 /**
- * @description This function returns the sales from the current movie 
+ * @description This function returns the sales from the current movie
  * that are intersection with  the specified date range from the buyer
->>>>>>> 3e06aa21
  * @param formDates The date range which got specified by the buyer
  * @param sales Array of the movie sales property.
  * Note don't put the exclusive sales array in here
@@ -91,10 +85,6 @@
       intersectedDateRangeSales.push(sale);
     }
   }
-<<<<<<< HEAD
-=======
-
->>>>>>> 3e06aa21
   return intersectedDateRangeSales;
 }
 
@@ -102,34 +92,17 @@
  * @description We want to check if user search and salesAgentMedias have medias and territories in common
  * @param formTerritories The territories which got specified by the buyer
  * @param formMedias The medias which got specified by the buyer
-<<<<<<< HEAD
- * @param sales The array of sales from a movie in the previously specified date range -> `hasSalesRights`
-=======
  * @param sales The array of sales from a movie in the previously specified date range
->>>>>>> 3e06aa21
  */
 export function getSalesWithMediasAndTerritoriesInCommon(
   formTerritories: string[],
   formMedias: string[],
-<<<<<<< HEAD
   sales: MovieSale[]
 ): MovieSale[] {
-  const availableTerritories: string[] = [];
-
-  /**
-   * We look for territories which the costumer wants to have and the
-   * availability on the sales agent deal
-   */
-=======
-  sales: MovieSale[],
-): MovieSale[] {
-
   /**
    * We have to look on the already exisitng
    * sales in the movie and check if there is any overlapping medias
    */
-
->>>>>>> 3e06aa21
   const salesWithMediasAndTerritoriesInCommon: MovieSale[] = [];
   for (const sale of sales) {
     let mediasInCommon = false;
@@ -137,20 +110,6 @@
       for (const saleMedia of sale.medias) {
         if (saleMedia === media) {
           mediasInCommon = true;
-<<<<<<< HEAD
-          let territoriesInCommon = false;
-          for (const territory of formTerritories) {
-            for (const saleTerritory of sale.territories) {
-              if (saleTerritory === territory) {
-                territoriesInCommon = true;
-              }
-            }
-          }
-        }
-      }
-    }
-  }
-=======
         }
       }
     }
@@ -164,11 +123,14 @@
       }
     }
 
-    if (mediasInCommon && territoriesInCommon && !salesWithMediasAndTerritoriesInCommon.includes(sale)) {
+    if (
+      mediasInCommon &&
+      territoriesInCommon &&
+      !salesWithMediasAndTerritoriesInCommon.includes(sale)
+    ) {
       salesWithMediasAndTerritoriesInCommon.push(sale);
     }
   }
 
->>>>>>> 3e06aa21
   return salesWithMediasAndTerritoriesInCommon;
 }