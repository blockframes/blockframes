--- conflicted
+++ resolved
@@ -24,21 +24,13 @@
       </article>
     </section>
     <ng-container *ngIf="(toggle$ | async); else alreadyAdded">
-<<<<<<< HEAD
-      <button class="heart-button" test-id="distribution-deal-link" mat-flat-button color="accent" (click)="removeFromWishlist()">
-=======
       <button class="heart-button" mat-flat-button color="accent" (click)="removeFromWishlist()">
->>>>>>> 40ac3200
         <mat-icon>favorite</mat-icon>
         <span>Remove from list</span>
       </button>
     </ng-container>
     <ng-template #alreadyAdded>
-<<<<<<< HEAD
-      <button class="heart-button" test-id="distribution-deal-link" mat-flat-button color="accent" (click)="addToWishlist()">
-=======
       <button class="heart-button" mat-flat-button color="accent" (click)="addToWishlist()">
->>>>>>> 40ac3200
         <mat-icon>favorite_border</mat-icon>
         <span>Add to list</span>
       </button>
