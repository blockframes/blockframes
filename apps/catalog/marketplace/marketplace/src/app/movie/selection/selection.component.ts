--- conflicted
+++ resolved
@@ -46,12 +46,7 @@
     // @TODO to implement
   }
 
-<<<<<<< HEAD
-  public async submitCart() {
-    return await this.cartService.submitCart(this.priceControl.value, this.selectedCurrency);
-=======
   public submitCart() {
     return this.cartService.submitCart(this.priceControl.value, this.selectedCurrency);
->>>>>>> 52354a6d
   }
 }