--- conflicted
+++ resolved
@@ -26,13 +26,8 @@
           </mat-option>
         </mat-select>
       </mat-form-field>
-<<<<<<< HEAD
-      <button test-id="selection-send" mat-flat-button color="primary" (click)="submitCart()"
-        [routerLink]="['/layout/o/catalog/wishlist/success']">Send your offer</button>
-=======
       <a test-id="selection-send" mat-flat-button color="primary" (click)="submitCart()"
         routerLink="../wishlist/success">Send your offer</a>
->>>>>>> 52354a6d
     </div>
   </section>
 </div>