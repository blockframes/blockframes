// Angular
import { Router } from '@angular/router';
import { MatAutocompleteSelectedEvent, MatAutocomplete } from '@angular/material/autocomplete';
import { ErrorStateMatcher, MatAccordion } from '@angular/material';
import { Validators, FormGroupDirective, NgForm } from '@angular/forms';
import { FormControl } from '@angular/forms';
import { Component, ChangeDetectionStrategy, OnInit, ElementRef, ViewChild } from '@angular/core';
// Blockframes
<<<<<<< HEAD
import { Movie } from '@blockframes/movie';
import { FireQuery } from '@blockframes/utils';
import {
  GenresLabel,
  GENRESLABEL,
  LANGUAGESLABEL,
  LanguagesLabel,
  CertificationsLabel,
  MediasLabel,
  TerritoriesLabel,
  CERTIFICATIONSLABEL,
  MEDIASLABEL,
  TERRITORIESLABEL
} from '@blockframes/movie/movie/static-model/types';
=======
import { Movie, staticModels } from '@blockframes/movie';
import { MovieQuery } from '@blockframes/movie';
>>>>>>> 8a722bf4
// RxJs
import { Observable, combineLatest } from 'rxjs';
import { startWith, map, debounceTime, tap } from 'rxjs/operators';
// Others
<<<<<<< HEAD
import { CatalogSearchForm } from './search.form';
=======
import {
  CatalogSearchForm,
  Languages,
  Certifications,
  MovieMedias,
  MovieTerritories,
  MovieGenres
} from './search.form';
>>>>>>> 8a722bf4
import { languageValidator } from './search-validators.form';
import { filterMovie } from './filter.util';

export class MyErrorStateMatcher implements ErrorStateMatcher {
  isErrorState(control: FormControl | null, form: FormGroupDirective | NgForm | null): boolean {
    const isSubmitted = form && form.submitted;
    return !!(control && control.invalid && (control.dirty || control.touched || isSubmitted));
  }
}

@Component({
  selector: 'catalog-movie-search',
  templateUrl: './search.component.html',
  styleUrls: ['./search.component.scss'],
  changeDetection: ChangeDetectionStrategy.OnPush
})
export class MarketplaceSearchComponent implements OnInit {
  /* Observable of all movies */
  public movieSearchResults$: Observable<Movie[]>;

  /* Instance of the search form */
  public filterForm = new CatalogSearchForm();

  /* Array of sorting options */
  public sortOptions: string[] = ['All films', 'Title', 'Director', 'Production Year'];

  /* Flag to indicate either the movies should be presented as a card or a list */
  public listView: boolean;

  /* Array to hold the movies sorted by parameters */
  public sortedMovies: Movie[];

  // TODO#748: split up into compoennts
<<<<<<< HEAD
  public movieGenres: GenresLabel[];
  public movieLanguages: LanguagesLabel[];
=======
  public movieGenres: MovieGenres[];
  public movieLanguages: Languages[];
>>>>>>> 8a722bf4
  public languageControl = new FormControl('', [Validators.required, languageValidator]);
  public languagesFilter: Observable<string[]>;
  public movieCertifications: CertificationsLabel[];
  public movieMedias: MediasLabel[];
  // Observables on the languages selected
  public languages$ = this.filterForm.valueChanges.pipe(
    startWith(this.filterForm.value),
    map(({ languages }) => Object.keys(languages))
  );
  public matcher = new MyErrorStateMatcher();

  @ViewChild('territoryInput', { static: false }) territoryInput: ElementRef<HTMLInputElement>;
  @ViewChild('auto', { static: false }) matAutocomplete: MatAutocomplete;
  @ViewChild(MatAccordion, { static: false }) accordion: MatAccordion;

  /** Section for chip input */
  public visible = true;
  public selectable = true;
  public removable = true;
  public selectedMovieTerritories: string[] = [];
  public territoriesFilter: Observable<string[]>;
  public movieTerritories: TerritoriesLabel[];
  public territoryControl: FormControl = new FormControl();

  constructor(private movieQuery: MovieQuery, private router: Router) {}

  ngOnInit() {
    this.movieGenres = GENRESLABEL;
    this.movieLanguages = LANGUAGESLABEL;
    this.movieCertifications = CERTIFICATIONSLABEL;
    this.movieMedias = MEDIASLABEL;
    this.movieTerritories = TERRITORIESLABEL;
    this.languagesFilter = this.languageControl.valueChanges.pipe(
      startWith(''),
      debounceTime(300),
      map(value => this._languageFilter(value))
    );
    this.territoriesFilter = this.territoryControl.valueChanges.pipe(
      startWith(''),
      debounceTime(300),
      map(territory => this._territoriesFilter(territory))
    );
    this.movieSearchResults$ = combineLatest([
      this.movieQuery.selectAll(),
      this.filterForm.valueChanges.pipe(startWith(this.filterForm.value))
    ]).pipe(
      map(([movies, filterOptions]) => movies.filter(movie => filterMovie(movie, filterOptions)))
    );
    this.sortBy();
  }

  public goToDetails(id: string) {
    this.router.navigateByUrl(`layout/o/catalog/${id}`);
  } 

  ////////////////////
  // Filter section //
  ////////////////////

  // TODO#952
  public sortBy(option?: string) {
    switch (option) {
      case 'Director':
        this.movieSearchResults$
          .pipe(
            tap(movies => {
              this.sortedMovies = movies.sort((a: Movie, b: Movie) => {
                return b.main.directors[0].lastName.localeCompare(a.main.directors[0].lastName);
              });
            })
          )
          .subscribe();
        break;
      case 'Title':
        this.movieSearchResults$
          .pipe(
            tap(
              movies =>
                (this.sortedMovies = movies.sort((a: Movie, b: Movie) => {
                  return a.main.title.original.localeCompare(b.main.title.original);
                }))
            )
          )
          .subscribe();
        break;
      case 'Production Year':
        this.movieSearchResults$
          .pipe(
            tap(
              movies =>
                (this.sortedMovies = movies.sort((a: Movie, b: Movie) => {
                  if (b.main.productionYear < a.main.productionYear) {
                    return -1;
                  }
                  if (b.main.productionYear > a.main.productionYear) {
                    return 1;
                  }
                  return 0;
                }))
            )
          )
          .subscribe();
        break;
      default:
        this.movieSearchResults$.subscribe(movies => (this.sortedMovies = movies));
    }
  }

  private _territoriesFilter(territory: string): string[] {
    const filterValue = territory.toLowerCase();
    return this.movieTerritories.filter(movieTerritory => {
      return movieTerritory.toLowerCase().includes(filterValue);
    });
  }

  private _languageFilter(value: string): string[] {
    return this.movieLanguages.filter(language =>
      language.toLowerCase().includes(value.toLowerCase())
    );
  }

  //////////////////
  // Form section //
  //////////////////

<<<<<<< HEAD
  public addLanguage(language: LanguagesLabel) {
=======
  public addLanguage(language: Languages) {
>>>>>>> 8a722bf4
    if (this.movieLanguages.includes(language)) {
      this.filterForm.addLanguage(language);
    }
  }

<<<<<<< HEAD
  public removeLanguage(language: LanguagesLabel) {
    this.filterForm.removeLanguage(language);
  }

  public deleteLanguage(language: LanguagesLabel) {
    this.filterForm.removeLanguage(language);
  }

  public hasGenre(genre: GenresLabel) {
=======
  public removeLanguage(language: Languages) {
    this.filterForm.removeLanguage(language);
  }

  public hasGenre(genre: MovieGenres) {
>>>>>>> 8a722bf4
    if (this.movieGenres.includes(genre) && !this.filterForm.get('type').value.includes(genre)) {
      this.filterForm.addType(genre);
    } else {
      this.filterForm.removeType(genre);
    }
  }

  public checkCertification(certification: CertificationsLabel) {
    if (this.movieCertifications.includes(certification)) {
      this.filterForm.checkCertification(certification);
    }
  }

  public checkMedia(media: MediasLabel) {
    if (this.movieMedias.includes(media)) {
      this.filterForm.checkMedia(media);
    }
  }

<<<<<<< HEAD
=======
  public deleteLanguage(language: Languages) {
    this.filterForm.removeLanguage(language);
  }

>>>>>>> 8a722bf4
  public removeTerritory(territory: string, index: number) {
    const i = this.selectedMovieTerritories.indexOf(territory);

    if (i >= 0) {
      this.selectedMovieTerritories.splice(i, 1);
    }
    this.filterForm.removeTerritory(index);
  }

  public selectedTerritory(territory: MatAutocompleteSelectedEvent) {
    if (!this.selectedMovieTerritories.includes(territory.option.viewValue)) {
      this.selectedMovieTerritories.push(territory.option.value);
    }
    this.filterForm.addTerritory(territory.option.viewValue as TerritoriesLabel);
    this.territoryInput.nativeElement.value = '';
  }
}<|MERGE_RESOLUTION|>--- conflicted
+++ resolved
@@ -6,9 +6,7 @@
 import { FormControl } from '@angular/forms';
 import { Component, ChangeDetectionStrategy, OnInit, ElementRef, ViewChild } from '@angular/core';
 // Blockframes
-<<<<<<< HEAD
-import { Movie } from '@blockframes/movie';
-import { FireQuery } from '@blockframes/utils';
+import { Movie, MovieQuery } from '@blockframes/movie';
 import {
   GenresLabel,
   GENRESLABEL,
@@ -21,26 +19,11 @@
   MEDIASLABEL,
   TERRITORIESLABEL
 } from '@blockframes/movie/movie/static-model/types';
-=======
-import { Movie, staticModels } from '@blockframes/movie';
-import { MovieQuery } from '@blockframes/movie';
->>>>>>> 8a722bf4
 // RxJs
 import { Observable, combineLatest } from 'rxjs';
 import { startWith, map, debounceTime, tap } from 'rxjs/operators';
 // Others
-<<<<<<< HEAD
 import { CatalogSearchForm } from './search.form';
-=======
-import {
-  CatalogSearchForm,
-  Languages,
-  Certifications,
-  MovieMedias,
-  MovieTerritories,
-  MovieGenres
-} from './search.form';
->>>>>>> 8a722bf4
 import { languageValidator } from './search-validators.form';
 import { filterMovie } from './filter.util';
 
@@ -74,13 +57,8 @@
   public sortedMovies: Movie[];
 
   // TODO#748: split up into compoennts
-<<<<<<< HEAD
   public movieGenres: GenresLabel[];
   public movieLanguages: LanguagesLabel[];
-=======
-  public movieGenres: MovieGenres[];
-  public movieLanguages: Languages[];
->>>>>>> 8a722bf4
   public languageControl = new FormControl('', [Validators.required, languageValidator]);
   public languagesFilter: Observable<string[]>;
   public movieCertifications: CertificationsLabel[];
@@ -206,17 +184,12 @@
   // Form section //
   //////////////////
 
-<<<<<<< HEAD
   public addLanguage(language: LanguagesLabel) {
-=======
-  public addLanguage(language: Languages) {
->>>>>>> 8a722bf4
     if (this.movieLanguages.includes(language)) {
       this.filterForm.addLanguage(language);
     }
   }
 
-<<<<<<< HEAD
   public removeLanguage(language: LanguagesLabel) {
     this.filterForm.removeLanguage(language);
   }
@@ -226,13 +199,6 @@
   }
 
   public hasGenre(genre: GenresLabel) {
-=======
-  public removeLanguage(language: Languages) {
-    this.filterForm.removeLanguage(language);
-  }
-
-  public hasGenre(genre: MovieGenres) {
->>>>>>> 8a722bf4
     if (this.movieGenres.includes(genre) && !this.filterForm.get('type').value.includes(genre)) {
       this.filterForm.addType(genre);
     } else {
@@ -252,13 +218,6 @@
     }
   }
 
-<<<<<<< HEAD
-=======
-  public deleteLanguage(language: Languages) {
-    this.filterForm.removeLanguage(language);
-  }
-
->>>>>>> 8a722bf4
   public removeTerritory(territory: string, index: number) {
     const i = this.selectedMovieTerritories.indexOf(territory);
 
