--- conflicted
+++ resolved
@@ -20,16 +20,10 @@
   public currentWishlist$: Observable<Wishlist>;
 
   constructor(
-<<<<<<< HEAD
     private cartQuery: CartQuery,
     private cartService: CartService,
-    private snackBar: MatSnackBar
-=======
-    private basketQuery: BasketQuery,
-    private basketService: BasketService,
     private snackBar: MatSnackBar,
     private analytics: FireAnalytics
->>>>>>> 6d018e10
   ) {}
 
   ngOnInit() {
