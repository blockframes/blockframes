import { filter } from 'rxjs/operators';
import { emulatorConfig } from '../environment/environment';
import { production, firebase, firebaseRegion, sentryDsn, intercomId } from '@env';
import { IntercomModule } from 'ng-intercom';

// Angular
import { BrowserModule } from '@angular/platform-browser';
import { NgModule } from '@angular/core';
import { BrowserAnimationsModule } from '@angular/platform-browser/animations';
import { HttpClientModule } from '@angular/common/http';
import { ServiceWorkerModule } from '@angular/service-worker';
import { Router, NavigationEnd, RouterModule } from '@angular/router';
import { IdlePreload, IdlePreloadModule } from 'angular-idle-preload';

// Akita
import { AkitaNgRouterStoreModule } from '@datorama/akita-ng-router-store';

// Components
import { AppComponent } from './app.component';

// Angular Fire
import { provideFirebaseApp, initializeApp, getApp } from '@angular/fire/app';
import { provideFunctions, getFunctions, connectFunctionsEmulator } from '@angular/fire/functions';
import { connectFirestoreEmulator, initializeFirestore, provideFirestore } from '@angular/fire/firestore';
import { providePerformance, getPerformance, } from '@angular/fire/performance';
import { provideAuth, getAuth, connectAuthEmulator } from '@angular/fire/auth';
import { provideStorage, getStorage } from '@angular/fire/storage';
import { provideAnalytics, getAnalytics, ScreenTrackingService, UserTrackingService } from '@angular/fire/analytics';
import 'firebase/storage';

// Material
import { MatNativeDateModule } from '@angular/material/core';
import { MAT_DIALOG_DEFAULT_OPTIONS } from '@angular/material/dialog';

// Blockframes
import { IntercomService } from '@blockframes/utils/intercom/intercom.service';
import { SentryModule } from '@blockframes/utils/sentry.module';
// #7936 this may be reactivated later
// import { YandexMetricaService } from '@blockframes/utils/yandex-metrica/yandex-metrica.service';
import { HotjarService } from '@blockframes/utils/hotjar/hotjar.service';
import { FireAnalytics } from '@blockframes/utils/analytics/app-analytics';
import { ErrorLoggerModule } from '@blockframes/utils/error-logger.module';
import { CookieBannerModule } from '@blockframes/utils/gdpr-cookie/cookie-banner/cookie-banner.module';
import { GDPRService } from '@blockframes/utils/gdpr-cookie/gdpr-service/gdpr.service';
import { getBrowserWithVersion } from '@blockframes/utils/browser/utils';
import { AuthService } from '@blockframes/auth/+state';
import { APP } from '@blockframes/utils/routes/utils';

@NgModule({
  declarations: [AppComponent],
  imports: [
    // Angular
    BrowserModule,
    BrowserAnimationsModule,
    HttpClientModule,
    ServiceWorkerModule.register('ngsw-worker.js', { enabled: production }),

    // Intercom
    IntercomModule.forRoot({ appId: intercomId }),

    // Firebase
    provideFirebaseApp(() => initializeApp(firebase('catalog'))),
    provideFirestore(() => {
      const db = initializeFirestore(getApp(), { experimentalAutoDetectLongPolling: true });
      if (emulatorConfig.firestore) {
        connectFirestoreEmulator(db, emulatorConfig.firestore.host, emulatorConfig.firestore.port);
      }
      return db;
    }),
    provideFunctions(() => {
      const functions = getFunctions(getApp(), firebaseRegion);
      if (emulatorConfig.functions) {
        connectFunctionsEmulator(functions, emulatorConfig.functions.host, emulatorConfig.functions.port);
      }
      return functions;
    }),
    providePerformance(() => getPerformance()),
    provideAuth(() => {
      const auth = getAuth();
      if (emulatorConfig.auth) {
        connectAuthEmulator(auth, `http://${emulatorConfig.auth.host}:${emulatorConfig.auth.port}`);
      }
      return auth;
    }),
    provideStorage(() => getStorage()),
    provideAnalytics(() => getAnalytics()),

    sentryDsn ? SentryModule : ErrorLoggerModule,

    // Akita
    AkitaNgRouterStoreModule,

    // Router
    IdlePreloadModule.forRoot(),
    RouterModule.forRoot([{
      path: '',
      loadChildren: () => import('./catalog.module').then(m => m.CatalogModule)
    }], {
      preloadingStrategy: IdlePreload,
      initialNavigation: 'enabled',
      anchorScrolling: 'enabled',
      onSameUrlNavigation: 'reload',
      paramsInheritanceStrategy: 'always',
      relativeLinkResolution: 'corrected',
      scrollPositionRestoration: 'enabled',
    }),
    MatNativeDateModule,

    // Blockframes
    CookieBannerModule
  ],
  providers: [
<<<<<<< HEAD
    ScreenTrackingService, UserTrackingService, PerformanceMonitoringService,
    { provide: REGION, useValue: firebaseRegion },
    { provide: APP, useValue: 'catalog' },
    {
      provide: MAT_DIALOG_DEFAULT_OPTIONS,
      useValue: {
        minWidth: '50vw',
        minHeight: '50vh',
        maxWidth: '80vw',
        maxHeight: '80vh'
      }
    },
    ...emulatorConfig
=======
    ScreenTrackingService, UserTrackingService,
    { provide: APP, useValue: 'catalog' }
>>>>>>> 58257d82
  ],
  bootstrap: [AppComponent]
})
export class AppModule {

  constructor(
    router: Router,
    analytics: FireAnalytics,
    intercomService: IntercomService,
    // yandexService: YandexMetricaService, #7936 this may be reactivated later
    hotjarService: HotjarService,
    gdprService: GDPRService,
    authService: AuthService,
  ) {

    const { intercom, yandex, hotjar } = gdprService.cookieConsent;
    // if (yandex) yandexService.insertMetrika('catalog'); #7936 this may be reactivated later
    if (hotjar) hotjarService.insertHotjar('catalog');
    intercom && intercomId ? intercomService.enable(authService.profile) : intercomService.disable();

    analytics.setUserProperties(getBrowserWithVersion());

    const navEnds = router.events.pipe(filter(event => event instanceof NavigationEnd));
    navEnds.subscribe((event: NavigationEnd) => {
      analytics.event('pageView', {
        page_location: 'catalog',
        page_path: event.urlAfterRedirects
      });
    });
  }
}<|MERGE_RESOLUTION|>--- conflicted
+++ resolved
@@ -110,9 +110,7 @@
     CookieBannerModule
   ],
   providers: [
-<<<<<<< HEAD
-    ScreenTrackingService, UserTrackingService, PerformanceMonitoringService,
-    { provide: REGION, useValue: firebaseRegion },
+    ScreenTrackingService, UserTrackingService,
     { provide: APP, useValue: 'catalog' },
     {
       provide: MAT_DIALOG_DEFAULT_OPTIONS,
@@ -122,12 +120,7 @@
         maxWidth: '80vw',
         maxHeight: '80vh'
       }
-    },
-    ...emulatorConfig
-=======
-    ScreenTrackingService, UserTrackingService,
-    { provide: APP, useValue: 'catalog' }
->>>>>>> 58257d82
+    }
   ],
   bootstrap: [AppComponent]
 })
