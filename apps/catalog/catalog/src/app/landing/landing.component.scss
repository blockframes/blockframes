--- conflicted
+++ resolved
@@ -20,13 +20,11 @@
 
   .tab-margin {
     margin-top: 24px;
+
     img {
       max-width: 600px;
       width: 100%;
-<<<<<<< HEAD
       height: 100%;
-=======
->>>>>>> 259be11d
     }
   }
 
