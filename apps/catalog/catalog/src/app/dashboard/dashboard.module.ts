--- conflicted
+++ resolved
@@ -13,13 +13,9 @@
 import { OrgNameModule } from '@blockframes/organization/pipes/org-name.pipe';
 import { ToLabelModule } from '@blockframes/utils/pipes';
 import { MovieFormShellModule } from '@blockframes/movie/form/shell/shell.module';
-<<<<<<< HEAD
-import { OrgAccessModule } from '@blockframes/organization/pipes'
-=======
 import { MovieShellConfig } from '@blockframes/movie/form/movie.shell.config';
 import { FORMS_CONFIG } from '@blockframes/movie/form/movie.shell.interfaces';
 import { OrgAccessModule } from '@blockframes/organization/pipes';
->>>>>>> 04c50ce6
 
 // Guards
 import { TunnelGuard } from '@blockframes/ui/tunnel/tunnel.guard';
@@ -165,6 +161,11 @@
     // Material
     MatListModule,
     MatIconModule
-  ]
+  ],
+  providers: [{
+    provide: FORMS_CONFIG,
+    useFactory: (movie) => ({ movie }),
+    deps: [MovieShellConfig]
+  }]
 })
 export class DashboardModule { }