import { Component, ChangeDetectionStrategy } from '@angular/core';
import { ActivatedRoute, Router } from '@angular/router';
import { MatSnackBar } from '@angular/material/snack-bar';
import { MovieTunnelComponent } from '../movie-tunnel.component';
import { FormGroup, FormArray } from '@angular/forms';
<<<<<<< HEAD
import { MovieService } from '@blockframes/movie/+state/movie.service';
import { MovieQuery } from '@blockframes/movie/+state/movie.query';
=======
import { DynamicTitleService } from '@blockframes/utils';
>>>>>>> aed8c194

@Component({
  selector: 'catalog-summary-tunnel',
  templateUrl: './summary.component.html',
  styleUrls: ['./summary.component.scss'],
  changeDetection: ChangeDetectionStrategy.OnPush
})
export class TunnelSummaryComponent {
  form = this.tunnel.form;

  constructor(
    private tunnel: MovieTunnelComponent,
    private router: Router,
    private route: ActivatedRoute,
    private service: MovieService,
    private query: MovieQuery,
    private snackBar: MatSnackBar,
    private dynTitle: DynamicTitleService) {
    this.dynTitle.setPageTitle('Summary and Submit a new title')
  }
  public getPath(segment: string) {
    const { movieId } = this.route.snapshot.params;
    return `/c/o/dashboard/tunnel/movie/${movieId}/${segment}`;
  }

  public async submit() {
    if (this.form.valid) {
      const movie = this.form.value;
      movie.main.storeConfig.status = 'submitted';
      await this.service.update({ ...this.query.getActive(), ...movie });
      this.form.markAsPristine();
      const ref = this.snackBar.open('Movie Submitted !!', '', { duration: 1000 });
      ref.afterDismissed().subscribe(_ => {
        const movieId = this.query.getActiveId();
        this.router.navigate(['../../../../titles', movieId, 'details'], { relativeTo: this.route })
      })
    } else {
      // Log the invalid forms
      console.error(this.findInvalidControlsRecursive(this.form))
      this.snackBar.open('Fill all mandatory fields before submitting', '', { duration: 2000 });
    }
  }

  /* Utils function to get the list of invalid form. Not used yet, but could be useful later */
<<<<<<< HEAD
  public findInvalidControlsRecursive(formToInvestigate:FormGroup|FormArray):string[] {
    const invalidControls:string[] = [];
    const recursiveFunc = (form:FormGroup|FormArray) => {
=======
  public findInvalidControlsRecursive(formToInvestigate: FormGroup | FormArray): string[] {
    const invalidControls: string[] = [];
    const recursiveFunc = (form: FormGroup | FormArray) => {
>>>>>>> aed8c194
      Object.keys(form.controls).forEach(field => {
        const control = form.get(field);
        if (control.invalid) {
          invalidControls.push(field);
        }
        if (control instanceof FormGroup) {
          recursiveFunc(control);
        } else if (control instanceof FormArray) {
          recursiveFunc(control);
        }
      });
    }
    recursiveFunc(formToInvestigate);
    return invalidControls;
  }
}<|MERGE_RESOLUTION|>--- conflicted
+++ resolved
@@ -3,12 +3,9 @@
 import { MatSnackBar } from '@angular/material/snack-bar';
 import { MovieTunnelComponent } from '../movie-tunnel.component';
 import { FormGroup, FormArray } from '@angular/forms';
-<<<<<<< HEAD
 import { MovieService } from '@blockframes/movie/+state/movie.service';
 import { MovieQuery } from '@blockframes/movie/+state/movie.query';
-=======
-import { DynamicTitleService } from '@blockframes/utils';
->>>>>>> aed8c194
+import { DynamicTitleService } from '@blockframes/utils/dynamic-title/dynamic-title.service';
 
 @Component({
   selector: 'catalog-summary-tunnel',
@@ -53,15 +50,9 @@
   }
 
   /* Utils function to get the list of invalid form. Not used yet, but could be useful later */
-<<<<<<< HEAD
-  public findInvalidControlsRecursive(formToInvestigate:FormGroup|FormArray):string[] {
-    const invalidControls:string[] = [];
-    const recursiveFunc = (form:FormGroup|FormArray) => {
-=======
   public findInvalidControlsRecursive(formToInvestigate: FormGroup | FormArray): string[] {
     const invalidControls: string[] = [];
     const recursiveFunc = (form: FormGroup | FormArray) => {
->>>>>>> aed8c194
       Object.keys(form.controls).forEach(field => {
         const control = form.get(field);
         if (control.invalid) {
