--- conflicted
+++ resolved
@@ -121,11 +121,7 @@
   async createMandate() {
     const type = 'mandate';
     const orgId = this.orgQuery.getActiveId();
-<<<<<<< HEAD
-    const mandate = await this.contractService.getMandateByOrgId(orgId);
-=======
     const mandate = await this.contractService.getMandate(orgId);
->>>>>>> 3cdc8408
     if (mandate) {
       this.router.navigate([mandate.id], { relativeTo: this.route })
     } else {
