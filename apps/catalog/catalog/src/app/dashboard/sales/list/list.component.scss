--- conflicted
+++ resolved
@@ -7,38 +7,4 @@
 
 mat-spinner {
   align-self: center;
-<<<<<<< HEAD
-}
-
-h3 {
-  margin-top: 40px;
-}
-
-.empty {
-  img {
-    width: 380px;
-    margin: 0 auto;
-  }
-}
-
-section {
-  margin-top: 24px;
-
-  h1 {
-    text-align: center;
-  }
-
-  p {
-    text-align: center;
-    margin-bottom: 24px;
-  }
-  button {
-    margin-top: 4px;
-  }
-
-  img {
-    width: 300px;
-  }
-=======
->>>>>>> 16e2083b
 }