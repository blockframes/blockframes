import { Component, ChangeDetectionStrategy, Optional, OnInit } from '@angular/core';
import { ContractService } from '@blockframes/contract/contract/service';
import { Intercom } from 'ng-intercom';
import { joinWith } from 'ngfire';
import { combineLatest, of, map } from 'rxjs';
import { MovieService } from '@blockframes/movie/service';
import { IncomeService } from '@blockframes/contract/income/service';
import { DynamicTitleService } from '@blockframes/utils/dynamic-title/dynamic-title.service';
import { getSeller } from '@blockframes/contract/contract/utils'
import { Organization, Sale } from '@blockframes/model';
import { OrganizationService } from '@blockframes/organization/service';
import { orderBy, where } from 'firebase/firestore';

function queryConstraints(orgId: string, options: { internal?: boolean }) {
  if (options.internal) {
    return [
      where('buyerId', '!=', ''),
      where('type', '==', 'sale'),
      orderBy('buyerId', 'desc'),
      where('stakeholders', 'array-contains', orgId),
      orderBy('_meta.createdAt', 'desc')
    ]
  }

  return [
    where('buyerId', '==', ''),
    where('type', '==', 'sale'),
    where('stakeholders', 'array-contains', orgId),
    orderBy('_meta.createdAt', 'desc')
  ]
}

<<<<<<< HEAD
function getFullName(seller: Organization) {
  return seller.name;
}

=======
>>>>>>> 06dc39b9
@Component({
  selector: 'catalog-sale-list',
  templateUrl: './list.component.html',
  styleUrls: ['./list.component.scss'],
  changeDetection: ChangeDetectionStrategy.OnPush
})
export class SaleListComponent implements OnInit {
  private orgId = this.orgService.org.id;

  public internalSales$ = this.contractService.valueChanges(queryConstraints(this.orgId, { internal: true })).pipe(
    joinWith({
      licensor: (sale: Sale) => this.orgService.valueChanges(getSeller(sale)).pipe(map(org => org.name)),
      licensee: (sale: Sale) => this.orgService.valueChanges(sale.buyerId).pipe(map(org => org.name)),
      title: (sale: Sale) => this.titleService.valueChanges(sale.titleId).pipe(map(title => title.title.international)),
      negotiation: (sale: Sale) => this.contractService.lastNegotiation(sale.id)
    }),
  );

  public externalSales$ = this.contractService.valueChanges(queryConstraints(this.orgId, { internal: false })).pipe(
    joinWith({
      licensor: (sale: Sale) => this.orgService.valueChanges(getSeller(sale)).pipe(map(org => org.name)),
      licensee: () => of('External'),
      title: (sale: Sale) => this.titleService.valueChanges(sale.titleId).pipe(map(title => title.title.international)),
      price: (sale: Sale) => this.incomeService.valueChanges(sale.id),
    }),
  );

  public sales$ = combineLatest([this.internalSales$, this.externalSales$]);

  constructor(
    private contractService: ContractService,
    private orgService: OrganizationService,
    private titleService: MovieService,
    private incomeService: IncomeService,
    private dynTitle: DynamicTitleService,
    @Optional() private intercom: Intercom,
  ) { }

  ngOnInit() {
    this.dynTitle.setPageTitle('My Deals (All)');
  }

  public openIntercom() {
    return this.intercom.show();
  }

}<|MERGE_RESOLUTION|>--- conflicted
+++ resolved
@@ -30,13 +30,6 @@
   ]
 }
 
-<<<<<<< HEAD
-function getFullName(seller: Organization) {
-  return seller.name;
-}
-
-=======
->>>>>>> 06dc39b9
 @Component({
   selector: 'catalog-sale-list',
   templateUrl: './list.component.html',
