--- conflicted
+++ resolved
@@ -33,21 +33,12 @@
   public status$ = this.availsForm.statusChanges.pipe(startWith(this.availsForm.valid ? 'VALID' : 'INVALID'));
 
   public availabilities$ = combineLatest([
-<<<<<<< HEAD
     this.shell.movie$,
-    this.availsForm.valueChanges,
+    this.availsForm.value$,
     this.shell.mandates$,
     this.shell.mandateTerms$,
     this.shell.sales$,
     this.shell.salesTerms$,
-=======
-    this.movie$,
-    this.availsForm.value$,
-    this.mandates$,
-    this.mandateTerms$,
-    this.sales$,
-    this.salesTerms$,
->>>>>>> 008589c5
   ]).pipe(
     map(([movie, avails, mandates, mandateTerms, sales, salesTerms]) => {
       if (this.availsForm.invalid) return { available: [], sold: [] };
