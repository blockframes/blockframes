--- conflicted
+++ resolved
@@ -1,22 +1,10 @@
 import { ChangeDetectionStrategy, Component } from '@angular/core';
 import { ActivatedRoute } from '@angular/router';
 import { CalendarAvailsForm, MapAvailsForm } from '@blockframes/contract/avails/form/avails.form';
-<<<<<<< HEAD
-import {
-  Contract,
-  ContractService,
-  isMandate,
-  isSale,
-} from '@blockframes/contract/contract/+state';
+import { ContractService } from '@blockframes/contract/contract/+state';
 import { TermService } from '@blockframes/contract/term/+state';
 import { MovieService } from '@blockframes/movie/+state/movie.service';
-import { Movie, Term } from '@blockframes/model';
-=======
-import { ContractService } from '@blockframes/contract/contract/+state';
-import { Term, TermService } from '@blockframes/contract/term/+state';
-import { MovieService } from '@blockframes/movie/+state/movie.service';
-import { Contract, isMandate, isSale, Movie } from '@blockframes/model';
->>>>>>> 368d7d8e
+import { Contract, isMandate, isSale, Movie, Term } from '@blockframes/model';
 import { combineLatest, Observable, of } from 'rxjs';
 import { map, pluck, shareReplay, switchMap } from 'rxjs/operators';
 
