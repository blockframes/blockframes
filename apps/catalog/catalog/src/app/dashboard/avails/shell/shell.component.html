<ng-container *ngIf="movie$ | async as movie; else loading">
  <header>
<<<<<<< HEAD
    <div>
      <a mat-icon-button routerLink="/c/o/dashboard/avails">
        <mat-icon svgIcon="arrow_back"></mat-icon>
      </a>
      <a routerLink="/c/o/dashboard/title/{{movie.id}}">
        <h2>{{movie.title.international}}</h2>
      </a>
    </div>
=======
    <a mat-icon-button routerLink="/c/o/dashboard/avails">
      <mat-icon svgIcon="arrow_back"></mat-icon>
    </a>
    <a [routerLink]="['/c/o/dashboard/title', movie.id]">
      <h2>{{movie.title.international}}</h2>
    </a>
>>>>>>> 038b9774
    <a mat-button [routerLink]="['/c/o/dashboard/avails/select', movie.id, 'manage']" color="primary">Manage avails</a>
  </header>

  <section class="surface">
    <nav>
      <a mat-flat-button routerLink="map" routerLinkActive="mat-primary">Multiple Territory</a>
      <a mat-flat-button routerLink="calendar" routerLinkActive="mat-primary">Single Territory</a>
    </nav>
    <router-outlet></router-outlet>
  </section>
</ng-container>

<ng-template #loading>
  <mat-spinner></mat-spinner>
</ng-template><|MERGE_RESOLUTION|>--- conflicted
+++ resolved
@@ -1,22 +1,11 @@
 <ng-container *ngIf="movie$ | async as movie; else loading">
   <header>
-<<<<<<< HEAD
-    <div>
-      <a mat-icon-button routerLink="/c/o/dashboard/avails">
-        <mat-icon svgIcon="arrow_back"></mat-icon>
-      </a>
-      <a routerLink="/c/o/dashboard/title/{{movie.id}}">
-        <h2>{{movie.title.international}}</h2>
-      </a>
-    </div>
-=======
     <a mat-icon-button routerLink="/c/o/dashboard/avails">
       <mat-icon svgIcon="arrow_back"></mat-icon>
     </a>
     <a [routerLink]="['/c/o/dashboard/title', movie.id]">
       <h2>{{movie.title.international}}</h2>
     </a>
->>>>>>> 038b9774
     <a mat-button [routerLink]="['/c/o/dashboard/avails/select', movie.id, 'manage']" color="primary">Manage avails</a>
   </header>
 
