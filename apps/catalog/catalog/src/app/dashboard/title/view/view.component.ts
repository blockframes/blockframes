<<<<<<< HEAD
import { Component, OnInit, ChangeDetectionStrategy } from '@angular/core';
import { Observable } from 'rxjs';
import { getLabelBySlug } from '@blockframes/utils/static-model/staticModels';
import { MovieQuery } from '@blockframes/movie/+state/movie.query';
import { Movie } from '@blockframes/movie/+state/movie.model';
=======
import { Subscription } from 'rxjs';
import { Router, NavigationEnd } from '@angular/router';
import { Component, OnInit, ChangeDetectionStrategy, OnDestroy } from '@angular/core';
import { MovieQuery, Movie } from '@blockframes/movie';
import { Observable } from 'rxjs';
import { getLabelBySlug } from '@blockframes/utils/static-model/staticModels';
import { DynamicTitleService } from '@blockframes/utils';
>>>>>>> aed8c194

@Component({
  selector: 'catalog-title-view',
  templateUrl: './view.component.html',
  styleUrls: ['./view.component.scss'],
  changeDetection: ChangeDetectionStrategy.OnPush
})
export class TitleViewComponent implements OnInit, OnDestroy {
  public movie$: Observable<Movie>;
  public loading$: Observable<boolean>;
  public getLabelBySlug = getLabelBySlug;
  private sub: Subscription;

  navLinks = [
    {
      path: 'activity',
      label: 'Marketplace Activity'
    },
    {
      path: 'details',
      label: 'Film Details'
    }
  ];

  constructor(private movieQuery: MovieQuery, private dynTitle: DynamicTitleService, private router: Router) {
    const titleName = this.movieQuery.getActive().main.title.international || 'No title'
    this.sub = this.router.events.subscribe(event => {
      if (event instanceof NavigationEnd) {
        event.url.includes('details')
          ? this.dynTitle.setPageTitle(`${titleName}`, 'Film Details')
          : this.dynTitle.setPageTitle(`${titleName}`, 'Marketplace Activity')
      }
    })
  }

  ngOnInit() {
    this.getMovie();
  }

  private getMovie() {
    this.loading$ = this.movieQuery.selectLoading();
    this.movie$ = this.movieQuery.selectActive();
  }

  public getPoster(movie: Movie) {
    return movie.promotionalElements.poster.length && movie.promotionalElements.poster[0].media;
  }

  public getDirectors(movie: Movie) {
    return movie.main.directors.map(d => `${d.firstName}  ${d.lastName}`).join(', ');
  }

  ngOnDestroy() {
    this.sub.unsubscribe();
  }
}<|MERGE_RESOLUTION|>--- conflicted
+++ resolved
@@ -1,18 +1,11 @@
-<<<<<<< HEAD
-import { Component, OnInit, ChangeDetectionStrategy } from '@angular/core';
 import { Observable } from 'rxjs';
 import { getLabelBySlug } from '@blockframes/utils/static-model/staticModels';
 import { MovieQuery } from '@blockframes/movie/+state/movie.query';
 import { Movie } from '@blockframes/movie/+state/movie.model';
-=======
 import { Subscription } from 'rxjs';
 import { Router, NavigationEnd } from '@angular/router';
 import { Component, OnInit, ChangeDetectionStrategy, OnDestroy } from '@angular/core';
-import { MovieQuery, Movie } from '@blockframes/movie';
-import { Observable } from 'rxjs';
-import { getLabelBySlug } from '@blockframes/utils/static-model/staticModels';
-import { DynamicTitleService } from '@blockframes/utils';
->>>>>>> aed8c194
+import { DynamicTitleService } from '@blockframes/utils/dynamic-title/dynamic-title.service';
 
 @Component({
   selector: 'catalog-title-view',
