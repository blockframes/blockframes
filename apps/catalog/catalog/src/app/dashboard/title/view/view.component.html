--- conflicted
+++ resolved
@@ -6,11 +6,7 @@
     <article fxLayout="row" fxLayout.lt-md="column" fxFlex>
        <!-- TODO#1763 get poster by countries from promotionalElements -->
        <ng-container *ngIf="getPoster(movie) as poster">
-<<<<<<< HEAD
-        <img class="movie-poster" [ref]="poster" alt="movie poster"/>
-=======
         <bf-img class="movie-poster" [imgRef]="poster" alt="movie poster"></bf-img>
->>>>>>> 83883733
       </ng-container>
       <div class="movie-info">
         <h4>
