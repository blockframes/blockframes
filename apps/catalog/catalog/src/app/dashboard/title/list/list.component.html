--- conflicted
+++ resolved
@@ -14,22 +14,14 @@
       </div>
     </header>
 
-<<<<<<< HEAD
-    <nav mat-tab-nav-bar fxLayout="row" fxLayoutAlign="space-between end">
-=======
     <div mat-tab-nav-bar fxLayout="row" fxLayoutAlign="space-between end">
->>>>>>> e9159aa2
       <button mat-tab-link (click)="resetFilter()" [active]="!(filter$ | async)">All</button>
       <button mat-tab-link (click)="applyFilter('draft')" [active]="(filter$ | async) === 'draft'">Drafts</button>
       <button mat-tab-link (click)="applyFilter('submitted')"
         [active]="(filter$ | async) === 'submitted'">Submitted</button>
       <button mat-tab-link (click)="applyFilter('accepted')"
         [active]="(filter$ | async) === 'accepted'">Published</button>
-<<<<<<< HEAD
-    </nav>
-=======
     </div>
->>>>>>> e9159aa2
 
     <mat-card>
       <bf-table-filter [source]="movies | filterBy: filterByMovie: filter.value" [columns]="columns"
