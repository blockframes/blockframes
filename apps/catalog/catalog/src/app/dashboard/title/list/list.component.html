--- conflicted
+++ resolved
@@ -15,11 +15,7 @@
     </header>
 
     <div mat-tab-nav-bar fxLayout="row" fxLayoutAlign="space-between end">
-<<<<<<< HEAD
-      <button mat-tab-link (click)="resetFilter()" [active]="(filter$ | async) === (null || undefined || '')">All</button>
-=======
       <button mat-tab-link (click)="resetFilter()" [active]="(filter$ | async) === '' ">All</button>
->>>>>>> 452f4cdd
       <button mat-tab-link (click)="applyFilter('draft')" [active]="(filter$ | async) === 'draft'">Drafts</button>
       <button mat-tab-link (click)="applyFilter('submitted')"
         [active]="(filter$ | async) === 'submitted'">Submitted</button>
