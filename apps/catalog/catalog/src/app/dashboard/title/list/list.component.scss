:host {
  padding: 24px;
  display: flex;
  flex-direction: column;
}

header {
  margin-bottom: 24px;
}

<<<<<<< HEAD
nav[mat-tab-nav-bar] button {
=======
div[mat-tab-nav-bar] button {
>>>>>>> e9159aa2
  border: none;
  background-color: transparent;
}

.no-title-card {
  width: 330px;
  height: 220px;
  img {
    width: 100px;
    align-self: center;
  }
}

h3 {
  margin-top: 24px;
}

p {
  text-align: center;
  margin-bottom: 32px;
}

mat-spinner {
  align-self: center;
}<|MERGE_RESOLUTION|>--- conflicted
+++ resolved
@@ -8,11 +8,7 @@
   margin-bottom: 24px;
 }
 
-<<<<<<< HEAD
-nav[mat-tab-nav-bar] button {
-=======
 div[mat-tab-nav-bar] button {
->>>>>>> e9159aa2
   border: none;
   background-color: transparent;
 }
