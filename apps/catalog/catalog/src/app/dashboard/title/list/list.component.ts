--- conflicted
+++ resolved
@@ -2,13 +2,8 @@
 import { FormControl } from '@angular/forms';
 import { map, shareReplay, startWith, tap } from 'rxjs/operators';
 import { combineLatest, Observable } from 'rxjs';
-<<<<<<< HEAD
 import { StoreStatus, storeStatus, Person, App } from '@blockframes/model';
-import { MovieService } from '@blockframes/movie/+state/movie.service';
-=======
-import { Movie, StoreStatus, storeStatus, Person, App } from '@blockframes/model';
 import { MovieService } from '@blockframes/movie/service';
->>>>>>> 6fc01ea2
 import { DynamicTitleService } from '@blockframes/utils/dynamic-title/dynamic-title.service';
 import { APP } from '@blockframes/utils/routes/utils';
 import { MatDialog } from '@angular/material/dialog';
