--- conflicted
+++ resolved
@@ -2,11 +2,7 @@
 import { FormControl } from '@angular/forms';
 import { map, shareReplay, startWith, tap } from 'rxjs/operators';
 import { combineLatest, Observable } from 'rxjs';
-<<<<<<< HEAD
-import { StoreStatus, storeStatus, Person } from '@blockframes/model';
-=======
 import { StoreStatus, storeStatus, Person, Movie } from '@blockframes/model';
->>>>>>> 7bb485e3
 import { MovieService } from '@blockframes/movie/service';
 import { DynamicTitleService } from '@blockframes/utils/dynamic-title/dynamic-title.service';
 import { MatDialog } from '@angular/material/dialog';
