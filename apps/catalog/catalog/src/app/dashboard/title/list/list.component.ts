--- conflicted
+++ resolved
@@ -22,15 +22,11 @@
   filter$: Observable<StoreStatus | ''> = this.filter.valueChanges.pipe(startWith(this.filter.value || ''));
 
   movies$ = this.service.queryDashboard(this.app).pipe(
-<<<<<<< HEAD
-    tap(movies => this.dynTitle.setPageTitle('My titles', movies.length ? '' : 'Empty')),
-=======
     map(titles => titles.map(title => {
       title.analytics = title.analytics.filter(analytic => analytic.name === 'pageView');
       return title;
     })),
     tap((movies) => this.dynTitle.setPageTitle('My titles', movies.length ? '' : 'Empty')),
->>>>>>> 392054b0
     shareReplay({ refCount: true, bufferSize: 1 })
   );
   result$ = combineLatest([this.filter$, this.movies$]).pipe(
