--- conflicted
+++ resolved
@@ -2,13 +2,7 @@
 import { FormControl } from '@angular/forms';
 import { map, shareReplay, startWith, tap } from 'rxjs/operators';
 import { combineLatest, Observable } from 'rxjs';
-<<<<<<< HEAD
-import { Router, ActivatedRoute } from '@angular/router';
 import { Movie, StoreStatus, storeStatus } from '@blockframes/model';
-=======
-import { StoreStatus } from '@blockframes/utils/static-model/types';
-import { Movie } from '@blockframes/model';
->>>>>>> 16373c6a
 import { MovieService } from '@blockframes/movie/+state/movie.service';
 import { DynamicTitleService } from '@blockframes/utils/dynamic-title/dynamic-title.service';
 import { Intercom } from 'ng-intercom';
