--- conflicted
+++ resolved
@@ -2,10 +2,6 @@
 import { FormControl } from '@angular/forms';
 import { map, shareReplay, startWith, tap } from 'rxjs/operators';
 import { combineLatest, Observable } from 'rxjs';
-<<<<<<< HEAD
-import { Router, ActivatedRoute } from '@angular/router';
-=======
->>>>>>> 2cf3d36f
 import { Movie, StoreStatus, storeStatus } from '@blockframes/model';
 import { MovieService } from '@blockframes/movie/+state/movie.service';
 import { DynamicTitleService } from '@blockframes/utils/dynamic-title/dynamic-title.service';
