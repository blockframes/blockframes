<ng-container *ngIf="movie$ | async as movie">
  <title-marketplace-shell [routes]="navLinks">
    <movie-header [movie]="movie">
      <movie-header-cta fxLayout="column" fxLayoutGap="32px">
        <section class="orgs">
          <ng-container *ngFor="let org of orgs$ | async">
            <org-chip [org]="org"></org-chip>
          </ng-container>
        </section>
        <section>
          <a mat-flat-button color="primary" routerLink="avails" fragment="avails">
            <span>Search & Buy Terms</span>
            <mat-icon svgIcon="arrow_forward"></mat-icon>
          </a>
          <wishlist-button small [movieId]="movie.id"></wishlist-button>
        </section>
      </movie-header-cta>
<<<<<<< HEAD
      
      <movie-header-actions>
        <wishlist-button [movieId]="movie.id"></wishlist-button>
=======
      <movie-header-actions fxLayout="row" fxLayoutAlign="start center" fxLayoutGap="24px">
>>>>>>> c332a846
        <movie-promotional-links [movie]="movie" [links]="promoLinks"></movie-promotional-links>
      </movie-header-actions>
    </movie-header>
    <section bgAsset="hero.png" class="hero">
      <div fxLayout="column" fxLayoutAlign="center center" class="dark-contrast-theme">
        <h2>Any questions on this Title?</h2>
        <button mat-flat-button color="accent" (click)="openIntercom()">Contact us</button>
      </div>
    </section>
  </title-marketplace-shell>
</ng-container><|MERGE_RESOLUTION|>--- conflicted
+++ resolved
@@ -15,13 +15,8 @@
           <wishlist-button small [movieId]="movie.id"></wishlist-button>
         </section>
       </movie-header-cta>
-<<<<<<< HEAD
       
-      <movie-header-actions>
-        <wishlist-button [movieId]="movie.id"></wishlist-button>
-=======
       <movie-header-actions fxLayout="row" fxLayoutAlign="start center" fxLayoutGap="24px">
->>>>>>> c332a846
         <movie-promotional-links [movie]="movie" [links]="promoLinks"></movie-promotional-links>
       </movie-header-actions>
     </movie-header>
