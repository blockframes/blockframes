<<<<<<< HEAD
﻿<list-page [items]="movies$ | async" [pdfExport]="true">
=======
﻿<list-page [items]="movies$ | async" pdfExport>
>>>>>>> f9173c78

  <!-- App Bar Search -->
  <list-page-app-bar>
    <form class="app-bar" [formGroup]="searchForm">
      <input type="text" formControlName="query" [value]="searchForm.query.value"
        placeholder="Search for titles, directors, keywords, ...">
    </form>
  </list-page-app-bar>


  <list-page-title>
    <h1 class="mat-display-2 page-title">Library</h1>
  </list-page-title>

  <!-- SEARCH BAR -->

  <list-page-search>
    <form [formGroup]="searchForm">
      <mat-form-field appearance="outline">
        <mat-label>Search for titles, directors, keywords, ...</mat-label>
        <mat-icon matPrefix svgIcon="search"></mat-icon>
        <input test-id="search-input" matInput type="text" formControlName="query" [value]="searchForm.get('query').value">
      </mat-form-field>
    </form>
  </list-page-search>

  <!-- FILTERS (ng-content) -->
  <list-filter>

    <ng-template filter label="Avails" [form]="availsForm">
      <form [availsFilter]="availsForm" vertical required></form>
    </ng-template>

    <ng-template filter label="Content Type" [form]="searchForm.contentType">
      <form-content-type [form]="searchForm.contentType"></form-content-type>
    </ng-template>

    <ng-template filter label="Genre" [form]="searchForm.genres">
      <chips-autocomplete [form]="searchForm.genres" scope="genres">
        <mat-label>Genre</mat-label>
      </chips-autocomplete>
    </ng-template>

    <ng-template filter label="Country of Origin" [form]="searchForm.originCountries">
      <chips-autocomplete [form]="searchForm.originCountries" placeholder="Country of Origin" scope="territories" [withoutValues]="['world']">
        <mat-label>Country of Origin</mat-label>
      </chips-autocomplete>
    </ng-template>

    <ng-template filter label="Language & Version" [form]="searchForm.languages">
      <title-language-filter [form]="searchForm.languages"></title-language-filter>
    </ng-template>

    <ng-template filter label="Release Year" [form]="searchForm.minReleaseYear">
      <filter-release-year fxLayout="column" [form]="searchForm.minReleaseYear"></filter-release-year>
    </ng-template>

    <ng-template filter label="Running Time" [form]="searchForm.runningTime">
      <filter-running-time [form]="searchForm.runningTime"></filter-running-time>
    </ng-template>

    <button mat-icon-button (click)="clear()" matTooltip="Clear all filters">
      <mat-icon svgIcon="refresh_filters"></mat-icon>
    </button>
  </list-filter>

  <!-- TITLE COUNT (ng-content)-->
  <list-page-description *ngIf="movies$ | async as movies">
    <span i18n  class="mat-body-2">
      There {movies.length, plural, =0 {} =1 {is} other {are}} {{ movies.length }} title{movies.length, plural, =0 {} =1 {} other {s}}
      available.
    </span>
  </list-page-description>

  <!-- EXPORT (ng-content)-->
  <pdf-export *ngIf="movies$ | async as movies">
    <button [disabled]="exporting" mat-flat-button (click)="export(movies)" matTooltip="Export to PDF">
      <mat-icon svgIcon="pdf"></mat-icon>
      <span>Export Titles</span>
    </button>
  </pdf-export>

  <!-- TITLE CARD -->
  <ng-template listPageCard let-title>
    <movie-card [movie]="title" [link]="['/c/o/marketplace/title',  title.objectID]" size="poster">
      <button mat-icon-button (click)="addAvail(title)" test-id="add-to-bucket">
        <mat-icon svgIcon="shopping_basket"></mat-icon>
      </button>
    </movie-card>
  </ng-template>

</list-page><|MERGE_RESOLUTION|>--- conflicted
+++ resolved
@@ -1,8 +1,4 @@
-<<<<<<< HEAD
-﻿<list-page [items]="movies$ | async" [pdfExport]="true">
-=======
-﻿<list-page [items]="movies$ | async" pdfExport>
->>>>>>> f9173c78
+<list-page [items]="movies$ | async" pdfExport>
 
   <!-- App Bar Search -->
   <list-page-app-bar>
