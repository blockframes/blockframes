import {
  OnInit,
  OnDestroy,
  Component,
  ChangeDetectorRef,
  ChangeDetectionStrategy,
  Inject,
} from '@angular/core';
import { ActivatedRoute, Router } from '@angular/router';
import { MatSnackBar } from '@angular/material/snack-bar';
import { where } from 'firebase/firestore';

// RxJs
import { SearchResponse } from '@algolia/client-search';
import { Observable, Subscription, combineLatest } from 'rxjs';
import { debounceTime, switchMap, startWith, distinctUntilChanged, skip, shareReplay, map } from 'rxjs/operators';

// Blockframes
import { centralOrgId } from '@env';
import { PdfService } from '@blockframes/utils/pdf/pdf.service';
import { Term, StoreStatus, Mandate, Sale, Bucket, AlgoliaMovie, App } from '@blockframes/model';
import { AvailsForm } from '@blockframes/contract/avails/form/avails.form';
import { BucketService } from '@blockframes/contract/bucket/service';
import { TermService } from '@blockframes/contract/term/service';
import { decodeDate, decodeUrl, encodeUrl } from '@blockframes/utils/form/form-state-url-encoder';
import { ContractService } from '@blockframes/contract/contract/service';
import { MovieSearchForm, createMovieSearch } from '@blockframes/movie/form/search.form';
import { DynamicTitleService } from '@blockframes/utils/dynamic-title/dynamic-title.service';
import { AvailsFilter, filterContractsByTitle, availableTitle, FullMandate, getMandateTerms } from '@blockframes/contract/avails/avails';
import { APP } from '@blockframes/utils/routes/utils';
import { FormEntity, FormList } from '@blockframes/utils/form';

@Component({
  selector: 'catalog-marketplace-title-list',
  templateUrl: './list.component.html',
  styleUrls: ['./list.component.scss'],
  changeDetection: ChangeDetectionStrategy.OnPush
})
export class ListComponent implements OnDestroy, OnInit {

  public movies$: Observable<(AlgoliaMovie & { mandates: FullMandate[] })[]>;

  public storeStatus: StoreStatus = 'accepted';
  public searchForm = new MovieSearchForm('catalog', this.storeStatus);
  public availsForm = new AvailsForm();
  public exporting = false;
  public nbHits: number;
  public hitsViewed = 0;
  public disabledLoad = true;
  public activeSave = false;

  private subs: Subscription[] = [];

  private queries$: Observable<{ mandates: Mandate[], mandateTerms: Term[], sales: Sale[], saleTerms: Term[] }>;

  constructor(
    private cdr: ChangeDetectorRef,
    private dynTitle: DynamicTitleService,
    private route: ActivatedRoute,
    private contractService: ContractService,
    private termService: TermService,
    private snackbar: MatSnackBar,
    private bucketService: BucketService,
    private router: Router,
    private pdfService: PdfService,
    @Inject(APP) public app: App,

  ) {
    this.dynTitle.setPageTitle('Films On Our Market Today');
  }


  async ngOnInit() {
    this.searchForm.hitsPerPage.setValue(1000);
    const mandatesQuery = [
      where('type', '==', 'mandate'),
      where('buyerId', '==', centralOrgId.catalog),
      where('status', '==', 'accepted')
    ];

    const salesQuery = [
      where('type', '==', 'sale'),
      where('status', '==', 'accepted')
    ];

    this.queries$ = combineLatest([
      this.contractService.valueChanges(mandatesQuery),
      this.contractService.valueChanges(salesQuery),
    ]).pipe(
      switchMap(([mandates, sales]) => {
        const mandateTermIds = mandates.map(mandate => mandate.termIds).flat();
        return this.termService.valueChanges(mandateTermIds).pipe(map(mandateTerms => ({ mandates, mandateTerms, sales })));
      }),
      switchMap(({ mandates, mandateTerms, sales }) => {
        const saleTermIds = sales.map(sale => sale.termIds).flat();
        return this.termService.valueChanges(saleTermIds).pipe(map(saleTerms => ({ mandates, mandateTerms, sales, saleTerms })));
      }),
      startWith({ mandates: [], mandateTerms: [], sales: [], saleTerms: [] }),
      shareReplay({ refCount: true, bufferSize: 1 }),
    );

    const {
      search,
      avails = {}
    } = decodeUrl(this.route);

    if (avails.duration?.from) avails.duration.from = decodeDate(avails.duration.from);
    if (avails.duration?.to) avails.duration.to = decodeDate(avails.duration.to);

<<<<<<< HEAD
    const queryParamsSub = this.route.queryParams.subscribe(_ => this.activeUnactiveButtons())
    this.subs.push(queryParamsSub)

    this.patchSearchValues(search)
    this.availsForm.patchValue(avails);
=======
    this.patchSearchValues(search)
    this.availsForm.patchValue(avails);


>>>>>>> c14cf3eb

    const search$ = combineLatest([
      this.searchForm.valueChanges.pipe(startWith(this.searchForm.value)),
      this.availsForm.value$,
      this.bucketService.active$.pipe(startWith(undefined)),
      this.queries$,
    ]).pipe(shareReplay({ refCount: true, bufferSize: 1 }));

    const searchSub = search$.pipe(
      skip(1)
    ).subscribe(([search, avails]) => encodeUrl(this.router, this.route, {
      search: {
        query: search.query,
        genres: search.genres,
        originCountries: search.originCountries,
        contentType: search.contentType,
        release: search.release,
        languages: search.languages.languages,
        versions: search.languages.versions,
<<<<<<< HEAD
        minReleaseYear: search.minReleaseYear > 0 ? search.minReleaseYear : undefined,
=======
        minReleaseYear: search.minReleaseYear,
>>>>>>> c14cf3eb
        runningTime: search.runningTime
      },
      avails,
    }));
    this.subs.push(searchSub);

    this.movies$ = search$.pipe(
      distinctUntilChanged(),
      debounceTime(300),
      switchMap(async ([_, availsValue, bucketValue, queries]) => [await this.searchForm.search(true), availsValue, bucketValue, queries]),
    ).pipe(
      map(([movies, availsValue, bucketValue, { mandates, mandateTerms, sales, saleTerms }]: [SearchResponse<AlgoliaMovie>, AvailsFilter, Bucket, { mandates: Mandate[], mandateTerms: Term[], sales: Sale[], saleTerms: Term[] }]) => {
        // if availsForm is invalid, put all the movies from algolia
        if (this.availsForm.invalid) return movies.hits.map(m => ({ ...m, mandates: [] as FullMandate[] }));
        if (!mandates.length) return [];
        return movies.hits.map(movie => {
          const res = filterContractsByTitle(movie.objectID, mandates, mandateTerms, sales, saleTerms, bucketValue);
          const availableMandates = availableTitle(availsValue, res.mandates, res.sales, res.bucketContracts);
          return { ...movie, mandates: availableMandates };
        }).filter(m => !!m.mandates.length);
      }),
    );
  }

  clear() {
    const initial = createMovieSearch({ storeStatus: [this.storeStatus], hitsPerPage: 1000 });
    this.searchForm.reset(initial);
    this.availsForm.reset();
    this.cdr.markForCheck();
  }

  async addAvail(title: (AlgoliaMovie & { mandates: FullMandate[] })) {
    if (this.availsForm.invalid) {
      this.snackbar.open('Fill in avails filter to add title to your Selection.', 'close', { duration: 5000 })
      return;
    }

    const availResults = getMandateTerms(this.availsForm.value, title.mandates);
    if (!availResults.length) {
      this.snackbar.open('This title is not available', 'close', { duration: 5000 });
      return;
    }

    const results = availResults.map(res => ({
      titleId: title.objectID,
      parentTermId: res.term.id,
      avail: res.avail
    }));

    this.bucketService.addBatchTerms(results);

    this.snackbar.open(`${title.title.international} was added to your Selection`, 'GO TO SELECTION', { duration: 4000 })
      .onAction()
      .subscribe(() => this.router.navigate(['/c/o/marketplace/selection']));
  }

  ngOnDestroy() {
    this.subs.forEach(sub => sub.unsubscribe());
  }

  async export(movies: AlgoliaMovie[]) {
    const snackbarRef = this.snackbar.open('Please wait, your export is being generated...');
    this.exporting = true;
    await this.pdfService.download(movies.map(m => m.objectID));
    snackbarRef.dismiss();
    this.exporting = false;
  }

  patchSearchValues(search) {
<<<<<<< HEAD
=======
    console.log('search --->', search)
>>>>>>> c14cf3eb
    const languages = this.searchForm.languages.get('languages') as FormList<any>
    const versions = this.searchForm.languages.get('versions') as FormEntity<any>

    // patch everything
    this.searchForm.patchValue(search);

    // ensure FromList are also patched
    this.searchForm.genres.patchAllValue(search?.genres);
    this.searchForm.originCountries.patchAllValue(search?.originCountries);
    languages.patchAllValue(search?.languages);
    versions.patchValue(search?.versions);
    this.searchForm.minReleaseYear.patchValue(search?.minReleaseYear);
    this.searchForm.runningTime.patchValue(search?.runningTime);
  }

<<<<<<< HEAD
  activeUnactiveButtons() {
    const dataStorage = localStorage.getItem(this.app);
    const currentRouteParams = this.route.snapshot.queryParams.formValue
    if (dataStorage) this.disabledLoad = false;
    if (dataStorage === currentRouteParams) this.activeSave = true;
    else this.activeSave = false;
  }

  save() {
    this.disabledLoad = false;
    const routeParams = decodeUrl(this.route);
    localStorage.setItem(this.app, JSON.stringify(routeParams));
    this.activeUnactiveButtons()
  }

  load() {
    const dataStorage = localStorage.getItem(this.app);
    const parseData = JSON.parse(dataStorage)
    parseData.avails.duration.from = new Date(parseData.avails.duration.from);
    parseData.avails.duration.to = new Date(parseData.avails.duration.to);
    this.availsForm.patchValue(parseData.avails);
=======
  save() {
    const routeParams = decodeUrl(this.route);
    localStorage.setItem(`${this.app}-Library`, JSON.stringify(routeParams));
  }
  load() {
    const dataStorage = localStorage.getItem(`${this.app}-Library`);
    const parseData = JSON.parse(dataStorage)
>>>>>>> c14cf3eb
    this.patchSearchValues(parseData.search)
  }
}<|MERGE_RESOLUTION|>--- conflicted
+++ resolved
@@ -107,18 +107,13 @@
     if (avails.duration?.from) avails.duration.from = decodeDate(avails.duration.from);
     if (avails.duration?.to) avails.duration.to = decodeDate(avails.duration.to);
 
-<<<<<<< HEAD
     const queryParamsSub = this.route.queryParams.subscribe(_ => this.activeUnactiveButtons())
     this.subs.push(queryParamsSub)
 
     this.patchSearchValues(search)
     this.availsForm.patchValue(avails);
-=======
-    this.patchSearchValues(search)
-    this.availsForm.patchValue(avails);
-
-
->>>>>>> c14cf3eb
+
+
 
     const search$ = combineLatest([
       this.searchForm.valueChanges.pipe(startWith(this.searchForm.value)),
@@ -138,11 +133,7 @@
         release: search.release,
         languages: search.languages.languages,
         versions: search.languages.versions,
-<<<<<<< HEAD
         minReleaseYear: search.minReleaseYear > 0 ? search.minReleaseYear : undefined,
-=======
-        minReleaseYear: search.minReleaseYear,
->>>>>>> c14cf3eb
         runningTime: search.runningTime
       },
       avails,
@@ -212,10 +203,6 @@
   }
 
   patchSearchValues(search) {
-<<<<<<< HEAD
-=======
-    console.log('search --->', search)
->>>>>>> c14cf3eb
     const languages = this.searchForm.languages.get('languages') as FormList<any>
     const versions = this.searchForm.languages.get('versions') as FormEntity<any>
 
@@ -231,7 +218,6 @@
     this.searchForm.runningTime.patchValue(search?.runningTime);
   }
 
-<<<<<<< HEAD
   activeUnactiveButtons() {
     const dataStorage = localStorage.getItem(this.app);
     const currentRouteParams = this.route.snapshot.queryParams.formValue
@@ -253,15 +239,6 @@
     parseData.avails.duration.from = new Date(parseData.avails.duration.from);
     parseData.avails.duration.to = new Date(parseData.avails.duration.to);
     this.availsForm.patchValue(parseData.avails);
-=======
-  save() {
-    const routeParams = decodeUrl(this.route);
-    localStorage.setItem(`${this.app}-Library`, JSON.stringify(routeParams));
-  }
-  load() {
-    const dataStorage = localStorage.getItem(`${this.app}-Library`);
-    const parseData = JSON.parse(dataStorage)
->>>>>>> c14cf3eb
     this.patchSearchValues(parseData.search)
   }
 }