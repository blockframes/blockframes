// Pages
import { ListComponent } from './list.component';
import { MovieCardModule } from "@blockframes/movie/components/card/card.module";

// Material
import { MatFormFieldModule } from '@angular/material/form-field';
import { MatIconModule } from '@angular/material/icon';
import { MatSelectModule } from '@angular/material/select';
import { MatButtonModule } from '@angular/material/button';
import { MatInputModule } from '@angular/material/input';
import { MatOptionModule } from '@angular/material/core';
import { MatTooltipModule } from '@angular/material/tooltip';
import { MatSnackBarModule } from '@angular/material/snack-bar';

// Angular
import { FlexLayoutModule } from '@angular/flex-layout';
import { NgModule } from '@angular/core';
import { RouterModule } from '@angular/router';
import { CommonModule } from '@angular/common';
import { ReactiveFormsModule } from '@angular/forms';

// Blockframes
import { ListPageModule } from "@blockframes/ui/list/page/list-page.module";
import { ListFilterModule } from '@blockframes/ui/list/filter/list-filter.module';
import { ListFilterButtonsModule } from '@blockframes/ui/list/buttons/list-filter-buttons.module';
import { LanguageFilterModule } from '@blockframes/movie/form/filters/languages/language-filter.module';
import { BudgetFilterModule } from '@blockframes/movie/form/filters/budget/budget.module';
import { StaticCheckBoxesModule } from '@blockframes/ui/static-autocomplete/check-boxes/check-boxes.module';
import { AvailsFilterModule } from '@blockframes/contract/avails/filter/filter.module';
import { FormContentTypeModule } from '@blockframes/ui/form/content-type/content-type.module';
import { MinMaxFilterModule } from '@blockframes/movie/form/filters/min-max/min-max.module';
import { StaticGroupModule } from '@blockframes/ui/static-autocomplete/group/group.module';
import { StaticSelectModule } from '@blockframes/ui/static-autocomplete/select/static-select.module';
<<<<<<< HEAD
import { ScopeMultiselectModule } from '@blockframes/ui/static-autocomplete/scope/scope-multiselect.module';
=======
>>>>>>> 9f3d53ba

@NgModule({
  declarations: [ListComponent],
  imports: [
    CommonModule,
    FlexLayoutModule,
    ReactiveFormsModule,
    MovieCardModule,
    ListPageModule,
    ListFilterModule,
    ListFilterButtonsModule,
    LanguageFilterModule,
    BudgetFilterModule,
    StaticCheckBoxesModule,
    AvailsFilterModule,
    FormContentTypeModule,
    MinMaxFilterModule,
    StaticGroupModule,
    StaticSelectModule,
<<<<<<< HEAD
    ScopeMultiselectModule,
=======
>>>>>>> 9f3d53ba

    // Material
    MatIconModule,
    MatSnackBarModule,
    MatButtonModule,
    MatFormFieldModule,
    MatInputModule,
    MatSelectModule,
    MatOptionModule,
    MatTooltipModule,
    RouterModule.forChild([{ path: '', component: ListComponent }])
  ]
})
export class MovieListModule { }<|MERGE_RESOLUTION|>--- conflicted
+++ resolved
@@ -31,10 +31,7 @@
 import { MinMaxFilterModule } from '@blockframes/movie/form/filters/min-max/min-max.module';
 import { StaticGroupModule } from '@blockframes/ui/static-autocomplete/group/group.module';
 import { StaticSelectModule } from '@blockframes/ui/static-autocomplete/select/static-select.module';
-<<<<<<< HEAD
 import { ScopeMultiselectModule } from '@blockframes/ui/static-autocomplete/scope/scope-multiselect.module';
-=======
->>>>>>> 9f3d53ba
 
 @NgModule({
   declarations: [ListComponent],
@@ -54,12 +51,8 @@
     MinMaxFilterModule,
     StaticGroupModule,
     StaticSelectModule,
-<<<<<<< HEAD
     ScopeMultiselectModule,
-=======
->>>>>>> 9f3d53ba
 
-    // Material
     MatIconModule,
     MatSnackBarModule,
     MatButtonModule,
