--- conflicted
+++ resolved
@@ -21,9 +21,6 @@
 import { Movie } from '@blockframes/model';
 
 // TODO(#7820): remove with rxjs 7
-<<<<<<< HEAD
-type AvailabilitiesInputs = [MapAvailsFilter, Mandate<Date>[], Term<Date>[], Sale<Date>[], Term<Date>[], Bucket<Date>, Movie];
-=======
 type AvailabilitiesInputs = [
   MapAvailsFilter,
   Mandate<Date>[],
@@ -33,7 +30,6 @@
   Bucket<Date>,
   Movie
 ];
->>>>>>> 5a4e65d7
 
 @Component({
   selector: 'catalog-movie-avails-map',
