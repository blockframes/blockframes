--- conflicted
+++ resolved
@@ -1,13 +1,8 @@
 
 import { ChangeDetectionStrategy, Component, OnDestroy, OnInit } from '@angular/core';
 
-<<<<<<< HEAD
-import { combineLatest } from 'rxjs';
-import { filter, map, pluck, shareReplay, startWith, take } from 'rxjs/operators';
-=======
 import { combineLatest, Subscription } from 'rxjs';
-import { filter, map, shareReplay, startWith, take, throttleTime } from 'rxjs/operators';
->>>>>>> 457771c8
+import { filter, map, pluck, shareReplay, startWith, take, throttleTime } from 'rxjs/operators';
 
 import { MatSnackBar } from '@angular/material/snack-bar';
 
@@ -23,12 +18,8 @@
 import { territoriesISOA3, TerritoryValue } from '@blockframes/utils/static-model';
 
 import { MarketplaceMovieAvailsComponent } from '../avails.component';
-<<<<<<< HEAD
-import { ActivatedRoute } from '@angular/router';
-=======
 import { ActivatedRoute, Router } from '@angular/router';
 import { decodeUrl, encodeUrl } from '@blockframes/utils/form/form-state-url-encoder';
->>>>>>> 457771c8
 
 @Component({
   selector: 'catalog-movie-avails-map',
@@ -61,14 +52,9 @@
     this.availsForm.value$,
     this.shell.bucketForm.value$,
     this.territoryMarkers$,
-<<<<<<< HEAD
     this.route.params.pipe(pluck('movieId'))
   ]).pipe(
     map(([avail, bucket, markers, movieId]) => getSelectedTerritories(movieId, avail, bucket, 'exact').map(t => markers[t])),
-=======
-  ]).pipe(
-    map(([avail, bucket, markers]) => getTerritories(avail, bucket, 'exact').map(t => markers[t])),
->>>>>>> 457771c8
     startWith([]),
   );
 
@@ -76,10 +62,7 @@
     this.availsForm.value$,
     this.shell.bucketForm.value$,
     this.territoryMarkers$,
-<<<<<<< HEAD
     this.route.params.pipe(pluck('movieId'))
-=======
->>>>>>> 457771c8
   ]).pipe(
     map(([avail, bucket, markers, movieId]) => getSelectedTerritories(movieId, avail, bucket, 'in').map(t => markers[t])),
     startWith([]),
@@ -117,12 +100,8 @@
   constructor(
     private snackbar: MatSnackBar,
     private shell: MarketplaceMovieAvailsComponent,
-<<<<<<< HEAD
-    private route: ActivatedRoute
-=======
     private router: Router,
     private route: ActivatedRoute,
->>>>>>> 457771c8
   ) { }
 
   /** Display the territories information in the tooltip */
