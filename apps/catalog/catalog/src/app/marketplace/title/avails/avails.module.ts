--- conflicted
+++ resolved
@@ -10,11 +10,8 @@
 import { ToLabelModule } from '@blockframes/utils/pipes';
 import { OverlayWidgetModule } from '@blockframes/ui/overlay-widget/overlay-widget.module';
 import { OrgNameModule } from '@blockframes/organization/pipes/org-name.pipe';
-<<<<<<< HEAD
 import { InputAutocompleteModule } from '@blockframes/ui/static-autocomplete/input/input-autocomplete.module';
-=======
 import { StaticGroupModule } from '@blockframes/ui/static-autocomplete/group/group.module';
->>>>>>> 20c6c240
 
 // Material
 import { MatCardModule } from '@angular/material/card';
@@ -23,18 +20,12 @@
 import { MatIconModule } from '@angular/material/icon';
 import { MatButtonModule } from '@angular/material/button';
 import { MatTooltipModule } from '@angular/material/tooltip';
-<<<<<<< HEAD
 import { MatChipsModule } from '@angular/material/chips';
 import { MatInputModule } from '@angular/material/input';
 import { MatCheckboxModule } from '@angular/material/checkbox';
 import { MatDatepickerModule } from '@angular/material/datepicker';
 import { MatSelectModule } from '@angular/material/select';
-=======
 import { MatFormFieldModule } from '@angular/material/form-field';
-import { MatSelectModule } from '@angular/material/select';
-import { MatDatepickerModule } from '@angular/material/datepicker';
-import { MatInputModule } from '@angular/material/input';
->>>>>>> 20c6c240
 
 @NgModule({
   declarations: [MarketplaceMovieAvailsComponent],
@@ -47,11 +38,8 @@
     ToLabelModule,
     OverlayWidgetModule,
     OrgNameModule,
-<<<<<<< HEAD
     InputAutocompleteModule,
-=======
     StaticGroupModule,
->>>>>>> 20c6c240
 
     // Material
     MatCardModule,
@@ -60,18 +48,12 @@
     MatIconModule,
     MatButtonModule,
     MatTooltipModule,
-<<<<<<< HEAD
     MatChipsModule,
     MatInputModule,
     MatCheckboxModule,
     MatDatepickerModule,
     MatSelectModule,
-=======
     MatFormFieldModule,
-    MatSelectModule,
-    MatDatepickerModule,
-    MatInputModule,
->>>>>>> 20c6c240
 
     RouterModule.forChild([{ path: '', component: MarketplaceMovieAvailsComponent }])
   ]
