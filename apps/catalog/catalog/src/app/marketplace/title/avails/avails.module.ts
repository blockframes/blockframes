--- conflicted
+++ resolved
@@ -12,12 +12,9 @@
 import { OrgNameModule } from '@blockframes/organization/pipes/org-name.pipe';
 import { InputAutocompleteModule } from '@blockframes/ui/static-autocomplete/input/input-autocomplete.module';
 import { StaticGroupModule } from '@blockframes/ui/static-autocomplete/group/group.module';
-<<<<<<< HEAD
 import { LanguagesFormModule } from '@blockframes/movie/form/languages/languages.module';
-=======
 import { ConfirmModule } from '@blockframes/ui/confirm/confirm.module';
 import { AvailsCalendarModule } from '@blockframes/contract/avails/calendar/calendar.module';
->>>>>>> b9183c7b
 
 // Material
 import { MatCardModule } from '@angular/material/card';
@@ -48,12 +45,9 @@
     OrgNameModule,
     InputAutocompleteModule,
     StaticGroupModule,
-<<<<<<< HEAD
     LanguagesFormModule,
-=======
     ConfirmModule,
     AvailsCalendarModule,
->>>>>>> b9183c7b
 
     // Material
     MatCardModule,
