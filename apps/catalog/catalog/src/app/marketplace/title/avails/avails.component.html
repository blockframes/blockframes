<section fxLayout fxLayout="space-between center" fxLayoutGap="24px">

  <aside>
    <mat-card>
      <mat-card-header>
        <mat-card-title>Avail Search Criteria</mat-card-title>
      </mat-card-header>
      <mat-divider></mat-divider>
      <mat-card-header>
        <mat-card-subtitle>
          <span>Fill in the following fields to know where, when and in which conditions this title is available</span>
          <span>
            Search results use an "and" logic for multiple conditions, not an "or" logic.
            <mat-icon matTooltip="If you check TV and VOD media, you will get territories where both media are available (not either of them)" svgIcon="info"></mat-icon>
          </span>
        </mat-card-subtitle>
      </mat-card-header>
      <mat-card-content>
<<<<<<< HEAD
        <avails-title-filter [form]="availsForm"></avails-title-filter>
=======
        <form [formGroup]="form">
          <static-group formControlName="medias" scope="medias" displayAll="All Rights" required placeholder="Specify right(s) to filter" [withoutValues]="['theatrical']" test-id="medias" icon="play_arrow">
            <mat-label>Media</mat-label>
          </static-group>

          <mat-form-field appearance="outline">
            <mat-label>Exlusivity</mat-label>
            <mat-select formControlName="exclusive">
              <mat-option [value]="true">Exclusive</mat-option>
              <mat-option [value]="false">Non exclusive</mat-option>
            </mat-select>
            <mat-icon matPrefix svgIcon="star"></mat-icon>
          </mat-form-field>

          <mat-form-field appearance="outline" formGroupName="duration">
            <mat-label>Start Date</mat-label>
            <input matInput [matDatepicker]="datepickerFrom" formControlName="from">
            <mat-datepicker-toggle matPrefix [for]="datepickerFrom" test-id="dateFrom"></mat-datepicker-toggle>
            <mat-datepicker #datepickerFrom> </mat-datepicker>
            <mat-error *ngIf="form.hasError('startOverEnd', 'duration.from')">Start date must not be later than end date</mat-error>
            <mat-error *ngIf="form.hasError('inPast', 'duration.from')">Date must be in the future</mat-error>
          </mat-form-field>

          <mat-form-field appearance="outline" formGroupName="duration">
            <mat-label>End Date</mat-label>
            <input matInput [matDatepicker]="datepickerTo" formControlName="to">
            <mat-datepicker-toggle matPrefix [for]="datepickerTo" test-id="dateTo"></mat-datepicker-toggle>
            <mat-datepicker #datepickerTo> </mat-datepicker>
            <mat-error *ngIf="form.hasError('startOverEnd', 'duration.to')">End date must not be earlier than start date</mat-error>
            <mat-error *ngIf="form.hasError('inPast', 'duration.from')">Date must be in the future</mat-error>
          </mat-form-field>
        </form>
        <article fxLayout fxLayoutAlign="space-between">
          <button mat-stroked-button (click)="form.reset()">Clear</button>
          <button mat-flat-button color="primary" (click)="applyFilters()">Apply Filters</button>
        </article>
>>>>>>> 0c5a1003
      </mat-card-content>
      <mat-card-actions align="end" fxLayoutGap="24px">
        <button mat-flat-button color="warn" (click)="clear()" matTooltip="Clear all filters">
          Clear
        </button>
        
        <button mat-flat-button color="primary" (click)="query()">
          Aplly filters
        </button>
      </mat-card-actions>
    </mat-card>
  </aside>

  <mat-card class="map-card">
    <mat-card-header>
      <mat-card-title>Available territories</mat-card-title>
      <mat-card-subtitle *ngIf="org$ | async as org">
        Click on the territories you're interested in to add them to your Selection. For territories that are not licensed, feel free to
        <a [routerLink]="['/c/o/marketplace/organization', org.id, 'member']">contact {{ org | orgName }}</a>.
      </mat-card-subtitle>
    </mat-card-header>
    <mat-card-content>
      <world-map>

        <!-- MAP LAYERS -->
        <ng-container *ngFor="let tag of (notLicensedTerritories$ | async); trackBy: trackByTag">
          <map-feature [tag]="tag.isoA3" color="color-3"
            (mouseover)="dislpayTerritoryTooltip(tag.label, 'Not licensed')" (mouseout)="clearTerritoryTooltip()">
          </map-feature>
        </ng-container>
        <ng-container *ngFor="let tag of (rightsSoldTerritories$ | async); trackBy: trackByTag">
          <map-feature [tag]="tag.isoA3" color="color-2"
            (mouseover)="dislpayTerritoryTooltip(tag.label, 'Rights sold')" (mouseout)="clearTerritoryTooltip()">
          </map-feature>
        </ng-container>
        <ng-container *ngFor="let tag of (availableTerritories$ | async); trackBy: trackByTag">
          <map-feature [tag]="tag.isoA3" color="color-1" (click)="select(tag)"
            (mouseover)="dislpayTerritoryTooltip(tag.label, 'Available')" (mouseout)="clearTerritoryTooltip()">
          </map-feature>
        </ng-container>
        <ng-container *ngFor="let tag of territoriesIsoA3">
          <map-feature [tag]="tag" color="color-4"></map-feature>
        </ng-container>

        <!-- TOOLTIP ON HOVERING-->
        <mat-card *ngIf="hoveredTerritory" class="hovered-territory-card">
          <ul>
            <li> {{ hoveredTerritory.name }} </li>
            <li class="mat-caption"> {{ hoveredTerritory.status }} </li>
          </ul>
        </mat-card>

        <!-- MAP LEGEND -->
        <mat-card class="colors-card">
          <mat-list>
            <mat-list-item>
              <svg viewBox="0 0 100 100" width="10px" height="10px">
                <rect fill="var(--color-1)" x="0" y="0" width="100" height="100" />
              </svg>
              <span class="mat-caption">Available</span>
            </mat-list-item>
            <mat-list-item>
              <svg viewBox="0 0 100 100" width="10px" height="10px">
                <rect fill="var(--color-2)" x="0" y="0" width="100" height="100" />
              </svg>
              <span class="mat-caption">Rights Sold</span>
            </mat-list-item>
            <mat-list-item>
              <svg viewBox="0 0 100 100" width="10px" height="10px">
                <rect fill="var(--color-3)" x="0" y="0" width="100" height="100" />
              </svg>
              <span class="mat-caption">
                Not Licensed
                <mat-icon matTooltip="You can contact the seller directly for more information." svgIcon="info"></mat-icon>
              </span>
            </mat-list-item>
          </mat-list>
        </mat-card>
      </world-map>
    </mat-card-content>

  </mat-card>
</section>

<ng-container *ngIf="bucket$ | async as bucket">
  <h2>Preselected Rights</h2>
  <ng-container *ngFor="let contract of bucket.contracts">
    <mat-card *ngFor="let term of contract.terms">
      <form [formGroup]="bucketForm">
        <mat-card-header>
          <mat-card-title>Exclusive rights from {{ term.duration.from | date: 'MM/dd/yyyy' }} until {{ term.duration.to | date: 'MM/dd/yyyy' }}</mat-card-title>
        </mat-card-header>
        <mat-card-content>
          <mat-accordion>
            <!-- TERRITORIES -->
            <mat-expansion-panel>
              <mat-expansion-panel-header>
                <mat-panel-title>
                  Territories
                </mat-panel-title>
              </mat-expansion-panel-header>
              <article class="expansion-panel-content">
                <mat-chip-list aria-label="Territories">
                  <mat-chip *ngFor="let territory of term.territories">{{ territory | toLabel: 'territories' }}</mat-chip>
                </mat-chip-list>
              </article>

            </mat-expansion-panel>

            <!-- MEDIAS -->
            <mat-expansion-panel>
              <mat-expansion-panel-header>
                <mat-panel-title>
                  Medias
                </mat-panel-title>
              </mat-expansion-panel-header>
              <article class="expansion-panel-content">
                <mat-chip-list aria-label="Medias">
                  <mat-chip *ngFor="let media of term.medias">{{ media | toLabel: 'medias' }}</mat-chip>
                </mat-chip-list>
              </article>
            </mat-expansion-panel>

            <!-- VERSIONS -->
            <mat-expansion-panel>
              <mat-expansion-panel-header>
                <mat-panel-title>
                  Versions
                  <span class="mat-body-2">&nbsp;(Non Mandatory)</span>
                </mat-panel-title>
              </mat-expansion-panel-header>
              <article class="expansion-panel-content">
                <strong>Original Languages</strong>
                <p>{{ movie.originalLanguages | toLabel: 'languages' }}</p>
                <strong>Request Specific Versions</strong>

                <!-- FORM -->
                <article formGroupName="languages" fxLayout="column" fxLayoutGap="24px">
                  <ng-container *ngFor="let language of bucketForm.controls.languages.controls | keyvalue">
                    <div fxLayout="column" fxLayoutGap="8px">
                      <p class="uppercase">{{ language.key | toLabel: 'languages' }}</p>
                      <div [formGroupName]="language.key" fxLayout fxLayoutAlign="start center" fxLayoutGap="16px">
                        <mat-checkbox formControlName="subtitle" color="primary">Subtitles</mat-checkbox>
                        <mat-checkbox formControlName="dubbed" color="primary">Dubbings</mat-checkbox>
                        <mat-checkbox formControlName="caption" color="primary">Closed Captions</mat-checkbox>
                        <button mat-icon-button (click)="deleteLanguage(language.key)" color="warn">
                          <mat-icon svgIcon="delete"></mat-icon>
                        </button>
                      </div>
                      <ng-container *ngIf="language.value.hasError('noVersion')">
                        <p class="mat-error" *ngIf="language.value.touched">Please select a version above or delete this language.</p>
                        <p class="mat-caption" *ngIf="language.value.untouched">Please select the applicable version(s).</p>
                      </ng-container>
                    </div>
                  </ng-container>
                </article>

                <!-- ADD LANGUAGE -->
                <div fxLayout fxLayoutAlign="start baseline" fxLayoutGap="16px" *ngIf="showButtons else noButtons">
                  <mat-divider inset></mat-divider>
                  <span class="mat-caption text-primary">Add a Version</span>
                  <button mat-mini-fab color="primary" (click)="this.showButtons = !this.showButtons">
                    <mat-icon svgIcon="add"></mat-icon>
                  </button>
                </div>
                <ng-template #noButtons>
                  <input-autocomplete test-id="languages" scope="languages" [control]="languageCtrl" withoutValues="['all']">
                    <mat-label>Languages</mat-label>
                  </input-autocomplete>
                  <div fxLayout fxLayoutAlign="space-between start">
                    <button mat-stroked-button [disabled]="languageCtrl.invalid" (click)="addLanguage()"
                      [disabled]="!languageCtrl.value">
                      <mat-icon svgIcon="save"></mat-icon>
                      <span>Save Language</span>
                    </button>
                  </div>
                </ng-template>
              </article>
            </mat-expansion-panel>

            <!-- RUNS -->
            <mat-expansion-panel>
              <mat-expansion-panel-header>
                <mat-panel-title>
                  Runs
                  <span class="mat-body-2">&nbsp;(Non Mandatory)</span>
                </mat-panel-title>
              </mat-expansion-panel-header>
              <article class="expansion-panel-content" fxLayout="column" fxFlex formGroupName="runs">
                <p>Broadcasts</p>
                <mat-form-field appearance="outline">
                  <mat-label>Number of Broadcasts</mat-label>
                  <input matInput type="number" placeholder="Number of Broadcasts" formControlName="broadcasts">
                </mat-form-field>
                <p>Catch Up Rights</p>
                <div fxFlex fxLayout fxLayoutGap="16px" fxLayoutAlign="start space-between" formGroupName="catchup">
                  <mat-form-field appearance="outline" fxFlex>
                    <mat-label>Start Date</mat-label>
                    <input matInput [matDatepicker]="datePicker" placeholder="MM/DD/YYYY" formControlName="from">
                    <mat-datepicker-toggle matPrefix [for]="datePicker">
                      <mat-icon matDatepickerToggleIcon svgIcon="calendar_today"></mat-icon>
                    </mat-datepicker-toggle>
                    <mat-datepicker #datePicker></mat-datepicker>
                  </mat-form-field>
                  <mat-form-field appearance="outline" fxFlex>
                    <mat-label>Duration</mat-label>
                    <input matInput type="number" placeholder="Duration" formControlName="duration">
                  </mat-form-field>
                  <mat-form-field appearance="outline" fxFlex>
                    <mat-label>Period</mat-label>
                    <mat-select matInput placeholder="Period" formControlName="period">
                      <mat-option *ngFor="let period of periods" [value]="period">
                        {{ period | titlecase }}
                      </mat-option>
                    </mat-select>
                  </mat-form-field>
                </div>
              </article>
            </mat-expansion-panel>
          </mat-accordion>
        </mat-card-content>
      </form>
    </mat-card>
  </ng-container>
  <button mat-flat-button color="primary" class="mat-body-2" (click)="addToSelection()">
    <span>Add to Selection</span>
    <mat-icon svgIcon="arrow_forward"></mat-icon>
  </button>
</ng-container><|MERGE_RESOLUTION|>--- conflicted
+++ resolved
@@ -16,9 +16,6 @@
         </mat-card-subtitle>
       </mat-card-header>
       <mat-card-content>
-<<<<<<< HEAD
-        <avails-title-filter [form]="availsForm"></avails-title-filter>
-=======
         <form [formGroup]="form">
           <static-group formControlName="medias" scope="medias" displayAll="All Rights" required placeholder="Specify right(s) to filter" [withoutValues]="['theatrical']" test-id="medias" icon="play_arrow">
             <mat-label>Media</mat-label>
@@ -55,7 +52,6 @@
           <button mat-stroked-button (click)="form.reset()">Clear</button>
           <button mat-flat-button color="primary" (click)="applyFilters()">Apply Filters</button>
         </article>
->>>>>>> 0c5a1003
       </mat-card-content>
       <mat-card-actions align="end" fxLayoutGap="24px">
         <button mat-flat-button color="warn" (click)="clear()" matTooltip="Clear all filters">
