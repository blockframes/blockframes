<section fxLayout fxLayout="space-between center" fxLayoutGap="24px">

  <aside>
    <mat-card>
      <mat-card-header>
        <mat-card-title>Avail Search Criteria</mat-card-title>
      </mat-card-header>
      <mat-divider></mat-divider>
      <mat-card-header>
        <mat-card-subtitle>
          <span>Fill in the following fields to know where, when and in which conditions this title is available</span>
          <span>
            Search results use an "and" logic for multiple conditions, not an "or" logic.
            <mat-icon matTooltip="If you check TV and VOD media, you will get territories where both media are available (not either of them)" svgIcon="info"></mat-icon>
          </span>
        </mat-card-subtitle>
      </mat-card-header>
      <mat-card-content>
        <form [formGroup]="availsForm">
          <static-group formControlName="medias" scope="medias" displayAll="All Rights" required placeholder="Specify right(s) to filter" [withoutValues]="['theatrical']" test-id="medias" icon="play_arrow">
            <mat-label>Media</mat-label>
          </static-group>

          <mat-form-field appearance="outline">
            <mat-label>Exlusivity</mat-label>
            <mat-select formControlName="exclusive">
              <mat-option [value]="true">Exclusive</mat-option>
              <mat-option [value]="false">Non exclusive</mat-option>
            </mat-select>
            <mat-icon matPrefix svgIcon="star"></mat-icon>
          </mat-form-field>

          <mat-form-field appearance="outline" formGroupName="duration">
            <mat-label>Start Date</mat-label>
            <input matInput [matDatepicker]="datepickerFrom" formControlName="from">
            <mat-datepicker-toggle matPrefix [for]="datepickerFrom" test-id="dateFrom"></mat-datepicker-toggle>
            <mat-datepicker #datepickerFrom> </mat-datepicker>
            <mat-error *ngIf="availsForm.hasError('startOverEnd', 'duration.from')">Start date must not be later than end date</mat-error>
            <mat-error *ngIf="availsForm.hasError('inPast', 'duration.from')">Date must be in the future</mat-error>
          </mat-form-field>

          <mat-form-field appearance="outline" formGroupName="duration">
            <mat-label>End Date</mat-label>
            <input matInput [matDatepicker]="datepickerTo" formControlName="to">
            <mat-datepicker-toggle matPrefix [for]="datepickerTo" test-id="dateTo"></mat-datepicker-toggle>
            <mat-datepicker #datepickerTo> </mat-datepicker>
            <mat-error *ngIf="availsForm.hasError('startOverEnd', 'duration.to')">End date must not be earlier than start date</mat-error>
            <mat-error *ngIf="availsForm.hasError('inPast', 'duration.from')">Date must be in the future</mat-error>
          </mat-form-field>
        </form>
        <article fxLayout fxLayoutAlign="space-between">
<<<<<<< HEAD
          <button mat-stroked-button (click)="availsForm.reset()">Clear</button>
=======
          <button mat-stroked-button (click)="clear()">Clear</button>
>>>>>>> 3098c8c8
          <button mat-flat-button color="primary" (click)="applyFilters()">Apply Filters</button>
        </article>
      </mat-card-content>
    </mat-card>
  </aside>

  <mat-card class="map-card">
    <mat-card-header>
      <mat-card-title>Available territories</mat-card-title>
      <mat-card-subtitle *ngIf="org$ | async as org">
        Click on the territories you're interested in to add them to your Selection. For territories that are not licensed, feel free to
        <a [routerLink]="['/c/o/marketplace/organization', org.id, 'member']">contact {{ org | orgName }}</a>.
      </mat-card-subtitle>
    </mat-card-header>
    <mat-card-content>
      <world-map>

        <!-- MAP LAYERS -->
        <ng-container *ngFor="let tag of (available$ | async); trackBy: trackByTag">
          <map-feature [tag]="tag.isoA3" color="color-1" (click)="select(tag)"
            (mouseover)="displayTerritoryTooltip(tag.label, 'Available')" (mouseout)="clearTerritoryTooltip()">
          </map-feature>
        </ng-container>
        <ng-container *ngFor="let tag of (sold$ | async); trackBy: trackByTag">
          <map-feature [tag]="tag.isoA3" color="color-2"
            (mouseover)="displayTerritoryTooltip(tag.label, 'Rights sold')" (mouseout)="clearTerritoryTooltip()">
          </map-feature>
        </ng-container>
        <ng-container *ngFor="let tag of (selected$ | async); trackBy: trackByTag">
          <map-feature [tag]="tag.isoA3" color="color-4" (click)="select(tag)"
            (mouseover)="displayTerritoryTooltip(tag.label, 'Selected')" (mouseout)="clearTerritoryTooltip()">
          </map-feature>
        </ng-container>

        <!-- TOOLTIP ON HOVERING-->
        <mat-card *ngIf="hoveredTerritory" class="hovered-territory-card">
          <ul>
            <li> {{ hoveredTerritory.name }} </li>
            <li class="mat-caption"> {{ hoveredTerritory.status }} </li>
          </ul>
        </mat-card>

        <!-- MAP LEGEND -->
        <mat-card class="colors-card">
          <mat-list>
            <mat-list-item>
              <svg viewBox="0 0 100 100" width="10px" height="10px">
                <rect fill="var(--color-1)" x="0" y="0" width="100" height="100" />
              </svg>
              <span class="mat-caption">Available</span>
            </mat-list-item>
            <mat-list-item>
              <svg viewBox="0 0 100 100" width="10px" height="10px">
                <rect fill="var(--color-2)" x="0" y="0" width="100" height="100" />
              </svg>
              <span class="mat-caption">Rights Sold</span>
            </mat-list-item>
            <mat-list-item>
              <svg viewBox="0 0 100 100" width="10px" height="10px">
                <rect fill="var(--color-3)" x="0" y="0" width="100" height="100" />
              </svg>
              <span class="mat-caption">
                Not Licensed
                <mat-icon matTooltip="You can contact the seller directly for more information." svgIcon="info"></mat-icon>
              </span>
            </mat-list-item>
          </mat-list>
        </mat-card>
      </world-map>
    </mat-card-content>

  </mat-card>
</section>

  <h2>Preselected Rights</h2>
  <mat-card *ngFor="let control of terms$ | async">
    <form [formGroup]="control">
      <mat-card-header *ngIf="control.value as term">
        <mat-card-title>Exclusive rights from {{ term.duration.from | date: 'MM/dd/yyyy' }} until {{ term.duration.to | date: 'MM/dd/yyyy' }}</mat-card-title>
      </mat-card-header>
      <mat-card-content *ngIf="control.value as term">
        <mat-accordion>
          <!-- TERRITORIES -->
          <mat-expansion-panel>
            <mat-expansion-panel-header>
              <mat-panel-title>
                Territories
              </mat-panel-title>
            </mat-expansion-panel-header>
            <article class="expansion-panel-content">
              <mat-chip-list aria-label="Territories">
                <mat-chip *ngFor="let territory of term.territories">{{ territory | toLabel: 'territories' }}</mat-chip>
              </mat-chip-list>
            </article>

          </mat-expansion-panel>

          <!-- MEDIAS -->
          <mat-expansion-panel>
            <mat-expansion-panel-header>
              <mat-panel-title>
                Medias
              </mat-panel-title>
            </mat-expansion-panel-header>
            <article class="expansion-panel-content">
              <mat-chip-list aria-label="Medias">
                <mat-chip *ngFor="let media of term.medias">{{ media | toLabel: 'medias' }}</mat-chip>
              </mat-chip-list>
            </article>
          </mat-expansion-panel>

          <!-- VERSIONS -->
          <mat-expansion-panel>
            <mat-expansion-panel-header>
              <mat-panel-title>
                Versions
                <span class="mat-body-2">&nbsp;(Non Mandatory)</span>
              </mat-panel-title>
            </mat-expansion-panel-header>
            <article class="expansion-panel-content">
              <strong>Original Languages</strong>
              <p>{{ movie.originalLanguages | toLabel: 'languages' }}</p>
              <strong>Request Specific Versions</strong>

              <!-- FORM -->
              <article formGroupName="languages" fxLayout="column" fxLayoutGap="24px">
                <ng-container *ngFor="let language of control.controls.languages.controls | keyvalue">
                  <div fxLayout="column" fxLayoutGap="8px">
                    <p class="uppercase">{{ language.key | toLabel: 'languages' }}</p>
                    <div [formGroupName]="language.key" fxLayout fxLayoutAlign="start center" fxLayoutGap="16px">
                      <mat-checkbox formControlName="subtitle" color="primary">Subtitles</mat-checkbox>
                      <mat-checkbox formControlName="dubbed" color="primary">Dubbings</mat-checkbox>
                      <mat-checkbox formControlName="caption" color="primary">Closed Captions</mat-checkbox>
                      <button mat-icon-button (click)="deleteLanguage(control, language.key)" color="warn">
                        <mat-icon svgIcon="delete"></mat-icon>
                      </button>
                    </div>
                    <ng-container *ngIf="language.value.hasError('noVersion')">
                      <p class="mat-error" *ngIf="language.value.touched">Please select a version above or delete this language.</p>
                      <p class="mat-caption" *ngIf="language.value.untouched">Please select the applicable version(s).</p>
                    </ng-container>
                  </div>
                </ng-container>
              </article>

              <!-- ADD LANGUAGE -->
              <div fxLayout fxLayoutAlign="start baseline" fxLayoutGap="16px" *ngIf="showButtons else noButtons">
                <mat-divider inset></mat-divider>
                <span class="mat-caption text-primary">Add a Version</span>
                <button mat-mini-fab color="primary" (click)="this.showButtons = !this.showButtons">
                  <mat-icon svgIcon="add"></mat-icon>
                </button>
              </div>
              <ng-template #noButtons>
                <input-autocomplete scope="languages" [control]="languageCtrl" withoutValues="['all']">
                  <mat-label>Languages</mat-label>
                </input-autocomplete>
                <div fxLayout fxLayoutAlign="space-between start">
                  <button mat-stroked-button [disabled]="languageCtrl.invalid" (click)="addLanguage(control)"
                    [disabled]="!languageCtrl.value">
                    <mat-icon svgIcon="save"></mat-icon>
                    <span>Save Language</span>
                  </button>
                </div>
              </ng-template>
            </article>
          </mat-expansion-panel>

          <!-- RUNS -->
          <mat-expansion-panel>
            <mat-expansion-panel-header>
              <mat-panel-title>
                Runs
                <span class="mat-body-2">&nbsp;(Non Mandatory)</span>
              </mat-panel-title>
            </mat-expansion-panel-header>
            <article class="expansion-panel-content" fxLayout="column" fxFlex formGroupName="runs">
              <p>Broadcasts</p>
              <mat-form-field appearance="outline">
                <mat-label>Number of Broadcasts</mat-label>
                <input matInput type="number" placeholder="Number of Broadcasts" formControlName="broadcasts">
              </mat-form-field>
              <p>Catch Up Rights</p>
              <div fxFlex fxLayout fxLayoutGap="16px" fxLayoutAlign="start space-between" formGroupName="catchup">
                <mat-form-field appearance="outline" fxFlex>
                  <mat-label>Start Date</mat-label>
                  <input matInput [matDatepicker]="datePicker" placeholder="MM/DD/YYYY" formControlName="from">
                  <mat-datepicker-toggle matPrefix [for]="datePicker">
                    <mat-icon matDatepickerToggleIcon svgIcon="calendar_today"></mat-icon>
                  </mat-datepicker-toggle>
                  <mat-datepicker #datePicker></mat-datepicker>
                </mat-form-field>
                <mat-form-field appearance="outline" fxFlex>
                  <mat-label>Duration</mat-label>
                  <input matInput type="number" placeholder="Duration" formControlName="duration">
                </mat-form-field>
                <mat-form-field appearance="outline" fxFlex>
                  <mat-label>Period</mat-label>
                  <mat-select matInput placeholder="Period" formControlName="period">
                    <mat-option *ngFor="let period of periods" [value]="period">
                      {{ period | titlecase }}
                    </mat-option>
                  </mat-select>
                </mat-form-field>
              </div>
            </article>
          </mat-expansion-panel>
        </mat-accordion>
      </mat-card-content>
    </form>
  </mat-card>
  <button mat-flat-button color="primary" class="mat-body-2" (click)="addToSelection()">
    <span>Add to Selection</span>
    <mat-icon svgIcon="arrow_forward"></mat-icon>
  </button><|MERGE_RESOLUTION|>--- conflicted
+++ resolved
@@ -49,11 +49,7 @@
           </mat-form-field>
         </form>
         <article fxLayout fxLayoutAlign="space-between">
-<<<<<<< HEAD
-          <button mat-stroked-button (click)="availsForm.reset()">Clear</button>
-=======
           <button mat-stroked-button (click)="clear()">Clear</button>
->>>>>>> 3098c8c8
           <button mat-flat-button color="primary" (click)="applyFilters()">Apply Filters</button>
         </article>
       </mat-card-content>
