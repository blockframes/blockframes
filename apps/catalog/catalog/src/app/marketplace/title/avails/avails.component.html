--- conflicted
+++ resolved
@@ -68,15 +68,9 @@
       <world-map>
 
         <!-- MAP LAYERS -->
-<<<<<<< HEAD
-        <ng-container *ngFor="let tag of notLicensedTerritories; trackBy: trackByTag">
-          <map-feature [tag]="tag.isoA3" color="color-3"
-            (mouseover)="displayTerritoryTooltip(tag.label, 'Not licensed')" (mouseout)="clearTerritoryTooltip()">
-=======
         <ng-container *ngFor="let tag of (available$ | async); trackBy: trackByTag">
           <map-feature [tag]="tag.isoA3" color="color-1" (click)="select(tag)"
             (mouseover)="displayTerritoryTooltip(tag.label, 'Available')" (mouseout)="clearTerritoryTooltip()">
->>>>>>> f8f7c2be
           </map-feature>
         </ng-container>
         <ng-container *ngFor="let tag of (sold$ | async); trackBy: trackByTag">
@@ -84,15 +78,9 @@
             (mouseover)="displayTerritoryTooltip(tag.label, 'Rights sold')" (mouseout)="clearTerritoryTooltip()">
           </map-feature>
         </ng-container>
-<<<<<<< HEAD
-        <ng-container *ngFor="let tag of availableTerritories; trackBy: trackByTag">
-          <map-feature [tag]="tag.isoA3" color="color-1" (click)="select($event)"
-            (mouseover)="displayTerritoryTooltip(tag.label, 'Available')" (mouseout)="clearTerritoryTooltip()">
-=======
         <ng-container *ngFor="let tag of (selected$ | async); trackBy: trackByTag">
           <map-feature [tag]="tag.isoA3" color="color-4"
             (mouseover)="displayTerritoryTooltip(tag.label, 'Selected')" (mouseout)="clearTerritoryTooltip()">
->>>>>>> f8f7c2be
           </map-feature>
         </ng-container>
 
