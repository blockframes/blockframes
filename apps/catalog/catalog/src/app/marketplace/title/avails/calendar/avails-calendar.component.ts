--- conflicted
+++ resolved
@@ -38,11 +38,7 @@
   private salesTerms$ = this.shell.salesTerms$;
 
   public availabilities$ = combineLatest([
-<<<<<<< HEAD
-    this.availsForm.valueChanges.pipe(startWith(this.availsForm.value)),
-=======
     this.availsForm.value$,
->>>>>>> 82c3eb18
     this.mandates$,
     this.mandateTerms$,
     this.sales$,
