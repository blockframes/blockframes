--- conflicted
+++ resolved
@@ -13,12 +13,7 @@
 } from '@blockframes/contract/avails/avails';
 import { MarketplaceMovieAvailsComponent } from '../avails.component';
 import { Term } from '@blockframes/contract/term/+state/term.firestore';
-<<<<<<< HEAD
-import { Bucket, Movie } from '@blockframes/model';
-=======
-import { Bucket } from '@blockframes/contract/bucket/+state/bucket.firestore';
-import { Mandate, Movie, Sale } from '@blockframes/model';
->>>>>>> 368d7d8e
+import { Bucket, Movie, Mandate, Sale } from '@blockframes/model';
 
 // TODO(#7820): remove with rxjs 7
 type AvailabilitiesInputs = [
