--- conflicted
+++ resolved
@@ -15,12 +15,6 @@
 import { Mandate, Sale } from '@blockframes/contract/contract/+state/contract.firestore';
 import { Term } from '@blockframes/contract/term/+state/term.firestore';
 import { Bucket } from '@blockframes/contract/bucket/+state/bucket.firestore';
-<<<<<<< HEAD
-import { Movie } from '@blockframes/movie/+state';
-
-// TODO(#7820): remove with rxjs 7
-type AvailabilitiesInputs = [CalendarAvailsFilter, Mandate<Date>[], Term<Date>[], Sale<Date>[], Term<Date>[], Bucket<Date>, Movie];
-=======
 import { Movie } from '@blockframes/model';
 
 // TODO(#7820): remove with rxjs 7
@@ -33,7 +27,6 @@
   Bucket<Date>,
   Movie
 ];
->>>>>>> f50581bb
 
 @Component({
   selector: 'catalog-movie-avails-calendar',
