--- conflicted
+++ resolved
@@ -15,19 +15,9 @@
 import { AvailsForm } from '@blockframes/contract/avails/form/avails.form';
 import { MatDialog } from '@angular/material/dialog';
 import { ConfirmComponent } from '@blockframes/ui/confirm/confirm.component';
-<<<<<<< HEAD
 import { map, switchMap } from 'rxjs/operators';
 import { TerritoryMarker } from '@blockframes/ui/map/map.component';
-=======
-import { switchMap } from 'rxjs/operators';
 import { MatSlideToggleChange } from '@angular/material/slide-toggle';
-
-interface TerritoryMarker {
-  isoA3: TerritoryISOA3Value,
-  label: TerritoryValue
-  contract?: Contract,
-}
->>>>>>> 2330401a
 
 @Component({
   selector: 'catalog-movie-avails',
@@ -61,7 +51,6 @@
   public availsForm = new AvailsForm({ territories: [] }, ['duration']);
   public terms$ = this.bucketForm.selectTerms(this.movie.id);
 
-<<<<<<< HEAD
   /** List of world map territories */
   available$ = new BehaviorSubject<TerritoryMarker[]>([]); // @TODO #5573 Transform into record<slug, TerritoryMarker> & clean TerritoryMarker for unused attr
   sold$ = new BehaviorSubject<TerritoryMarker[]>([]);
@@ -72,9 +61,7 @@
   ]).pipe(map(([avail, bucket, markers]) =>
     getTerritories(avail, bucket).map(t => markers.find(m => m.slug === t))
   ))
-=======
   public isCalendar = false;
->>>>>>> 2330401a
 
   constructor(
     private movieQuery: MovieQuery,
