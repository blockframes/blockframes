--- conflicted
+++ resolved
@@ -1,11 +1,6 @@
 import { MovieQuery, Movie } from '@blockframes/movie/+state';
-<<<<<<< HEAD
 import { Component, ChangeDetectionStrategy, OnInit } from '@angular/core';
-=======
-import { Component, ChangeDetectionStrategy } from '@angular/core';
->>>>>>> 3b6c2f1f
 import { TerritoryValue, TerritoryISOA3Value } from '@blockframes/utils/static-model';
-import { territories, territoriesISOA3 } from '@blockframes/utils/static-model';
 import { Organization } from '@blockframes/organization/+state/organization.model';
 import { OrganizationService } from '@blockframes/organization/+state';
 import { Observable } from 'rxjs';
@@ -26,14 +21,9 @@
   styleUrls: ['./avails.component.scss'],
   changeDetection: ChangeDetectionStrategy.OnPush
 })
-<<<<<<< HEAD
 export class MarketplaceMovieAvailsComponent implements OnInit {
   public movie: Movie = this.movieQuery.getActive();
   public org$: Observable<Organization>;
-=======
-export class MarketplaceMovieAvailsComponent {
-  public movie: Movie = this.movieQuery.getActive();
->>>>>>> 3b6c2f1f
 
   /** List of world map territories */
   public notLicensedTerritories: TerritoryMarker[] = [];
@@ -47,43 +37,21 @@
 
   constructor(
     private movieQuery: MovieQuery,
-<<<<<<< HEAD
     private orgService: OrganizationService,
   ) { }
-=======
-  ) {
-    /**
-     * @dev this is an example. France will be selected in map, if your 
-     * mouse is over the tooltip is displayed (right top)
-     * if you click on it, selected territory is in browser console.
-     */
-    this.rightsSoldTerritories.push({ isoA3: territoriesISOA3.netherlands, 'label': territories.netherlands });
-    this.availableTerritories.push({ isoA3: territoriesISOA3.france, 'label': territories.france });
-  }
->>>>>>> 3b6c2f1f
 
   public async ngOnInit() {
     this.org$ = this.orgService.valueChanges(this.movieQuery.getActive().orgIds[0]);
   }
 
   /** Whenever you click on a territory, add it to availsForm.territories. */
-<<<<<<< HEAD
   public select(territory: any) { // @TODO #5573 find correct typing
-=======
-  public select(territory: any) { // @TODO #5647 find correct typing
->>>>>>> 3b6c2f1f
     console.log(territory);
   }
 
   /** Get a list of iso_a3 strings from the territories of the form. */
   public get territoriesIsoA3(): string[] {
-<<<<<<< HEAD
     return [];
-=======
-    /** @dev this is an example. */
-    return [territoriesISOA3['united-states-of-america']];
-    //return this.availsForm.territory.value.map(territorySlug => territoriesISOA3[territorySlug]);
->>>>>>> 3b6c2f1f
   }
 
   public trackByTag(tag) {
