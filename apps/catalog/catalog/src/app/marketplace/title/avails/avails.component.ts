import { MatDialog } from '@angular/material/dialog';
import { ActivatedRoute, Router } from '@angular/router';
import { Component, ChangeDetectionStrategy, OnDestroy, AfterViewInit } from '@angular/core';
<<<<<<< HEAD
=======
import { MatSnackBar } from '@angular/material/snack-bar';

>>>>>>> 82120765
import { delay, filter, pluck, skip, switchMap } from 'rxjs/operators';
import { combineLatest, of, ReplaySubject, Subscription } from 'rxjs';
import { FormList } from '@blockframes/utils/form';
import { MovieService } from '@blockframes/movie/+state/movie.service';
import { TermService } from '@blockframes/contract/term/+state';
import { CalendarAvailsForm, MapAvailsForm } from '@blockframes/contract/avails/form/avails.form';
import { ConfirmComponent } from '@blockframes/ui/confirm/confirm.component';
import { BucketForm, BucketTermForm } from '@blockframes/contract/bucket/form';
import { OrganizationService } from '@blockframes/organization/+state';
import { BucketService } from '@blockframes/contract/bucket/+state';
import { ContractService } from '@blockframes/contract/contract/+state';
import { Holdback, isMandate, isSale, Mandate, Sale, BucketTerm, Term, Territory, territories } from '@blockframes/model';
import { DetailedTermsComponent } from '@blockframes/contract/term/components/detailed/detailed.component';
import { ExplanationComponent } from './explanation/explanation.component';
import { HoldbackModalComponent } from '@blockframes/contract/contract/holdback/modal/holdback-modal.component';
import { SnackbarErrorComponent } from '@blockframes/ui/snackbar/snackbar-error.component';
import { scrollIntoView } from '@blockframes/utils/browser/utils';
import { where } from 'firebase/firestore';

@Component({
  selector: 'catalog-movie-avails',
  templateUrl: './avails.component.html',
  styleUrls: ['./avails.component.scss'],
  changeDetection: ChangeDetectionStrategy.OnPush
})
export class MarketplaceMovieAvailsComponent implements AfterViewInit, OnDestroy {
  private subs: Subscription[] = [];

  public movie$ = this.route.params.pipe(
    pluck('movieId'),
    switchMap((movieId: string) => this.movieService.valueChanges(movieId))
  );

  public orgId = this.orgService.org.id;
  public periods = ['days', 'weeks', 'months', 'years'];
  public maxTerritories = 30;
  public maxExcludedTerritories = 20;

  public bucketForm = new BucketForm();

  public avails = {
    mapForm: new MapAvailsForm(),
    calendarForm: new CalendarAvailsForm()
  };

  public movieOrg$ = this.movie$.pipe(
    switchMap(movie => this.orgService.valueChanges(movie.orgIds[0]))
  );

  /** Raw mandates, straight from the db
   *
   * _(mandates = contracts to sold might be available or already sold)_
  */
  public mandates$ = new ReplaySubject<Mandate[]>();

  /** Raw mandate terms, straight from the db (might be available or already sold)
   *
   * _(term = continuous subdivision of a contract, a contract is composed of one or more terms)_
  */
  public mandateTerms$ = new ReplaySubject<Term<Date>[]>();

  /** Raw sales, straight from the db
   *
   * _(sales = contracts already sold)_
  */
  public sales$ = new ReplaySubject<Sale[]>();

  /** Raw **sold** terms, straight from the db
   *
   * _(term = continuous subdivision of a contract, a contract is composed of one or more terms)_
  */
  public salesTerms$ = new ReplaySubject<Term<Date>[]>();

  /** Selected terms in the local bucket form, those where available terms that have been selected by the user */
  public terms$ = this.movie$.pipe(
    switchMap(movie => this.bucketForm.selectTerms(movie.id))
  );

  public holdbacks: Holdback[] = [];

  constructor(
    private router: Router,
    private dialog: MatDialog,
    private route: ActivatedRoute,
    private movieService: MovieService,
    private termService: TermService,
    private bucketService: BucketService,
    private orgService: OrganizationService,
    private contractService: ContractService,
    private snackBar: MatSnackBar,
  ) {
    const sub = this.bucketService.active$.subscribe(bucket => {
      this.bucketForm.patchAllValue(bucket);
      this.bucketForm.change.next();
    });
    this.subs.push(sub);
    this.init();
  }

  ngAfterViewInit() {
    const queryParams = this.route.snapshot.queryParams
    let skipValue = 0;
    if ('contract' in queryParams) {
      skipValue = 1
      const selector = "[data-scroll-to-view-id='" + queryParams.contract + "']"
      //@why: #6383
      setTimeout(() => {
        const element = document.querySelector<HTMLElement>(selector);
        scrollIntoView(element);
      }, 400);

    }


    const fragSub = this.route.fragment.pipe(
      filter(fragment => !!fragment),
      skip(skipValue),
      //@why: #6383
      delay(100)
    ).subscribe(fragment => scrollIntoView(document.querySelector(`#${fragment}`)));

    this.subs.push(fragSub);

    const paramsSub = combineLatest([
      this.route.queryParams.pipe(filter(params => !!params.contract && !!params.term)),
      this.bucketService.active$.pipe(filter(bucket => !!bucket))
    ]).subscribe(([params, bucket]) => {
      const term = bucket.contracts[params.contract].terms[params.term];
      this.edit(term);
    });

    this.subs.push(paramsSub);
  }

  ngOnDestroy() {
    this.subs.forEach(sub => sub.unsubscribe());
  }

  private async init() {

    const movieId = this.route.snapshot.params.movieId;
    const contractsQuery = [where('titleId', '==', movieId), where('status', '==', 'accepted')];
    const contracts = await this.contractService.getValue(contractsQuery);

    const mandates = contracts.filter(isMandate);
    const sales = contracts.filter(isSale);

    this.holdbacks = sales.map(sale => sale.holdbacks).flat();

    const [mandateTerms, salesTerms] = await Promise.all([
      this.termService.getValue(mandates.map(mandate => mandate.termIds).flat()),
      this.termService.getValue(sales.map(sale => sale.termIds).flat()),
    ]);

    this.mandates$.next(mandates);
    this.sales$.next(sales);
    this.mandateTerms$.next(mandateTerms);
    this.salesTerms$.next(salesTerms);
  }

  public async addToSelection() {
    try {
      const contracts = this.bucketForm.value.contracts;
      await this.bucketService.upsert({ id: this.orgId, contracts });
      this.bucketForm.markAsPristine();
      this.router.navigate(['/c/o/marketplace/selection']);
    } catch (_) {
      this.snackBar.openFromComponent(SnackbarErrorComponent, { duration: 5000 });
    }
  }

  public explain() {
    this.dialog.open(ExplanationComponent, {
      height: '80vh',
      width: '80vw',
      autoFocus: false
    });
  }

  /** Open a modal to display the entire list of territories when this one is too long */
  public openTerritoryModal(term: BucketTerm) {
    this.dialog.open(DetailedTermsComponent, { data: { terms: term.territories, scope: 'territories' }, maxHeight: '80vh', autoFocus: false });
  }

  /** Open a modal to display holdback warnings */
  openHoldbackModal(holdbacks: Holdback[]) {
    this.dialog.open(HoldbackModalComponent, { data: { holdbacks, withWarning: true }, maxHeight: '80vh' });
  }

  confirmExit() {
    const isPristine = this.bucketForm.pristine;
    if (isPristine) {
      return of(true);
    }
    const dialogRef = this.dialog.open(ConfirmComponent, {
      data: {
        title: 'You are about to leave the page',
        question: 'Some changes have not been added to Selection. If you leave now, you will lose these changes.',
        confirm: 'Leave anyway',
        cancel: 'Stay',
      },
      autoFocus: false,
    });
    return dialogRef.afterClosed().pipe(
      /* Undefined means user clicked on the backdrop, meaning just close the modal */
      switchMap(exit => of(exit ?? false))
    );
  }

  edit({ exclusive, duration, medias, territories }: BucketTerm) {
    const mode = this.router.url.split('/').pop();

    if (mode.includes('map')) {
      this.bucketForm.patchValue({}); // Force observable to reload
      this.avails.mapForm.setValue({ exclusive, duration, medias });
    }

    if (mode.includes('calendar')) {
      this.avails.calendarForm.patchValue({ exclusive, medias, territories });
    }

    scrollIntoView(document.querySelector('#avails'));
  }

  remove(control: BucketTermForm) {
    const terms = control.parent as FormList<BucketTermForm>;
    const index = terms.controls.findIndex(c => c === control);
    terms.removeAt(index);
    this.bucketForm.change.next();
  }

  clear() {
    scrollIntoView(document.querySelector('#avails'));
    this.avails.mapForm.reset();
    this.avails.calendarForm.reset();
  }

  excludedTerritories(currentTerritoryList: Territory[]) {
    // List all keys of territories
    // Remove the word 'world' from the array
    const listKeys = Object.keys(territories).filter((t: Territory) => t !== 'world') as Territory[];
    // Filter to include only current territories and get the value of each keys
    return listKeys
      .filter(territory => !currentTerritoryList.includes(territory))
      .map(territory => territories[territory]);
  }
}<|MERGE_RESOLUTION|>--- conflicted
+++ resolved
@@ -1,11 +1,7 @@
 import { MatDialog } from '@angular/material/dialog';
 import { ActivatedRoute, Router } from '@angular/router';
 import { Component, ChangeDetectionStrategy, OnDestroy, AfterViewInit } from '@angular/core';
-<<<<<<< HEAD
-=======
 import { MatSnackBar } from '@angular/material/snack-bar';
-
->>>>>>> 82120765
 import { delay, filter, pluck, skip, switchMap } from 'rxjs/operators';
 import { combineLatest, of, ReplaySubject, Subscription } from 'rxjs';
 import { FormList } from '@blockframes/utils/form';
