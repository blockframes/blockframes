import { MovieQuery, Movie, createMovieLanguageSpecification } from '@blockframes/movie/+state';
import { Component, ChangeDetectionStrategy, OnInit } from '@angular/core';
<<<<<<< HEAD
import { TerritoryValue, TerritoryISOA3Value, territoriesISOA3, territories } from '@blockframes/utils/static-model';
import { Organization } from '@blockframes/organization/+state/organization.model';
import { OrganizationService } from '@blockframes/organization/+state';
import { Observable } from 'rxjs';
import { AvailsForm } from '@blockframes/contract/avails/form/avails.form';
import { Contract, ContractService } from '@blockframes/contract/contract/+state';
import { getMandateTerms } from '@blockframes/contract/avails/avails';
import { TermService } from '@blockframes/contract/term/+state';
import { map } from 'rxjs/operators';
import { MatSnackBar } from '@angular/material/snack-bar';
=======
import { TerritoryValue, TerritoryISOA3Value, Language } from '@blockframes/utils/static-model';
import { Organization } from '@blockframes/organization/+state/organization.model';
import { OrganizationService } from '@blockframes/organization/+state';
import { Observable } from 'rxjs';
import { map, tap } from 'rxjs/operators';
import { Bucket, BucketContract, BucketQuery, BucketService, BucketTerm } from '@blockframes/contract/bucket/+state';
import { BucketForm, BucketTermForm } from '@blockframes/contract/bucket/form';
import { FormControl } from '@angular/forms';
import { VersionSpecificationForm } from '@blockframes/movie/form/movie.form';
import { AvailsForm } from '@blockframes/contract/avails/form/avails.form';
>>>>>>> 0c5a1003

interface TerritoryMarker {
  isoA3: TerritoryISOA3Value,
  label: TerritoryValue
  contract?: Contract,
}

@Component({
  selector: 'catalog-movie-avails',
  templateUrl: './avails.component.html',
  styleUrls: ['./avails.component.scss'],
  changeDetection: ChangeDetectionStrategy.OnPush
})
export class MarketplaceMovieAvailsComponent implements OnInit {
  public movie: Movie = this.movieQuery.getActive();
  public org$: Observable<Organization>;
<<<<<<< HEAD
  public availsForm = new AvailsForm('single');
=======
  public bucket$: Observable<Bucket>;
  public periods = ['weeks', 'months' ,'years'];
>>>>>>> 0c5a1003

  /** List of world map territories */
  public notLicensedTerritories$: Observable<TerritoryMarker[]>;
  public rightsSoldTerritories$: Observable<TerritoryMarker[]>;
  public availableTerritories$: Observable<TerritoryMarker[]>;

  private mandates: Contract[];
  private sales: Contract[];

  public bucketForm = new BucketTermForm();
  /** Languages Form */
  public languageCtrl = new FormControl();
  public showButtons = true;

  public hoveredTerritory: {
    name: string;
    status: string;
  }

  public form = new AvailsForm({ territories: [] }, ['duration'])

  constructor(
    private movieQuery: MovieQuery,
    private orgService: OrganizationService,
<<<<<<< HEAD
    private contractService: ContractService,
    private termService: TermService,
    private snackBar: MatSnackBar
=======
    private bucketQuery: BucketQuery,
    private bucketService: BucketService
>>>>>>> 0c5a1003
  ) { }

  public async ngOnInit() {
    // @TODO #5573 for testing purposes, remove
    this.availsForm.get('duration').get('from').value = new Date('05/01/2021')
    this.availsForm.get('duration').get('to').value = new Date('05/31/2021')

    this.org$ = this.orgService.valueChanges(this.movieQuery.getActive().orgIds[0]);
<<<<<<< HEAD

    const contracts = await this.contractService.getValue(ref => ref.where('titleId', '==', this.movie.id))
    this.mandates = contracts.filter(c => c.type === 'mandate');
    this.sales = contracts.filter(c => c.type === 'sale');
  }

  query() {
    if (this.availsForm.invalid) {
      this.snackBar.open('Invalid form', '', { duration: 2000 });
      return;
    }

    // Territories available after form filtering 
    this.availableTerritories$ = this.termService.valueChanges(this.mandates.map(m => m.termIds).flat()).pipe(
      map(terms => {
        const mandateTerms = getMandateTerms(this.availsForm.value, terms);

        let availableTerritories = [];
        mandateTerms.forEach(term => {
          availableTerritories = term.territories.filter(t => !!territoriesISOA3[t]).map(territory => {
            return {
              isoA3: territoriesISOA3[territory],
              label: territories[territory],
              contract: this.mandates.find(m => m.id === term.contractId)
            }
          });
        })
        return availableTerritories;
      })
    );


    // Territories that are already sold
    // @TODO #5573 use form values 
    this.rightsSoldTerritories$ = this.termService.valueChanges(this.sales.map(m => m.termIds).flat()).pipe(
      map(terms => {
        let availableTerritories = [];
        terms.forEach(term => {
          availableTerritories = term.territories.filter(t => !!territoriesISOA3[t]).map(territory => {
            return {
              isoA3: territoriesISOA3[territory],
              label: territories[territory],
              contract: this.mandates.find(m => m.id === term.contractId)
            }
          });
        })


        return availableTerritories;
      })
    );

    // Territories that are not under a mandate
    // @TODO #5573 usefull ? &  use form values 
    this.notLicensedTerritories$ = this.termService.valueChanges(this.mandates.map(m => m.termIds).flat()).pipe(
      map(terms => {
        const notSoldTerritories = terms.map(t => t.territories).flat();
        return Object.keys(territories)
          .filter(t => !notSoldTerritories.includes(t as any))
          .map(t => ({
            isoA3: territoriesISOA3[t],
            label: territories[t]
          })).filter(t => !!t.isoA3);
      })
    );

  }

  clear() {
    // @TODO #5573 also reset map
    this.availsForm.reset();
=======
    this.bucket$ = this.bucketQuery.selectActive();
  }

  public applyFilters() {
    // @TODO (#5655)
>>>>>>> 0c5a1003
  }

  /** Whenever you click on a territory, add it to availsForm.territories. */
  public select(territory: TerritoryMarker) {
    console.log(territory);
  }

  /** Get a list of iso_a3 strings from the territories of the form. */
  // @TODO #5573 still usefull ?
  public get territoriesIsoA3(): string[] {
    return [];
  }

  public trackByTag(tag) {
    return tag;
  }

  /** Display the territories information in the tooltip */
  public dislpayTerritoryTooltip(territory: TerritoryValue, status: string) {
    this.hoveredTerritory = { name: territory, status }
  }

  /** Clear the territories information */
  public clearTerritoryTooltip() {
    this.hoveredTerritory = null;
  }

  addLanguage() {
    const spec = createMovieLanguageSpecification({});
    this.bucketForm.get('languages').addControl(this.languageCtrl.value, new VersionSpecificationForm(spec));
    this.languageCtrl.reset();
    this.showButtons = true;
  }

  deleteLanguage(language: Language) {
    this.bucketForm.controls.languages.removeControl(language);
  }

  addToSelection() { }

}<|MERGE_RESOLUTION|>--- conflicted
+++ resolved
@@ -1,28 +1,19 @@
 import { MovieQuery, Movie, createMovieLanguageSpecification } from '@blockframes/movie/+state';
 import { Component, ChangeDetectionStrategy, OnInit } from '@angular/core';
-<<<<<<< HEAD
-import { TerritoryValue, TerritoryISOA3Value, territoriesISOA3, territories } from '@blockframes/utils/static-model';
+import { TerritoryValue, TerritoryISOA3Value, territoriesISOA3, territories, Language } from '@blockframes/utils/static-model';
 import { Organization } from '@blockframes/organization/+state/organization.model';
 import { OrganizationService } from '@blockframes/organization/+state';
 import { Observable } from 'rxjs';
-import { AvailsForm } from '@blockframes/contract/avails/form/avails.form';
 import { Contract, ContractService } from '@blockframes/contract/contract/+state';
 import { getMandateTerms } from '@blockframes/contract/avails/avails';
 import { TermService } from '@blockframes/contract/term/+state';
+import { MatSnackBar } from '@angular/material/snack-bar';
 import { map } from 'rxjs/operators';
-import { MatSnackBar } from '@angular/material/snack-bar';
-=======
-import { TerritoryValue, TerritoryISOA3Value, Language } from '@blockframes/utils/static-model';
-import { Organization } from '@blockframes/organization/+state/organization.model';
-import { OrganizationService } from '@blockframes/organization/+state';
-import { Observable } from 'rxjs';
-import { map, tap } from 'rxjs/operators';
-import { Bucket, BucketContract, BucketQuery, BucketService, BucketTerm } from '@blockframes/contract/bucket/+state';
-import { BucketForm, BucketTermForm } from '@blockframes/contract/bucket/form';
+import { Bucket, BucketQuery, BucketService } from '@blockframes/contract/bucket/+state';
+import { BucketTermForm } from '@blockframes/contract/bucket/form';
 import { FormControl } from '@angular/forms';
 import { VersionSpecificationForm } from '@blockframes/movie/form/movie.form';
 import { AvailsForm } from '@blockframes/contract/avails/form/avails.form';
->>>>>>> 0c5a1003
 
 interface TerritoryMarker {
   isoA3: TerritoryISOA3Value,
@@ -39,12 +30,8 @@
 export class MarketplaceMovieAvailsComponent implements OnInit {
   public movie: Movie = this.movieQuery.getActive();
   public org$: Observable<Organization>;
-<<<<<<< HEAD
-  public availsForm = new AvailsForm('single');
-=======
   public bucket$: Observable<Bucket>;
-  public periods = ['weeks', 'months' ,'years'];
->>>>>>> 0c5a1003
+  public periods = ['weeks', 'months', 'years'];
 
   /** List of world map territories */
   public notLicensedTerritories$: Observable<TerritoryMarker[]>;
@@ -69,31 +56,25 @@
   constructor(
     private movieQuery: MovieQuery,
     private orgService: OrganizationService,
-<<<<<<< HEAD
     private contractService: ContractService,
     private termService: TermService,
-    private snackBar: MatSnackBar
-=======
+    private snackBar: MatSnackBar,
     private bucketQuery: BucketQuery,
     private bucketService: BucketService
->>>>>>> 0c5a1003
   ) { }
 
   public async ngOnInit() {
-    // @TODO #5573 for testing purposes, remove
-    this.availsForm.get('duration').get('from').value = new Date('05/01/2021')
-    this.availsForm.get('duration').get('to').value = new Date('05/31/2021')
 
     this.org$ = this.orgService.valueChanges(this.movieQuery.getActive().orgIds[0]);
-<<<<<<< HEAD
 
     const contracts = await this.contractService.getValue(ref => ref.where('titleId', '==', this.movie.id))
     this.mandates = contracts.filter(c => c.type === 'mandate');
     this.sales = contracts.filter(c => c.type === 'sale');
+    this.bucket$ = this.bucketQuery.selectActive();
   }
 
   query() {
-    if (this.availsForm.invalid) {
+    if (this.form.invalid) {
       this.snackBar.open('Invalid form', '', { duration: 2000 });
       return;
     }
@@ -101,7 +82,7 @@
     // Territories available after form filtering 
     this.availableTerritories$ = this.termService.valueChanges(this.mandates.map(m => m.termIds).flat()).pipe(
       map(terms => {
-        const mandateTerms = getMandateTerms(this.availsForm.value, terms);
+        const mandateTerms = getMandateTerms(this.form.value, terms);
 
         let availableTerritories = [];
         mandateTerms.forEach(term => {
@@ -156,14 +137,11 @@
 
   clear() {
     // @TODO #5573 also reset map
-    this.availsForm.reset();
-=======
-    this.bucket$ = this.bucketQuery.selectActive();
+    this.form.reset();
   }
 
   public applyFilters() {
     // @TODO (#5655)
->>>>>>> 0c5a1003
   }
 
   /** Whenever you click on a territory, add it to availsForm.territories. */
