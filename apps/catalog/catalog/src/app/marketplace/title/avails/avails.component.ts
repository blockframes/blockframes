import { Component, ChangeDetectionStrategy, OnInit, OnDestroy } from '@angular/core';
import { FormControl } from '@angular/forms';
import { MovieQuery, Movie, createMovieLanguageSpecification } from '@blockframes/movie/+state';
import { TerritoryValue, TerritoryISOA3Value, territoriesISOA3, territories, Language } from '@blockframes/utils/static-model';
import { Organization } from '@blockframes/organization/+state/organization.model';
import { OrganizationService, OrganizationQuery } from '@blockframes/organization/+state';
import { BehaviorSubject, Observable, Subscription } from 'rxjs';
import { Contract, ContractService } from '@blockframes/contract/contract/+state';
import { getMandateTerms, getSoldTerms } from '@blockframes/contract/avails/avails';
import { Term, TermService } from '@blockframes/contract/term/+state';
import { MatSnackBar } from '@angular/material/snack-bar';
<<<<<<< HEAD
import { map } from 'rxjs/operators';
import { Bucket, BucketQuery, BucketService } from '@blockframes/contract/bucket/+state';
import { BucketTermForm, BucketForm } from '@blockframes/contract/bucket/form';
=======
import { Bucket, BucketQuery } from '@blockframes/contract/bucket/+state';
import { BucketTermForm } from '@blockframes/contract/bucket/form';
import { FormControl } from '@angular/forms';
>>>>>>> 91ce977b
import { VersionSpecificationForm } from '@blockframes/movie/form/movie.form';
import { AvailsForm } from '@blockframes/contract/avails/form/avails.form';

interface TerritoryMarker {
  isoA3: TerritoryISOA3Value,
  label: TerritoryValue
  contract?: Contract,
}

@Component({
  selector: 'catalog-movie-avails',
  templateUrl: './avails.component.html',
  styleUrls: ['./avails.component.scss'],
  changeDetection: ChangeDetectionStrategy.OnPush
})
export class MarketplaceMovieAvailsComponent implements OnInit, OnDestroy {
  public movie: Movie = this.movieQuery.getActive();
  public org$: Observable<Organization>;
  public orgId = this.orgQuery.getActiveId();
  public bucket$: Observable<Bucket>;
  public periods = ['weeks', 'months' ,'years'];
  private sub: Subscription;

  /** List of world map territories */
  available$ = new BehaviorSubject<TerritoryMarker[]>([]);
  sold$ = new BehaviorSubject<TerritoryMarker[]>([]);
  selected$ = new BehaviorSubject<TerritoryMarker[]>([]); // The one in the bucket form

  private mandates: Contract[];
  private sales: Contract[];
  private mandateTerms: Term<Date>[];
  private salesTerms: Term<Date>[];

  /** Languages Form */
  public languageCtrl = new FormControl();
  public showButtons = true;

  public hoveredTerritory: {
    name: string;
    status: string;
  }

  public bucketForm = new BucketForm();
  public availsForm = new AvailsForm({}, ['duration']);
  public terms$ = this.bucketForm.selectTerms(this.movie.id);

  constructor(
    private movieQuery: MovieQuery,
    private orgService: OrganizationService,
    private orgQuery: OrganizationQuery,
    private contractService: ContractService,
    private termService: TermService,
    private snackBar: MatSnackBar,
    private bucketQuery: BucketQuery,
  ) { }

  public async ngOnInit() {
    this.org$ = this.orgService.valueChanges(this.movieQuery.getActive().orgIds[0]);

<<<<<<< HEAD
    this.sub = this.bucketQuery.selectActive().subscribe(bucket => {
      this.bucketForm.patchAllValue(bucket);
      this.bucketForm.change.next();
    });

    const contracts = await this.contractService.getValue(
      ref => ref.where('titleId', '==', this.movie.id)
        .where('status', '==', 'accepted')
    );
=======
    const contracts = await this.contractService.getValue(ref => ref.where('titleId', '==', this.movie.id).where('status', '==', 'accepted'));
>>>>>>> 91ce977b
    this.mandates = contracts.filter(c => c.type === 'mandate');
    this.sales = contracts.filter(c => c.type === 'sale');

    this.mandateTerms = await this.termService.getValue(this.mandates.map(m => m.termIds).flat());
    this.salesTerms = await this.termService.getValue(this.sales.map(m => m.termIds).flat());
  }

  public ngOnDestroy() {
    this.sub.unsubscribe();
  }

  applyFilters() {
    if (this.availsForm.invalid) {
      this.snackBar.open('Invalid form', '', { duration: 2000 });
      return;
    }

    // Territories available after form filtering
    const mandateTerms = getMandateTerms(this.availsForm.value, this.mandateTerms);
    const available: TerritoryMarker[] = mandateTerms.map(term => term.territories
      .filter(t => !!territoriesISOA3[t])
      .map(territory => ({
        isoA3: territoriesISOA3[territory],
        label: territories[territory],
        contract: this.mandates.find(m => m.id === term.contractId)
      }))
    ).flat();
    this.available$.next(available);

<<<<<<< HEAD
    // Territories that are already sold after form filtering
    // @TODO #5573 use form values
    const sold = this.salesTerms.map(term => term.territories
=======
    // Territories that are already sold after form filtering 
    const soldTerms = getSoldTerms(this.form.value, this.salesTerms);
    const sold = soldTerms.map(term => term.territories
>>>>>>> 91ce977b
      .filter(t => !!territoriesISOA3[t])
      .map(territory => ({
        isoA3: territoriesISOA3[territory],
        label: territories[territory],
        contract: this.mandates.find(m => m.id === term.contractId)
      }))
    ).flat();
    this.sold$.next(sold);

  }

  clear() {
    this.availsForm.reset();
    this.selected$.next([]);
    this.available$.next([]);
  }

  /** Whenever you click on a territory, add it to availsForm.territories. */
  public select(territory: TerritoryMarker) {
    const selected = this.selected$.getValue();
    const available = this.available$.getValue();

    if (selected.find(s => s.isoA3 === territory.isoA3)) {
      // Add back territory to available layer and remove territory from seletion
      this.selected$.next(selected.filter(s => s.isoA3 !== territory.isoA3));
      available.push(territory);
      this.available$.next(available);
    } else {
      // Add territory to selection and remove it from available
      this.available$.next(available.filter(s => s.isoA3 !== territory.isoA3))
      selected.push(territory);
      this.selected$.next(selected);
    }
  }

  public trackByTag(tag) {
    return tag;
  }

  /** Display the territories information in the tooltip */
  public displayTerritoryTooltip(territory: TerritoryValue, status: string) {
    this.hoveredTerritory = { name: territory, status }
  }

  /** Clear the territories information */
  public clearTerritoryTooltip() {
    this.hoveredTerritory = null;
  }

  addLanguage(term: BucketTermForm) {
    const spec = createMovieLanguageSpecification({});
    term.controls.languages.addControl(this.languageCtrl.value, new VersionSpecificationForm(spec));
    this.languageCtrl.reset();
    this.showButtons = true;
  }

  deleteLanguage(term: BucketTermForm, language: Language) {
    term.controls.languages.removeControl(language);
  }

  addToSelection() {
    this.bucketService.update(this.orgId, this.bucketForm.value);
  }
}<|MERGE_RESOLUTION|>--- conflicted
+++ resolved
@@ -9,15 +9,8 @@
 import { getMandateTerms, getSoldTerms } from '@blockframes/contract/avails/avails';
 import { Term, TermService } from '@blockframes/contract/term/+state';
 import { MatSnackBar } from '@angular/material/snack-bar';
-<<<<<<< HEAD
-import { map } from 'rxjs/operators';
 import { Bucket, BucketQuery, BucketService } from '@blockframes/contract/bucket/+state';
 import { BucketTermForm, BucketForm } from '@blockframes/contract/bucket/form';
-=======
-import { Bucket, BucketQuery } from '@blockframes/contract/bucket/+state';
-import { BucketTermForm } from '@blockframes/contract/bucket/form';
-import { FormControl } from '@angular/forms';
->>>>>>> 91ce977b
 import { VersionSpecificationForm } from '@blockframes/movie/form/movie.form';
 import { AvailsForm } from '@blockframes/contract/avails/form/avails.form';
 
@@ -72,24 +65,19 @@
     private termService: TermService,
     private snackBar: MatSnackBar,
     private bucketQuery: BucketQuery,
+    private bucketService: BucketService
   ) { }
 
   public async ngOnInit() {
     this.org$ = this.orgService.valueChanges(this.movieQuery.getActive().orgIds[0]);
 
-<<<<<<< HEAD
     this.sub = this.bucketQuery.selectActive().subscribe(bucket => {
       this.bucketForm.patchAllValue(bucket);
       this.bucketForm.change.next();
     });
 
-    const contracts = await this.contractService.getValue(
-      ref => ref.where('titleId', '==', this.movie.id)
-        .where('status', '==', 'accepted')
-    );
-=======
     const contracts = await this.contractService.getValue(ref => ref.where('titleId', '==', this.movie.id).where('status', '==', 'accepted'));
->>>>>>> 91ce977b
+
     this.mandates = contracts.filter(c => c.type === 'mandate');
     this.sales = contracts.filter(c => c.type === 'sale');
 
@@ -119,15 +107,9 @@
     ).flat();
     this.available$.next(available);
 
-<<<<<<< HEAD
     // Territories that are already sold after form filtering
-    // @TODO #5573 use form values
-    const sold = this.salesTerms.map(term => term.territories
-=======
-    // Territories that are already sold after form filtering 
-    const soldTerms = getSoldTerms(this.form.value, this.salesTerms);
+    const soldTerms = getSoldTerms(this.availsForm.value, this.salesTerms);
     const sold = soldTerms.map(term => term.territories
->>>>>>> 91ce977b
       .filter(t => !!territoriesISOA3[t])
       .map(territory => ({
         isoA3: territoriesISOA3[territory],
