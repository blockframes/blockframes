--- conflicted
+++ resolved
@@ -39,13 +39,8 @@
   public bucketForm = new BucketForm();
 
   public avails = {
-<<<<<<< HEAD
-    mapForm: new AvailsForm({ territories: [], medias: [] }, ['duration']),
-    calendarForm: new AvailsForm({ territories: [], medias: [] }, ['territories'])
-=======
     mapForm: new MapAvailsForm(),
     calendarForm: new CalendarAvailsForm()
->>>>>>> df0e1dca
   };
 
   public movieOrg$ = this.orgService.valueChanges(this.movie.orgIds[0]);
