import { Component, ChangeDetectionStrategy, OnInit, OnDestroy } from '@angular/core';
import { FormControl } from '@angular/forms';
import { MovieQuery, Movie, createMovieLanguageSpecification } from '@blockframes/movie/+state';
import { TerritoryValue, TerritoryISOA3Value, territoriesISOA3, territories, Language } from '@blockframes/utils/static-model';
import { Organization } from '@blockframes/organization/+state/organization.model';
import { OrganizationService, OrganizationQuery } from '@blockframes/organization/+state';
import { BehaviorSubject, Observable, Subscription } from 'rxjs';
import { Contract, ContractService } from '@blockframes/contract/contract/+state';
import { getMandateTerms } from '@blockframes/contract/avails/avails';
import { Term, TermService } from '@blockframes/contract/term/+state';
import { MatSnackBar } from '@angular/material/snack-bar';
import { map } from 'rxjs/operators';
import { Bucket, BucketQuery, BucketService } from '@blockframes/contract/bucket/+state';
import { BucketTermForm, BucketForm } from '@blockframes/contract/bucket/form';
import { VersionSpecificationForm } from '@blockframes/movie/form/movie.form';
import { AvailsForm } from '@blockframes/contract/avails/form/avails.form';

interface TerritoryMarker {
  isoA3: TerritoryISOA3Value,
  label: TerritoryValue
  contract?: Contract,
}

@Component({
  selector: 'catalog-movie-avails',
  templateUrl: './avails.component.html',
  styleUrls: ['./avails.component.scss'],
  changeDetection: ChangeDetectionStrategy.OnPush
})
export class MarketplaceMovieAvailsComponent implements OnInit, OnDestroy {
  public movie: Movie = this.movieQuery.getActive();
  public org$: Observable<Organization>;
  public orgId = this.orgQuery.getActiveId();
  public bucket$: Observable<Bucket>;
  public periods = ['weeks', 'months' ,'years'];
  private sub: Subscription;

  /** List of world map territories */
  available$ = new BehaviorSubject<TerritoryMarker[]>([]);
  sold$ = new BehaviorSubject<TerritoryMarker[]>([]);
  selected$ = new BehaviorSubject<TerritoryMarker[]>([]); // The one in the bucket form

  private mandates: Contract[];
  private sales: Contract[];
  private mandateTerms: Term<Date>[];
  private salesTerms: Term<Date>[];

  /** Languages Form */
  public languageCtrl = new FormControl();
  public showButtons = true;

  public hoveredTerritory: {
    name: string;
    status: string;
  }

  public bucketForm = new BucketForm();
  public availsForm = new AvailsForm({ territories: [] }, ['duration']);
  public terms$ = this.bucketForm.selectTerms(this.movie.id);

  constructor(
    private movieQuery: MovieQuery,
    private orgService: OrganizationService,
    private orgQuery: OrganizationQuery,
    private contractService: ContractService,
    private termService: TermService,
    private snackBar: MatSnackBar,
    private bucketQuery: BucketQuery,
    private bucketService: BucketService
  ) { }

  public async ngOnInit() {
    this.org$ = this.orgService.valueChanges(this.movieQuery.getActive().orgIds[0]);

    this.sub = this.bucketQuery.selectActive().subscribe(bucket => {
      this.bucketForm.patchAllValue(bucket);
      this.bucketForm.change.next();
    });

    const contracts = await this.contractService.getValue(
      ref => ref.where('titleId', '==', this.movie.id)
        .where('status', '==', 'accepted')
    );
    this.mandates = contracts.filter(c => c.type === 'mandate');
    this.sales = contracts.filter(c => c.type === 'sale');
<<<<<<< HEAD
    this.mandateTerms$ = this.termService.valueChanges(this.mandates.map(m => m.termIds).flat());
    this.salesTerms$ = this.termService.valueChanges(this.sales.map(m => m.termIds).flat());
  }

  public ngOnDestroy() {
    this.sub.unsubscribe();
=======
    this.bucket$ = this.bucketQuery.selectActive();

    this.mandateTerms = await this.termService.getValue(this.mandates.map(m => m.termIds).flat());
    this.salesTerms = await this.termService.getValue(this.sales.map(m => m.termIds).flat());
>>>>>>> 3098c8c8
  }

  applyFilters() {
    if (this.availsForm.invalid) {
      this.snackBar.open('Invalid form', '', { duration: 2000 });
      return;
    }

<<<<<<< HEAD
    // Territories available after form filtering
    this.available$ = this.mandateTerms$.pipe(
      map(terms => {
        const mandateTerms = getMandateTerms(this.availsForm.value, terms);
        return mandateTerms.map(term => term.territories
          .filter(t => !!territoriesISOA3[t])
          .map(territory => ({
            isoA3: territoriesISOA3[territory],
            label: territories[territory],
            contract: this.mandates.find(m => m.id === term.contractId)
          }))
        ).flat();
      })
    );

    // Territories that are already sold
    // @TODO #5573 use form values
    this.sold$ = this.salesTerms$.pipe(
      map(terms => {
        return terms.map(term => term.territories
          .filter(t => !!territoriesISOA3[t])
          .map(territory => ({
            isoA3: territoriesISOA3[territory],
            label: territories[territory],
            contract: this.mandates.find(m => m.id === term.contractId)
          }))
        ).flat();
      })
    );
=======
    // Territories available after form filtering 
    const mandateTerms = getMandateTerms(this.form.value, this.mandateTerms);
    const available: TerritoryMarker[] = mandateTerms.map(term => term.territories
      .filter(t => !!territoriesISOA3[t])
      .map(territory => ({
        isoA3: territoriesISOA3[territory],
        label: territories[territory],
        contract: this.mandates.find(m => m.id === term.contractId)
      }))
    ).flat();
    this.available$.next(available);

    // Territories that are already sold after form filtering 
    // @TODO #5573 use form values 
    const sold = this.salesTerms.map(term => term.territories
      .filter(t => !!territoriesISOA3[t])
      .map(territory => ({
        isoA3: territoriesISOA3[territory],
        label: territories[territory],
        contract: this.mandates.find(m => m.id === term.contractId)
      }))
    ).flat();
    this.sold$.next(sold);
>>>>>>> 3098c8c8

  }

  clear() {
<<<<<<< HEAD
    // @TODO #5573 also reset map
    this.availsForm.reset();
=======
    this.form.reset();
    this.selected$.next([]);
    this.available$.next([]);
>>>>>>> 3098c8c8
  }

  /** Whenever you click on a territory, add it to availsForm.territories. */
  public select(territory: TerritoryMarker) {
    const selected = this.selected$.getValue();
    const available = this.available$.getValue();

    if (selected.find(s => s.isoA3 === territory.isoA3)) {
      // Add back territory to available layer and remove territory from seletion
      this.selected$.next(selected.filter(s => s.isoA3 !== territory.isoA3));
      available.push(territory);
      this.available$.next(available);
    } else {
      // Add territory to selection and remove it from available
      this.available$.next(available.filter(s => s.isoA3 !== territory.isoA3))
      selected.push(territory);
      this.selected$.next(selected);
    }
  }

  public trackByTag(tag) {
    return tag;
  }

  /** Display the territories information in the tooltip */
  public displayTerritoryTooltip(territory: TerritoryValue, status: string) {
    this.hoveredTerritory = { name: territory, status }
  }

  /** Clear the territories information */
  public clearTerritoryTooltip() {
    this.hoveredTerritory = null;
  }

  addLanguage(term: BucketTermForm) {
    const spec = createMovieLanguageSpecification({});
    term.controls.languages.addControl(this.languageCtrl.value, new VersionSpecificationForm(spec));
    this.languageCtrl.reset();
    this.showButtons = true;
  }

  deleteLanguage(term: BucketTermForm, language: Language) {
    term.controls.languages.removeControl(language);
  }

  addToSelection() {
    this.bucketService.update(this.orgId, this.bucketForm.value);
  }
}<|MERGE_RESOLUTION|>--- conflicted
+++ resolved
@@ -83,19 +83,13 @@
     );
     this.mandates = contracts.filter(c => c.type === 'mandate');
     this.sales = contracts.filter(c => c.type === 'sale');
-<<<<<<< HEAD
-    this.mandateTerms$ = this.termService.valueChanges(this.mandates.map(m => m.termIds).flat());
-    this.salesTerms$ = this.termService.valueChanges(this.sales.map(m => m.termIds).flat());
+
+    this.mandateTerms = await this.termService.getValue(this.mandates.map(m => m.termIds).flat());
+    this.salesTerms = await this.termService.getValue(this.sales.map(m => m.termIds).flat());
   }
 
   public ngOnDestroy() {
     this.sub.unsubscribe();
-=======
-    this.bucket$ = this.bucketQuery.selectActive();
-
-    this.mandateTerms = await this.termService.getValue(this.mandates.map(m => m.termIds).flat());
-    this.salesTerms = await this.termService.getValue(this.sales.map(m => m.termIds).flat());
->>>>>>> 3098c8c8
   }
 
   applyFilters() {
@@ -104,39 +98,8 @@
       return;
     }
 
-<<<<<<< HEAD
     // Territories available after form filtering
-    this.available$ = this.mandateTerms$.pipe(
-      map(terms => {
-        const mandateTerms = getMandateTerms(this.availsForm.value, terms);
-        return mandateTerms.map(term => term.territories
-          .filter(t => !!territoriesISOA3[t])
-          .map(territory => ({
-            isoA3: territoriesISOA3[territory],
-            label: territories[territory],
-            contract: this.mandates.find(m => m.id === term.contractId)
-          }))
-        ).flat();
-      })
-    );
-
-    // Territories that are already sold
-    // @TODO #5573 use form values
-    this.sold$ = this.salesTerms$.pipe(
-      map(terms => {
-        return terms.map(term => term.territories
-          .filter(t => !!territoriesISOA3[t])
-          .map(territory => ({
-            isoA3: territoriesISOA3[territory],
-            label: territories[territory],
-            contract: this.mandates.find(m => m.id === term.contractId)
-          }))
-        ).flat();
-      })
-    );
-=======
-    // Territories available after form filtering 
-    const mandateTerms = getMandateTerms(this.form.value, this.mandateTerms);
+    const mandateTerms = getMandateTerms(this.availsForm.value, this.mandateTerms);
     const available: TerritoryMarker[] = mandateTerms.map(term => term.territories
       .filter(t => !!territoriesISOA3[t])
       .map(territory => ({
@@ -147,8 +110,8 @@
     ).flat();
     this.available$.next(available);
 
-    // Territories that are already sold after form filtering 
-    // @TODO #5573 use form values 
+    // Territories that are already sold after form filtering
+    // @TODO #5573 use form values
     const sold = this.salesTerms.map(term => term.territories
       .filter(t => !!territoriesISOA3[t])
       .map(territory => ({
@@ -158,19 +121,13 @@
       }))
     ).flat();
     this.sold$.next(sold);
->>>>>>> 3098c8c8
 
   }
 
   clear() {
-<<<<<<< HEAD
-    // @TODO #5573 also reset map
     this.availsForm.reset();
-=======
-    this.form.reset();
     this.selected$.next([]);
     this.available$.next([]);
->>>>>>> 3098c8c8
   }
 
   /** Whenever you click on a territory, add it to availsForm.territories. */
