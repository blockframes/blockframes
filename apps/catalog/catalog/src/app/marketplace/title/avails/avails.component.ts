--- conflicted
+++ resolved
@@ -4,28 +4,18 @@
 import { TerritoryValue, TerritoryISOA3Value, territoriesISOA3, territories, Language, Territory } from '@blockframes/utils/static-model';
 import { Organization } from '@blockframes/organization/+state/organization.model';
 import { OrganizationService, OrganizationQuery } from '@blockframes/organization/+state';
-<<<<<<< HEAD
-import { BehaviorSubject, combineLatest, Observable, Subscription } from 'rxjs';
-import { Contract, ContractService, Mandate } from '@blockframes/contract/contract/+state';
+import { BehaviorSubject, combineLatest, Observable, of, Subscription } from 'rxjs';
+import { Contract, ContractService } from '@blockframes/contract/contract/+state';
 import { getMandateTerms, getSoldTerms, getTerritories } from '@blockframes/contract/avails/avails';
-=======
-import { BehaviorSubject, Observable, of, Subscription } from 'rxjs';
-import { Contract, ContractService } from '@blockframes/contract/contract/+state';
-import { getMandateTerms, getSoldTerms } from '@blockframes/contract/avails/avails';
->>>>>>> a6137cfc
 import { Term, TermService } from '@blockframes/contract/term/+state';
 import { MatSnackBar } from '@angular/material/snack-bar';
 import { Bucket, BucketQuery, BucketService } from '@blockframes/contract/bucket/+state';
 import { BucketTermForm, BucketForm } from '@blockframes/contract/bucket/form';
 import { VersionSpecificationForm } from '@blockframes/movie/form/movie.form';
 import { AvailsForm } from '@blockframes/contract/avails/form/avails.form';
-<<<<<<< HEAD
-import { map } from 'rxjs/operators';
-=======
 import { MatDialog } from '@angular/material/dialog';
 import { ConfirmComponent } from '@blockframes/ui/confirm/confirm.component';
-import { switchMap } from 'rxjs/operators';
->>>>>>> a6137cfc
+import { map, switchMap } from 'rxjs/operators';
 
 export interface TerritoryMarker { // @TODO move
   slug: Territory,
@@ -65,10 +55,6 @@
 
   public bucketForm = new BucketForm();
   public availsForm = new AvailsForm({ territories: [] }, ['duration']);
-<<<<<<< HEAD
-
-=======
->>>>>>> a6137cfc
   public terms$ = this.bucketForm.selectTerms(this.movie.id);
 
   /** List of world map territories */
@@ -204,11 +190,8 @@
   }
 
   public selectAll() {
-    const selected = this.selected$.getValue();
     const available = this.available$.getValue();
-
-    this.selected$.next([...selected, ...available]);
-    this.available$.next([]);
+    available.forEach(t=> this.bucketForm.toggleTerritory(this.availsForm.value, t))
   }
 
   public trackByTag(tag) {
