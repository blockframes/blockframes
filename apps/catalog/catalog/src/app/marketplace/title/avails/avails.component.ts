--- conflicted
+++ resolved
@@ -77,11 +77,7 @@
     private orgService: OrganizationService,
     private contractService: ContractService,
   ) {
-<<<<<<< HEAD
-    const sub = this.bucketQuery.selectActive().subscribe(bucket => {
-=======
     const sub = this.bucketService.active$.subscribe(bucket => {
->>>>>>> 457771c8
       this.bucketForm.patchAllValue(bucket);
       this.bucketForm.change.next();
     });
@@ -96,11 +92,7 @@
 
     const paramsSub = combineLatest([
       this.route.queryParams.pipe(filter(params => !!params.contract && !!params.term)),
-<<<<<<< HEAD
-      this.bucketQuery.selectActive().pipe(filter(bucket => !!bucket))
-=======
       this.bucketService.active$.pipe(filter(bucket => !!bucket))
->>>>>>> 457771c8
     ]).subscribe(([ params, bucket ]) => {
       const term = bucket.contracts[params.contract].terms[params.term];
       this.edit(term);
