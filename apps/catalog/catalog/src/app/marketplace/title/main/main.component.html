--- conflicted
+++ resolved
@@ -47,11 +47,7 @@
                 <li><strong>Festivals </strong></li>
                 <li *ngFor="let prize of prizes">{{ getPrize(prize) }}</li>
                 <li *ngFor="let prize of prizes">
-<<<<<<< HEAD
-                  <bf-img *ngIf="prize.logo.url" [ref]="prize.logo"></bf-img>
-=======
                   <img *ngIf="prize.logo.url" [ref]="prize.logo" asset="empty_poster.webp">
->>>>>>> fd97043d
                 </li>
               </ng-container>
             </ul>
