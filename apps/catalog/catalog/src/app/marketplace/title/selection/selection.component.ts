--- conflicted
+++ resolved
@@ -19,19 +19,8 @@
 })
 export class MarketplaceSelectionComponent implements OnDestroy {
   withoutCurrencies = Object.keys(movieCurrencies).filter(currency => currency !== 'EUR' && currency !== 'USD');
-<<<<<<< HEAD
   public currencyForm = new FormControl();
 
-=======
-  public currencyForm = new FormControl('EUR');
-  columns = {
-    duration: 'Terms',
-    territories: 'Territories',
-    medias: 'Rights',
-    exclusive: 'Exclusivity'
-  };
-  initialColumns = ['duration', 'territories', 'medias', 'exclusive', 'action'];
->>>>>>> d6bf20e0
   bucket$: Observable<Bucket>;
   private prices: number[] = [];
   priceChanges = new Subject();
