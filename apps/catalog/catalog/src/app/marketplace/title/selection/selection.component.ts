import { Component, ChangeDetectionStrategy, Optional } from '@angular/core';
import { Intercom } from 'ng-intercom';
import { BucketService } from '@blockframes/contract/bucket/+state';
import { Movie, Bucket } from '@blockframes/model';
import { DynamicTitleService } from '@blockframes/utils/dynamic-title/dynamic-title.service';
import { movieCurrencies } from '@blockframes/utils/static-model';
import { Observable, Subject, merge } from 'rxjs';
import { map, mapTo, tap } from 'rxjs/operators';
import { MatSnackBar } from '@angular/material/snack-bar';
import { MatDialog } from '@angular/material/dialog';
import { SpecificTermsComponent } from './specific-terms/specific-terms.component';
<<<<<<< HEAD
=======
import { Holdback, Movie } from '@blockframes/model';
>>>>>>> 368d7d8e
import { OrganizationService } from '@blockframes/organization/+state';
import { FormControl } from '@angular/forms';

@Component({
  selector: 'catalog-selection',
  templateUrl: './selection.component.html',
  styleUrls: ['./selection.component.scss'],
  changeDetection: ChangeDetectionStrategy.OnPush,
})
export class MarketplaceSelectionComponent {
  withoutCurrencies = Object.keys(movieCurrencies).filter(
    (currency) => currency !== 'EUR' && currency !== 'USD'
  );
  public currencyForm = new FormControl('EUR');

  bucket$: Observable<Bucket>;
  private prices: number[] = [];
  priceChanges = new Subject<number>();
  total$: Observable<number>;

  constructor(
    @Optional() private intercom: Intercom,
    private orgService: OrganizationService,
    private bucketService: BucketService,
    private dialog: MatDialog,
    private dynTitle: DynamicTitleService,
    private snackBar: MatSnackBar
  ) {
    this.bucket$ = this.bucketService.active$.pipe(
      tap((bucket) => {
        this.setTitle(bucket?.contracts.length);
        if (bucket?.currency) this.currencyForm.setValue(bucket.currency);
      })
    );

    const bucketPrices$ = this.bucket$.pipe(map((bucket) => bucket.contracts.map((c) => c.price)));
    const localPrice$ = this.priceChanges.pipe(mapTo(this.prices));
    this.total$ = merge(bucketPrices$, localPrice$).pipe(map((prices) => this.getTotal(prices)));
  }

  private setTitle(amount: number) {
    const title = amount ? 'My Selection' : 'No selections yet';
    this.dynTitle.setPageTitle(title);
  }

  private getTotal(prices: number[]) {
    return prices.reduce((total, price) => {
      return total + (price || 0); // if "", fallback to '0'
    }, 0);
  }

  setPrice(index: number, price: string | null) {
    this.prices[index] = parseFloat(price || '0'); // if "", fallback to '0'
    this.priceChanges.next();
  }

  trackById(i: number, doc: { id: string }) {
    return doc.id;
  }

  updateHoldbacks(index: number, holdbacks: Holdback[]) {
    const id = this.orgService.org.id;
    this.bucketService.update(id, (bucket) => {
      const contracts = [...bucket.contracts];
      contracts[index].holdbacks = holdbacks;
      return { contracts };
    });
  }

  updatePrice(index: number, price: string) {
    const id = this.orgService.org.id;
    const currency = this.currencyForm.value;
    return this.bucketService.update(id, (bucket) => {
      const contracts = [...bucket.contracts];
      contracts[index].price = parseFloat(price);
      return { contracts, currency };
    });
  }

  removeContract(index: number, title: Movie) {
    const id = this.orgService.org.id;
    delete this.prices[index];
    this.bucketService.update(id, (bucket) => ({
      contracts: bucket.contracts.filter((_, i) => i !== index),
    }));
    const text = `${title.title.international} was removed from your Selection`;
    this.snackBar.open(text, 'close', { duration: 5000 });
  }

  removeTerm(contractIndex: number, termIndex: number) {
    const id = this.orgService.org.id;
    this.bucketService.update(id, (bucket) => {
      const contracts = [...bucket.contracts];
      const terms = contracts[contractIndex].terms.filter((_, i) => i !== termIndex);
      // If there are no terms anymore, remove contract
      if (!terms.length) {
        delete this.prices[contractIndex];
        return {
          contracts: contracts.filter((_, i) => i !== contractIndex),
        };
      }
      // Else update the terms
      contracts[contractIndex].terms = terms;
      return { contracts };
    });
    this.snackBar.open(`Rights deleted`, 'close', { duration: 4000 });
  }

  createOffer(bucket: Bucket) {
    if (
      bucket.contracts.some((contract) => {
        return contract.terms.some((term, index) => {
          const from = term.duration.from.getTime();
          const to = term.duration.to.getTime();

          return contract.terms.some((t, i) => {
            if (i === index) return false;
            const startDuringDuration =
              from >= t.duration.from.getTime() && from <= t.duration.to.getTime();
            const endDuringDuration =
              to <= t.duration.to.getTime() && to >= t.duration.from.getTime();
            const wrappedDuration =
              from <= t.duration.from.getTime() && to >= t.duration.to.getTime();
            const conflictingTime = startDuringDuration || endDuringDuration || wrappedDuration;
            const conflictingMedias = term.medias.some((media) => t.medias.includes(media));
            const conflictingTerritories = term.territories.some((territory) =>
              t.territories.includes(territory)
            );
            const conflictingExclusive = term.exclusive === t.exclusive;

            return (
              conflictingTime && conflictingMedias && conflictingTerritories && conflictingExclusive
            );
          });
        });
      })
    ) {
      this.snackBar.open(
        'Some terms conflict with each other. Please remove duplicate terms.',
        '',
        { duration: 2000 }
      );
    } else {
      this.dialog.open(SpecificTermsComponent, { data: { currency: this.currencyForm.value } });
    }
  }

  openIntercom() {
    this.intercom?.show();
  }
}<|MERGE_RESOLUTION|>--- conflicted
+++ resolved
@@ -1,7 +1,7 @@
 import { Component, ChangeDetectionStrategy, Optional } from '@angular/core';
 import { Intercom } from 'ng-intercom';
 import { BucketService } from '@blockframes/contract/bucket/+state';
-import { Movie, Bucket } from '@blockframes/model';
+import { Movie, Bucket, Holdback } from '@blockframes/model';
 import { DynamicTitleService } from '@blockframes/utils/dynamic-title/dynamic-title.service';
 import { movieCurrencies } from '@blockframes/utils/static-model';
 import { Observable, Subject, merge } from 'rxjs';
@@ -9,10 +9,6 @@
 import { MatSnackBar } from '@angular/material/snack-bar';
 import { MatDialog } from '@angular/material/dialog';
 import { SpecificTermsComponent } from './specific-terms/specific-terms.component';
-<<<<<<< HEAD
-=======
-import { Holdback, Movie } from '@blockframes/model';
->>>>>>> 368d7d8e
 import { OrganizationService } from '@blockframes/organization/+state';
 import { FormControl } from '@angular/forms';
 
