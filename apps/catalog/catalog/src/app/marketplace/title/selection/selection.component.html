<!-- In case bucket doesn't exist yet, empty is shown -->
<ng-container *ngIf="bucket$ | async as bucket; else empty">
  <ng-container *ngIf="!!bucket.contracts.length else empty">
    <header class="dark-contrast-theme main-header" bgAsset="banner_header_page.png">
      <div class="main-title" fxLayout="column" fxLayoutAlign="center center">
        <h1>My Selection</h1>
        <p>There are {{ bucket.contracts.length }} titles in my selection</p>
        <p>Total price: {{ total$ | async | currency:bucket.currency }}</p>
      </div>
      <div fxLayout="column" fxLayoutAlign="center center">
        <p *ngIf="bucket | bucketTitles | getTitle | async as titles">
          {{ (titles | deepKey:'title.international') }}
        </p>
        <button mat-flat-button color="primary" (click)="createOffer(bucket)">Create Offer</button>
      </div>
    </header>

    <section>
      <h2>Please select a currency</h2>
      <static-select test-id="selection-currency" [control]="currencyForm" scope="movieCurrencies"
        [withoutValues]="withoutCurrencies">
        <mat-label>Currency</mat-label>
      </static-select>
    </section>

<<<<<<< HEAD
    <ng-container *ngFor="let contract of bucket.contracts; trackBy: trackById; let i = index">
      <ng-container *ngIf="contract.titleId | getTitle | async as title">
        <section class="contract surface" test-id="avails-section">
          <header fxLayout fxLayoutAlign="space-between start">
            <section fxLayout="column">
              <h2>{{ title.title.international }}</h2>
              <article fxLayout fxLayoutGap="12px">
                <img [ref]="title.poster | storageFile: 'movies':'poster':title.id" asset="empty_poster.svg"
                  alt="Movie Illustration" [routerLink]="['/c/o/marketplace/title/', title.id]">
                <div fxLayout="column">
                  <h3>{{ title.directors | displayName }}</h3>
                  <p>{{ title | movieFeature }}</p>
                </div>
              </article>
            </section>
            <mat-form-field appearance="outline">
=======
    <ng-container *ngIf="(bucket$ |async) as bucket">
      <ng-container *ngFor="let contract of bucket.contracts; trackBy: trackById; let i = index">
        <contract-item [contract]="contract">
            <mat-form-field appearance="outline" price>
>>>>>>> 3d8fdc04
              <mat-label>Price</mat-label>
              <input matInput type="number" min="0" [value]="contract.price" [attr.test-id]="'price-' + i"
                (input)="setPrice(i, $event.target.value)" (blur)="updatePrice(i, $event.target.value)" />
              <mat-icon matPrefix [svgIcon]="currencyForm.value"></mat-icon>
            </mat-form-field>
            <ng-template #termAction let-index="index">
              <a mat-icon-button [routerLink]="['/c/o/marketplace/title', contract.titleId, 'avails']" [queryParams]="{ contract: i, term: index }" matTooltip="Edit">
                <mat-icon svgIcon="edit"></mat-icon>
              </a>
              <button mat-icon-button (click)="removeTerm(i, index)" matTooltip="Delete">
                <mat-icon svgIcon="delete"></mat-icon>
              </button>
            </ng-template>
            <footer fxLayout fxLayoutAlign="space-between">
              <ng-container *ngIf="contract.titleId | getTitle | async as title">
                <button mat-button (click)="removeContract(i, title)" test-id="delete-contract">
                  Delete all rights for this title
                </button>
                <a mat-flat-button [routerLink]="['../title', title.id, 'avails']" color="primary">
                  Add Rights
                </a>
              </ng-container>
            </footer>
        </contract-item>
      </ng-container>
    </ng-container>
    <footer fxLayout="column" fxLayoutAlign="center center" class="summary" test-id="footer-total-price">
      <p test-id="total-price">Total Price: {{ total$ | async | currency:bucket.currency }}</p>
      <button mat-flat-button color="accent" (click)="createOffer(bucket)" test-id="create-offer">Create Offer</button>
    </footer>
  </ng-container>
</ng-container>

<ng-template #empty>
  <section class="empty" fxLayout="column" fxLayoutAlign="center center" fxLayoutGap="16px">
    <h1>There is no title to display in your Selection.</h1>
    <span>Select titles to populate your Selection.</span>
    <img asset="empty_selection.svg" alt="No rights in selection">
    <button mat-flat-button color="accent" [routerLink]="['/c/o/marketplace/title']">Browse Library</button>
  </section>
</ng-template><|MERGE_RESOLUTION|>--- conflicted
+++ resolved
@@ -23,29 +23,10 @@
       </static-select>
     </section>
 
-<<<<<<< HEAD
-    <ng-container *ngFor="let contract of bucket.contracts; trackBy: trackById; let i = index">
-      <ng-container *ngIf="contract.titleId | getTitle | async as title">
-        <section class="contract surface" test-id="avails-section">
-          <header fxLayout fxLayoutAlign="space-between start">
-            <section fxLayout="column">
-              <h2>{{ title.title.international }}</h2>
-              <article fxLayout fxLayoutGap="12px">
-                <img [ref]="title.poster | storageFile: 'movies':'poster':title.id" asset="empty_poster.svg"
-                  alt="Movie Illustration" [routerLink]="['/c/o/marketplace/title/', title.id]">
-                <div fxLayout="column">
-                  <h3>{{ title.directors | displayName }}</h3>
-                  <p>{{ title | movieFeature }}</p>
-                </div>
-              </article>
-            </section>
-            <mat-form-field appearance="outline">
-=======
     <ng-container *ngIf="(bucket$ |async) as bucket">
       <ng-container *ngFor="let contract of bucket.contracts; trackBy: trackById; let i = index">
         <contract-item [contract]="contract">
             <mat-form-field appearance="outline" price>
->>>>>>> 3d8fdc04
               <mat-label>Price</mat-label>
               <input matInput type="number" min="0" [value]="contract.price" [attr.test-id]="'price-' + i"
                 (input)="setPrice(i, $event.target.value)" (blur)="updatePrice(i, $event.target.value)" />
