<!-- In case bucket doesn't exist yet, empty is shown -->
<ng-container *ngIf="bucket$ | async as bucket; else empty">
  <ng-container *ngIf="!!bucket.contracts.length else empty">
    <header class="dark-contrast-theme main-header" bgAsset="banner_header_page.webp">
      <div class="main-title" fxLayout="column" fxLayoutAlign="center center">
        <h1>My Selection</h1>
        <p>There are {{ bucket.contracts.length }} titles in my selection</p>
        <p>Total price: {{ bucket | bucketTotalPrice | currency:bucket.currency }}</p>
      </div>
      <div fxLayout="column" fxLayoutAlign="center center">
        <p *ngIf="bucket | bucketTitles | getTitle | async as titles">
          {{ (titles | deepKey:'title.international').join(', ') }}
        </p>
        <button mat-flat-button color="primary" (click)="createOffer(bucket)">Create Offer</button>
      </div>
    </header>

    <section>
      <h2>Please choose currency</h2>
      <mat-form-field appearance="outline">
        <mat-label>Select</mat-label>
        <mat-select [value]="bucket.currency" (selectionChange)="updateCurrency($event.value)" test-id="selection-currency">
          <ng-container *ngFor="let currency of currencies | keyvalue">
            <mat-option [value]="currency.key">{{ currency.value }}</mat-option>
          </ng-container>
        </mat-select>
      </mat-form-field>
    </section>

    <ng-container *ngFor="let contract of bucket.contracts; trackBy: trackById; let i = index">
      <section class="contract surface" test-id="avails-section">
        <header fxLayout fxLayoutAlign="space-between start">
          <ng-container *ngIf="contract.titleId | getTitle | async as title">
            <section fxLayout="column">
              <h2>{{ title.title.international }}</h2>
              <article fxLayout fxLayoutGap="12px">
                <img [ref]="title.poster | storageFile: 'movies':'poster':title.id" asset="empty_poster.webp"
                  alt="Movie Illustration" [delay]="0">
                <div fxLayout="column">
                  <h3>{{ title.directors | displayName }}</h3>
                  <p>{{ title | movieFeature}}</p>
                </div>
              </article>
            </section>
            <mat-form-field appearance="outline">
              <mat-label>Price</mat-label>
<<<<<<< HEAD
              <input matInput type="number" min="0" [value]="contract.price" (blur)="updatePrice(i, $event.target.value)" [attr.test-id]="'price-' + i"/>
=======
              <input matInput type="number" min="0" [value]="contract.price" (input)="debouncedUpdatePriceControl(i, $event.target.value)" />
>>>>>>> ea04dd51
              <mat-icon matPrefix [svgIcon]="bucket.currency"></mat-icon>
            </mat-form-field>
          </ng-container>
        </header>
        <bf-table-filter [source]="contract.terms" [columns]="columns" [initialColumns]="initialColumns" showFilter>
          <ng-template colRef="duration" let-duration>
            {{ duration.from | date }} - {{ duration.to | date }}
          </ng-template>
          <ng-template colRef="territories" let-territories>
            <section (click)="openDetails(territories, 'territories')">
              {{ territories | toLabel:'territories':3 }}
            </section>
          </ng-template>
          <ng-template colRef="medias" let-medias>
            {{ medias | toLabel:'medias' }}
          </ng-template>
          <ng-template colRef="exclusive" let-exclusive>
            {{ exclusive ? 'Yes' : 'No' }}
          </ng-template>
          <ng-template colAction="action" label="Actions" let-termIndex="index">
            <button mat-icon-button (click)="removeTerm(i, termIndex)">
              <mat-icon svgIcon="delete"></mat-icon>
            </button>
          </ng-template>
        </bf-table-filter>
        <footer>
          <button mat-button (click)="removeContract(i)" test-id="delete-contract">
            Delete all the rights for the title
          </button>
        </footer>
      </section>
    </ng-container>

    <footer fxLayout="column" fxLayoutAlign="center center" class="summary" test-id="footer-total-price">
      <p test-id="total-price">Total Bucket Price: {{ bucket | bucketTotalPrice | currency:bucket.currency }}</p>
      <button mat-flat-button color="accent" (click)="createOffer(bucket)" test-id="create-offer">Create Offer</button>
    </footer>
  </ng-container>
</ng-container>

<ng-template #empty>
  <section class="empty" fxLayout="column" fxLayoutAlign="center center" fxLayoutGap="16px">
    <h1>You have no Rights in your Selection</h1>
    <img asset="no_titles.webp" alt="No rights in selection">
    <button mat-flat-button color="primary" [routerLink]="['/c/o/marketplace/title']">Discover Titles</button>
  </section>
</ng-template><|MERGE_RESOLUTION|>--- conflicted
+++ resolved
@@ -44,11 +44,7 @@
             </section>
             <mat-form-field appearance="outline">
               <mat-label>Price</mat-label>
-<<<<<<< HEAD
-              <input matInput type="number" min="0" [value]="contract.price" (blur)="updatePrice(i, $event.target.value)" [attr.test-id]="'price-' + i"/>
-=======
-              <input matInput type="number" min="0" [value]="contract.price" (input)="debouncedUpdatePriceControl(i, $event.target.value)" />
->>>>>>> ea04dd51
+              <input matInput type="number" min="0" [value]="contract.price" (input)="debouncedUpdatePriceControl(i, $event.target.value)" [attr.test-id]="'price-' + i"/>
               <mat-icon matPrefix [svgIcon]="bucket.currency"></mat-icon>
             </mat-form-field>
           </ng-container>
