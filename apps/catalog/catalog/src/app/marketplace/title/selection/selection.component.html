<!-- In case bucket doesn't exist yet, empty is shown -->
<ng-container *ngIf="bucket$ | async as bucket; else empty">
  <ng-container *ngIf="!!bucket.contracts.length else empty">
    <header class="dark-contrast-theme main-header" bgAsset="banner_header_page.webp">
      <div class="main-title" fxLayout="column" fxLayoutAlign="center center">
        <h1>My Selection</h1>
        <p>There are {{ bucket.contracts.length }} titles in my selection</p>
        <p>Total price: {{ total$ | async | currency:bucket.currency }}</p>
      </div>
      <div fxLayout="column" fxLayoutAlign="center center">
        <p *ngIf="bucket | bucketTitles | getTitle | async as titles">
          {{ (titles | deepKey:'title.international').join(', ') }}
        </p>
        <button mat-flat-button color="primary" (click)="createOffer(bucket)">Create Offer</button>
      </div>
    </header>

    <section>
      <h2>Please select a currency</h2>
      <mat-form-field appearance="outline">
        <mat-label>Select</mat-label>
        <mat-select [value]="bucket.currency" (selectionChange)="updateCurrency($event.value)"
          test-id="selection-currency">
          <ng-container *ngFor="let currency of currencies | keyvalue">
            <mat-option [value]="currency.key">{{ currency.value }}</mat-option>
          </ng-container>
        </mat-select>
      </mat-form-field>
    </section>

    <ng-container *ngFor="let contract of bucket.contracts; trackBy: trackById; let i = index">
      <ng-container *ngIf="contract.titleId | getTitle | async as title">
        <section class="contract surface" test-id="avails-section">
          <header fxLayout fxLayoutAlign="space-between start">
            <section fxLayout="column">
              <h2>{{ title.title.international }}</h2>
              <article fxLayout fxLayoutGap="12px">
                <img [ref]="title.poster | storageFile: 'movies':'poster':title.id" asset="empty_poster.webp"
                  alt="Movie Illustration">
                <div fxLayout="column">
                  <h3>{{ title.directors | displayName }}</h3>
                  <p>{{ title | movieFeature }}</p>
                </div>
              </article>
            </section>
            <mat-form-field appearance="outline">
              <mat-label>Price</mat-label>
              <input matInput type="number" min="0" [value]="contract.price" [attr.test-id]="'price-' + i"
                (input)="setPrice(i, $event.target.value)" (blur)="updatePrice(i, $event.target.value)" />
              <mat-icon matPrefix [svgIcon]="bucket.currency"></mat-icon>
            </mat-form-field>
          </header>
          <bf-table-filter [source]="contract.terms" [columns]="columns" [initialColumns]="initialColumns" showFilter>
            <ng-template colRef="duration" let-duration>
              {{ duration.from | date }} - {{ duration.to | date }}
            </ng-template>
            <ng-template colRef="territories" let-territories>
              <section (click)="openDetails(territories, 'territories')">
                {{ territories | toLabel:'territories':3 }}
              </section>
            </ng-template>
            <ng-template colRef="medias" let-medias>
              {{ medias | toLabel:'medias' }}
            </ng-template>
            <ng-template colRef="exclusive" let-exclusive>
              {{ exclusive ? 'Yes' : 'No' }}
            </ng-template>
            <ng-template colAction="action" label="Actions" let-termIndex="index">
              <button mat-icon-button (click)="removeTerm(i, termIndex)">
                <mat-icon svgIcon="delete"></mat-icon>
              </button>
            </ng-template>
          </bf-table-filter>
          <footer>
            <button mat-button (click)="removeContract(i, title)" test-id="delete-contract">
              Delete all rights for this title
            </button>
          </footer>
        </section>
      </ng-container>
    </ng-container>

    <footer fxLayout="column" fxLayoutAlign="center center" class="summary" test-id="footer-total-price">
<<<<<<< HEAD
      <p test-id="total-price">Total Price: {{ total$ | async | currency:bucket.currency }}</p>
=======
      <p test-id="total-price">Total Bucket Price: {{ total$ | async | currency:bucket.currency }}</p>
>>>>>>> 7678d799
      <button mat-flat-button color="accent" (click)="createOffer(bucket)" test-id="create-offer">Create Offer</button>
    </footer>
  </ng-container>
</ng-container>

<ng-template #empty>
  <section class="empty" fxLayout="column" fxLayoutAlign="center center" fxLayoutGap="16px">
    <h1>There is no title to display in your Selection.</h1>
    <span>Select titles to populate your Selection.</span>
    <img asset="no_titles.webp" alt="No rights in selection">
    <button mat-flat-button color="accent" [routerLink]="['/c/o/marketplace/title']">Browse Library</button>
  </section>
</ng-template><|MERGE_RESOLUTION|>--- conflicted
+++ resolved
@@ -81,11 +81,7 @@
     </ng-container>
 
     <footer fxLayout="column" fxLayoutAlign="center center" class="summary" test-id="footer-total-price">
-<<<<<<< HEAD
       <p test-id="total-price">Total Price: {{ total$ | async | currency:bucket.currency }}</p>
-=======
-      <p test-id="total-price">Total Bucket Price: {{ total$ | async | currency:bucket.currency }}</p>
->>>>>>> 7678d799
       <button mat-flat-button color="accent" (click)="createOffer(bucket)" test-id="create-offer">Create Offer</button>
     </footer>
   </ng-container>
