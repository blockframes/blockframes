import { Component, ChangeDetectionStrategy, Optional } from '@angular/core';
import { CollectionReference } from '@angular/fire/firestore';
import { ActivatedRoute } from '@angular/router';
import { ContractService, Sale } from '@blockframes/contract/contract/+state';
import { IncomeService } from '@blockframes/contract/income/+state';
import { OfferService } from '@blockframes/contract/offer/+state';
import { MovieService } from '@blockframes/movie/+state';
import { joinWith } from '@blockframes/utils/operators';
import { Intercom } from 'ng-intercom';
import { pluck, shareReplay, switchMap } from 'rxjs/operators';


@Component({
  selector: 'catalog-offer-shell',
  templateUrl: './shell.component.html',
  styleUrls: ['./shell.component.scss'],
  changeDetection: ChangeDetectionStrategy.OnPush
})
export class OfferShellComponent {
  private offerId$ = this.route.params.pipe(pluck<Record<string, string>, string>('offerId'));

  offer$ = this.offerId$.pipe(
    switchMap((id: string) => this.offerService.valueChanges(id)),
    joinWith({
<<<<<<< HEAD
      contracts: (offer) => this.getContracts(offer.id),
      declinedContracts: (offer) => this.declinedContracts(offer.id),
=======
      contracts: offer => this.getContracts(offer.id),
>>>>>>> f0094211
    }),
    shareReplay({ bufferSize: 1, refCount: true }),
  );

  constructor(
    private route: ActivatedRoute,
    private offerService: OfferService,
    private contractService: ContractService,
    private incomeService: IncomeService,
    private titleService: MovieService,
    @Optional() private intercom?: Intercom
  ) { }

  private declinedContracts(offerId: string) {
    const declinedContracts = (ref: CollectionReference) => ref.where('offerId', '==', offerId).where('status', '==', 'declined')
    return this.contractService.valueChanges(declinedContracts).pipe(
      joinWith({
        title: contract => this.titleService.valueChanges(contract.titleId),
        income: contract => this.incomeService.valueChanges(contract.id),
      })
    );
  }

  private getContracts(offerId: string) {
    const queryContracts = (ref: CollectionReference) => ref.where('offerId', '==', offerId).where('status', '!=', 'declined')

    return this.contractService.valueChanges(queryContracts).pipe(
      joinWith({
        title: contract => this.titleService.valueChanges(contract.titleId),
        income: contract => this.incomeService.valueChanges(contract.id),
<<<<<<< HEAD
        negotiation: contract => ['negotiating', 'pending'].includes(contract.status) ? this.contractService.lastNegotiation(contract.id) : null,
=======
        negotiation: contract => ['pending', 'negotiating'].includes(contract.status) ? this.contractService.lastNegotiation(contract.id) : null,
>>>>>>> f0094211
      })
    );
  }

  openIntercom() {
    this.intercom?.show();
  }
}<|MERGE_RESOLUTION|>--- conflicted
+++ resolved
@@ -22,12 +22,8 @@
   offer$ = this.offerId$.pipe(
     switchMap((id: string) => this.offerService.valueChanges(id)),
     joinWith({
-<<<<<<< HEAD
       contracts: (offer) => this.getContracts(offer.id),
       declinedContracts: (offer) => this.declinedContracts(offer.id),
-=======
-      contracts: offer => this.getContracts(offer.id),
->>>>>>> f0094211
     }),
     shareReplay({ bufferSize: 1, refCount: true }),
   );
@@ -58,11 +54,7 @@
       joinWith({
         title: contract => this.titleService.valueChanges(contract.titleId),
         income: contract => this.incomeService.valueChanges(contract.id),
-<<<<<<< HEAD
-        negotiation: contract => ['negotiating', 'pending'].includes(contract.status) ? this.contractService.lastNegotiation(contract.id) : null,
-=======
-        negotiation: contract => ['pending', 'negotiating'].includes(contract.status) ? this.contractService.lastNegotiation(contract.id) : null,
->>>>>>> f0094211
+        negotiation: contract => ['negotiating', 'pending'].includes(contract.status) ? this.contractService.lastNegotiation(contract.id) : null
       })
     );
   }
