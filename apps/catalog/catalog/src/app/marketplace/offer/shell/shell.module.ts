--- conflicted
+++ resolved
@@ -9,11 +9,7 @@
 
 import { MatButtonModule } from '@angular/material/button';
 import { MatIconModule } from '@angular/material/icon';
-<<<<<<< HEAD
-import { NegotiationGuard } from '@blockframes/contract/negotiation/guard';
-=======
 import { FlexLayoutModule } from '@angular/flex-layout';
->>>>>>> fdd3621a
 
 @NgModule({
   declarations: [
