import {
  user,
  org,
  movieOrg,
  orgPermissions,
  movieOrgPermissions,
  movieOrgMoviePermissions,
  displayMovie as movie,
} from '../../fixtures/marketplace/search-display-title';
import {
  // plugins
  adminAuth,
  algolia,
  browserAuth,
  firestore,
  maintenance,
  // cypress commands
  assertUrlIncludes,
  get,
  findIn,
  // marketplace lib
  syncMovieToAlgolia,
  // helpers
  titleCase,
  assertMultipleTexts,
} from '@blockframes/testing/cypress/browser';
import {
  budgetRange,
  certifications,
  colors,
  contentType,
  crewRoles,
  directorCategory,
  festival,
  genres,
  languages,
  movieFormat,
  movieFormatQuality,
  movieLanguageTypes,
  productionStatus,
  screeningStatus,
  territories,
  territoriesISOA2,
  premiereType,
  producerRoles,
  releaseMedias,
  socialGoals,
  soundFormat,
} from '@blockframes/model';
import { formatRunningTime } from '@blockframes/movie/pipes/running-time.pipe';
import { format } from 'date-fns';

const injectedData = {
  [`users/${user.uid}`]: user,
  [`orgs/${org.id}`]: org,
  [`orgs/${movieOrg.id}`]: movieOrg,
  [`permissions/${orgPermissions.id}`]: orgPermissions,
  [`permissions/${movieOrgPermissions.id}`]: movieOrgPermissions,
  [`permissions/${movieOrgPermissions.id}/documentPermissions/${movieOrgMoviePermissions.id}`]: movieOrgMoviePermissions,
  [`movies/${movie.id}`]: movie,
};

describe('Movie display in marketplace', () => {
  beforeEach(() => {
    cy.visit('');
    maintenance.start();
    firestore.clearTestData();
    firestore.queryDelete({ collection: 'movies', field: 'orgIds', operator: 'array-contains', value: org.id });
    algolia.deleteMovie({ app: 'catalog', objectId: movie.id });
    adminAuth.deleteAllTestUsers();
    firestore.create([injectedData]);
    adminAuth.createUser({ uid: user.uid, email: user.email, emailVerified: true });
    maintenance.end();
    browserAuth.clearBrowserAuth();
    cy.visit('');
    browserAuth.signinWithEmailAndPassword(user.email);
    cy.visit('');
    get('skip-preferences').click();
    get('cookies').click();
    assertUrlIncludes('c/o/marketplace/home');
  });

  it('Access to title page by clicking on the movie card', () => {
    const titlePage = `/c/o/marketplace/title/${movie.id}`;
    syncMovieToAlgolia(movie.id);
    get('Library').click();
    get('search-input').type(movie.title.international);
    get(`movie-card_${movie.id}`).trigger('mouseenter');
<<<<<<< HEAD
    cy.wait(100);
    get(`movie-card_${movie.id}`).find('a').should('have.attr', 'href', titlePage);
    cy.wait(100);
    get(`movie-card_${movie.id}`).find('a').click();
=======
    get(`view-more`).click();
>>>>>>> 270901f7
    assertUrlIncludes(titlePage + '/main');
  });

  it('Released movie metadata is displayed in the title page', () => {
    cy.visit(`c/o/marketplace/title/${movie.id}/main`);
    checkHeader();
    checkMain();
    checkArtistic();
    checkProduction();
    checkAdditional();
    //check avails
    get('Avails').click();
    assertUrlIncludes(`c/o/marketplace/title/${movie.id}/avails/map`);
  });
});

function checkHeader() {
  get('director').should('contain', `${movie.directors[0].firstName} ${movie.directors[0].lastName}`);
  get('title').should('contain', movie.title.international);
  get('features')
    .should('contain', contentType[movie.contentType])
    .and('contain', genres[movie.genres[0]])
    .and('not.contain', genres[movie.genres[1]])
    .and('contain', formatRunningTime(movie.runningTime))
    .and('contain', territoriesISOA2[movie.originCountries[0]])
    .and('not.contain', territoriesISOA2[movie.originCountries[1]])
    .and('contain', languages[movie.originalLanguages[0]])
    .and('not.contain', languages[movie.originalLanguages[1]])
    .and('contain', productionStatus[movie.productionStatus]);
}

function checkMain() {
  get('synopsis').should('contain', movie.synopsis);
  get('logline').should('contain', movie.logline);
  assertMultipleTexts('keywords', [titleCase(movie.keywords[0]), titleCase(movie.keywords[1])]);
  assertMultipleTexts('release', [movie.release.year.toString(), screeningStatus[movie.release.status]]);
  assertMultipleTexts('country', [territories[movie.originCountries[0]], territories[movie.originCountries[1]]]);
  assertMultipleTexts('language', [languages[movie.originalLanguages[0]], languages[movie.originalLanguages[1]]]);
  assertMultipleTexts('genres', [genres[movie.genres[0]], genres[movie.genres[1]]]);
  get('running-time').should('contain', formatRunningTime(movie.runningTime));
  assertMultipleTexts('director-card_0', [
    `${movie.directors[0].firstName} ${movie.directors[0].lastName}`,
    directorCategory[movie.directors[0].category],
    movie.directors[0].description,
  ]);
  findIn('director-card_0', `${movie.directors[0].status}-icon`).should('exist');
  get('card-filmography').click();
  assertMultipleTexts('director-card_0', [
    movie.directors[0].filmography[0].title,
    movie.directors[0].filmography[0].year.toString(),
  ]);
  assertMultipleTexts('prize-card_0', [
    festival[movie.prizes[0].name].toUpperCase(),
    movie.prizes[0].prize,
    movie.prizes[0].year,
    premiereType[movie.prizes[0].premiere],
  ]);
  assertMultipleTexts('custom-prize-card_0', [
    movie.customPrizes[0].name.toUpperCase(),
    movie.customPrizes[0].prize,
    movie.customPrizes[0].year.toString(),
    premiereType[movie.customPrizes[0].premiere],
  ]);
  get('review-card_0').should('contain', movie.review[0].journalName);
  get('review-card_0').should('contain', movie.review[0].criticQuote);
  get('review-card_0').should('contain', movie.review[0].criticName);
  get('review-link').should('have.attr', 'href', movie.review[0].revueLink);
}

function checkArtistic() {
  get('Artistic').click();
  assertUrlIncludes(`c/o/marketplace/title/${movie.id}/artistic`);
  assertMultipleTexts('cast-card_0', [`${movie.cast[0].firstName} ${movie.cast[0].lastName}`, movie.cast[0].description]);
  findIn('cast-card_0', 'card-filmography').click();
  findIn('cast-card_0', `${movie.cast[0].status}-icon`).should('exist');
  assertMultipleTexts('cast-card_0', [
    movie.cast[0].filmography[0].title,
    movie.cast[0].filmography[0].year.toString(),
    movie.cast[0].filmography[1].title,
    movie.cast[0].filmography[1].year.toString(),
  ]);
  assertMultipleTexts('cast-card_1', [`${movie.cast[1].firstName} ${movie.cast[1].lastName}`, movie.cast[1].description]);
  findIn('cast-card_1', 'card-filmography').click();
  findIn('cast-card_1', `${movie.cast[1].status}-icon`).should('exist');
  assertMultipleTexts('cast-card_1', [
    movie.cast[1].filmography[0].title,
    movie.cast[1].filmography[0].year.toString(),
    movie.cast[1].filmography[1].title,
    movie.cast[1].filmography[1].year.toString(),
  ]);
  assertMultipleTexts('crew-card_0', [
    `${movie.crew[0].firstName} ${movie.crew[0].lastName}`,
    crewRoles[movie.crew[0].role],
    movie.crew[0].description,
  ]);
  findIn('crew-card_0', 'card-filmography').click();
  findIn('crew-card_0', `${movie.crew[0].status}-icon`).should('exist');
  assertMultipleTexts('crew-card_0', [
    movie.crew[0].filmography[0].title,
    movie.crew[0].filmography[0].year.toString(),
    movie.crew[0].filmography[1].title,
    movie.crew[0].filmography[1].year.toString(),
  ]);
  assertMultipleTexts('crew-card_1', [
    `${movie.crew[1].firstName} ${movie.crew[1].lastName}`,
    crewRoles[movie.crew[1].role],
    movie.crew[1].description,
  ]);
  findIn('crew-card_1', 'card-filmography').click();
  findIn('crew-card_1', `${movie.crew[1].status}-icon`).should('exist');
  assertMultipleTexts('crew-card_1', [
    movie.crew[1].filmography[0].title,
    movie.crew[1].filmography[0].year.toString(),
    movie.crew[1].filmography[1].title,
    movie.crew[1].filmography[1].year.toString(),
  ]);
}

function checkProduction() {
  get('Production').click();
  assertUrlIncludes(`c/o/marketplace/title/${movie.id}/production`);
  assertMultipleTexts('prod-company_0', [
    territories[movie.stakeholders.productionCompany[0].countries[0]],
    territories[movie.stakeholders.productionCompany[0].countries[1]],
    movie.stakeholders.productionCompany[0].displayName,
  ]);
  assertMultipleTexts('prod-company_1', [
    territories[movie.stakeholders.productionCompany[1].countries[0]],
    territories[movie.stakeholders.productionCompany[1].countries[1]],
    movie.stakeholders.productionCompany[1].displayName,
  ]);
  assertMultipleTexts('co-prod-company_0', [
    territories[movie.stakeholders.coProductionCompany[0].countries[0]],
    movie.stakeholders.coProductionCompany[0].displayName,
  ]);
  assertMultipleTexts('producer_0', [
    producerRoles[movie.producers[0].role],
    `${movie.producers[0].firstName} ${movie.producers[0].lastName}`,
  ]);
  assertMultipleTexts('producer_1', [
    producerRoles[movie.producers[1].role],
    `${movie.producers[1].firstName} ${movie.producers[1].lastName}`,
  ]);
  assertMultipleTexts('distributor_0', [
    movie.stakeholders.distributor[0].displayName,
    territories[movie.stakeholders.distributor[0].countries[0]],
  ]);
  assertMultipleTexts('international-sales_0', [
    movie.stakeholders.salesAgent[0].displayName,
    territories[movie.stakeholders.salesAgent[0].countries[0]],
  ]);
}

function checkAdditional() {
  get('Additional').click();
  assertUrlIncludes(`c/o/marketplace/title/${movie.id}/additional`);
  assertMultipleTexts('release_0', [
    territories[movie.originalRelease[0].country],
    releaseMedias[movie.originalRelease[0].media],
    format(movie.originalRelease[0].date, 'M/d/yy'),
  ]);
  assertMultipleTexts('box-office_0', [
    territories[movie.boxOffice[0].territory],
    movie.boxOffice[0].value.toLocaleString('en-US', { style: 'currency', currency: 'EUR' }),
  ]);
  assertMultipleTexts('ratings_0', [territories[movie.rating[0].country], movie.rating[0].value]);
  get('budget-range').should('contain', budgetRange[movie.estimatedBudget]);
  assertMultipleTexts('qualifications', [certifications[movie.certifications[0]], certifications[movie.certifications[1]]]);
  get('format').should('contain', movieFormat[movie.format]);
  get('quality').should('contain', movieFormatQuality[movie.formatQuality]);
  get('color').should('contain', colors[movie.color]);
  get('sound').should('contain', soundFormat[movie.soundFormat]);
  get('original-version').should('contain', languages[movie.originalLanguages[0]]);
  assertMultipleTexts('languages_0', [languages[Object.keys(movie.languages)[0]], movieLanguageTypes['dubbed']]);
  assertMultipleTexts('target', [movie.audience.targets[0], movie.audience.targets[1]]);
  assertMultipleTexts('social', [socialGoals[movie.audience.goals[0]], socialGoals[movie.audience.goals[1]]]);
}<|MERGE_RESOLUTION|>--- conflicted
+++ resolved
@@ -86,14 +86,7 @@
     get('Library').click();
     get('search-input').type(movie.title.international);
     get(`movie-card_${movie.id}`).trigger('mouseenter');
-<<<<<<< HEAD
-    cy.wait(100);
-    get(`movie-card_${movie.id}`).find('a').should('have.attr', 'href', titlePage);
-    cy.wait(100);
-    get(`movie-card_${movie.id}`).find('a').click();
-=======
     get(`view-more`).click();
->>>>>>> 270901f7
     assertUrlIncludes(titlePage + '/main');
   });
 
