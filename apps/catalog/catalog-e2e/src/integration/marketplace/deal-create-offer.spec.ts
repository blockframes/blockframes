import { territories, MediaGroup, medias, TerritoryGroup, Notification, Contract } from '@blockframes/model';
import {
  // plugins
  adminAuth,
  algolia,
  browserAuth,
  firestore,
  maintenance,
  // cypress commands
  get,
  assertUrlIncludes,
  syncMovieToAlgolia,
  escapeKey,
  check,
  connectOtherUser,
  assertTableRowData,
  // cypress tasks
  interceptEmail,
  deleteEmail,
  // helpers
  dateToMMDDYYYY,
} from '@blockframes/testing/cypress/browser';
import { buyer, seller } from '../../fixtures/marketplace/deal-create-offer';
import { supportMailosaur } from '@blockframes/utils/constants';
import { add } from 'date-fns';

const injectedData = {
  //buyer
  [`users/${buyer.user.uid}`]: buyer.user,
  [`orgs/${buyer.org.id}`]: buyer.org,
  [`permissions/${buyer.orgPermissions.id}`]: buyer.orgPermissions,
  //seller
  [`users/${seller.user.uid}`]: seller.user,
  [`orgs/${seller.org.id}`]: seller.org,
  [`permissions/${seller.orgPermissions.id}`]: seller.orgPermissions,
  [`movies/${seller.movie.id}`]: seller.movie,
  [`permissions/${seller.orgPermissions.id}/documentPermissions/${seller.moviePermissions.id}`]: seller.moviePermissions,
  [`contracts/${seller.contract.id}`]: seller.contract,
  [`terms/${seller.term.id}`]: seller.term,
};

describe('Deal negociation', () => {
  before(() => {
    cy.visit('');
    maintenance.start();
    algolia.deleteMovie({ app: 'catalog', objectId: seller.movie.id });
    firestore.deleteContractsAndTerms(seller.org.id);
    firestore.deleteOffers(buyer.org.id);
    firestore.deleteNotifications([buyer.user.uid, seller.user.uid]);
    firestore.clearTestData();
    adminAuth.deleteAllTestUsers();
    firestore.create([injectedData]);
    adminAuth.createUser({ uid: buyer.user.uid, email: buyer.user.email, emailVerified: true });
    adminAuth.createUser({ uid: seller.user.uid, email: seller.user.email, emailVerified: true });
    syncMovieToAlgolia(seller.movie.id);
    maintenance.end();
    browserAuth.clearBrowserAuth();
    cy.visit('');
    browserAuth.signinWithEmailAndPassword(buyer.user.email);
    cy.visit(`/c/o/marketplace/title/${seller.movie.id}/avails/map`);
  });

  it('user can choose between multiple or single territory UI', () => {
    assertUrlIncludes(`c/o/marketplace/title/${seller.movie.id}/avails/map`);
    get('single-territory').click();
    assertUrlIncludes(`c/o/marketplace/title/${seller.movie.id}/avails/calendar`);
    get('multiple-territory').click();
    assertUrlIncludes(`c/o/marketplace/title/${seller.movie.id}/avails/map`);
  });

  context('Multiple territory', () => {
    beforeEach(() => cy.visit(`/c/o/marketplace/title/${seller.movie.id}/avails/map`));

    it('user can select territories by clicking on the map', () => {
      get('missing-criteria').should('exist');
      fillInputs({
        rights: ['TV'],
        dateFrom: seller.term.duration.from,
        dateTo: new Date(seller.term.duration.to),
        exclusive: false,
      });
      get('missing-criteria').should('not.exist');
      selectAllAvailable();
      get('see-more').click();
      assertModalTerritories();
      assertSelectedMedias('TV');
    });

    it('user can select all available territories at once with the dedicated button', () => {
      fillInputs({
        rights: ['TV'],
        dateFrom: seller.term.duration.from,
        dateTo: new Date(seller.term.duration.to),
        exclusive: false,
      });
      get('select-all').click();
      get('selected-territories')
        .should('contain', 'Europe')
        .and('contain', 'Latin America')
        .and('contain', territories['nepal']);
    });

    it('no country should be available if filters search outside of term data', () => {
      fillInputs({
        rights: ['TV'],
        dateFrom: seller.term.duration.from,
        dateTo: new Date(seller.term.duration.to),
        exclusive: false,
      });
      assertAvailableCountries(69);
      //with a start before term beginning
      get('dateFrom')
        .clear()
        .type(dateToMMDDYYYY(add(seller.term.duration.from, { days: -1 })));
      assertAvailableCountries(0);

      get('dateFrom').clear().type(dateToMMDDYYYY(seller.term.duration.from)); //back to 69 available
      assertAvailableCountries(69);
      //with a end after end term
      get('dateTo')
        .clear()
        .type(dateToMMDDYYYY(add(seller.term.duration.to, { days: 1 })));
      assertAvailableCountries(0);

      get('dateTo').clear().type(dateToMMDDYYYY(seller.term.duration.to)); //back to 69 available
      assertAvailableCountries(69);

      //with wrong rights (VOD)
      get('medias').click();
      get('TV').click();
      get('VOD').click();
      assertAvailableCountries(0);

      get('TV').click(); // back to 69 available
      get('VOD').click();
      escapeKey();
      assertAvailableCountries(69);

      //with wrong exclusivity
      get('exclusivity').click();
      get('exclusive').click();
      assertAvailableCountries(0);
    });
  });

  context('Single territory', () => {
    beforeEach(() => cy.visit(`/c/o/marketplace/title/${seller.movie.id}/avails/calendar`));

    it('user can select a period on the calendar', () => {
      get('missing-criteria').should('exist');
      fillInputs({
        territory: ['Europe'],
        rights: ['TV'],
        exclusive: false,
      });
      get('missing-criteria').should('not.exist');
      assertCalendarAvailabilities();
      selectCell({ row: 2, column: 1 });
      selectCell({ row: 2, column: 4 });
      assertCalendarPeriod();
    });

    it('no availabilty should appear if search criteria does not match term', () => {
      get('missing-criteria').should('exist');
      fillInputs({
        territory: ['Europe'],
        rights: ['TV'],
        exclusive: false,
      });
      get('missing-criteria').should('not.exist');
      assertCalendarAvailabilities();

      //with wrong countries
      get('territories').click();
      get('Europe').click();
      get('CIS').click();
      escapeKey();
      get('calendar').find('.available').should('not.exist');

      get('territories').click(); //back to 6 available
      get('CIS').click();
      get('Europe').click();
      escapeKey();
      get('calendar').find('.available').should('have.length', 6);

      //with wrong media
      get('medias').click();
      get('TV').click();
      get('VOD').click();
      escapeKey();
      get('calendar').find('.available').should('not.exist');

      get('medias').click(); //back to 6 available
      get('TV').click();
      get('VOD').click();
      escapeKey();
      get('calendar').find('.available').should('have.length', 6);

      //with wrong exclusivity
      get('exclusivity').click(); //back to 6 available
      get('exclusive').click();
      get('calendar').find('.available').should('not.exist');
    });

    it('checking the application flow when an offer is sent', () => {
      firestore.deleteOffers(buyer.org.id);
      firestore.deleteNotifications([buyer.user.uid, seller.user.uid]);
      fillInputs({
        territory: ['Europe'],
        rights: ['TV'],
        exclusive: false,
      });
      selectCell({ row: 2, column: 1 });
      selectCell({ row: 2, column: 4 });
      get('add-to-selection').click();
      assertUrlIncludes('c/o/marketplace/selection');
      assertSelectionTableData();
      get('price').type('10000');
      get('validate-offer').click();
      get('specific-terms').type('E2E Specific terms');
      check('accept-terms');
      get('send-offer').click();
      assertUrlIncludes('c/o/marketplace/selection/congratulations');
      get('see-offers-and-deals').click();
      assertUrlIncludes('c/o/marketplace/offer');
      assertOfferTableData();
      get('notifications-link').should('contain', '1').click();
      assertUrlIncludes('c/o/marketplace/notifications');
      getOfferIdFromNotification().then((docId: string) => {
        get('notification-message').should('have.length', 1).and('contain', `Your offer ${docId} was successfully sent.`);
        checkOfferEmail('buyer', docId);
        getContractId(docId).then(contractId => checkOfferEmail('seller', contractId));
        checkOfferEmail('admin');
      });
      get('mark-as-read').click();
      get('notifications-link').should('not.contain', '1');
      get('already-read').should('exist');
      //connect as seller to verify his notification
      connectOtherUser(seller.user.email);
      get('notifications-link').should('contain', '1').click();
      get('notification-message')
        .should('have.length', 1)
        .and('contain', `${buyer.org.name} sent an offer for ${seller.movie.title.international}.`);
      get('mark-as-read').click();
      get('notifications-link').should('not.contain', '1');
      get('already-read').should('exist');
    });
  });
});

//* FUNCTIONS *//

function fillInputs({
  territory, //only for single territory UI
  rights,
  dateFrom, //multiple territory UI
  dateTo, //multiple territory UI
  exclusive,
}: {
  territory?: (TerritoryGroup | keyof typeof territories)[];
  rights: (MediaGroup | keyof typeof medias)[];
  dateFrom?: Date;
  dateTo?: Date;
  exclusive: boolean;
}) {
  if (territory) {
    get('territories').click();
    for (const option of territory) {
      get(option).click();
    }
    escapeKey();
  }
  get('medias').click();
  for (const right of rights) get(right).click();
  escapeKey();
  if (dateFrom) get('dateFrom').clear().type(dateToMMDDYYYY(dateFrom));
  if (dateTo) get('dateTo').clear().type(dateToMMDDYYYY(dateTo));
  get('exclusivity').click();
  get(exclusive ? 'exclusive' : 'non-exclusive').click();
}

function selectAllAvailable() {
  assertAvailableCountries(69);
  cy.get('[fill="#7795ff"]') //each available country is a 'path' filled with this color
    .should('have.length', 69)
    .each(territory => cy.wrap(territory).click({ force: true }));
}

function assertModalTerritories() {
  const modal = cy.get('global-modal');
  for (const territory of seller.term.territories) {
    //Holy See and Vatican is the same territory, and Holy See prevails when clicking on its coordinates
    if (territory !== 'vatican') modal.should('contain', `${territories[territory]}`);
  }
  modal.should('contain', 'Europe').and('contain', 'Latin America').and('contain', 'Asia');
  modal.find('button').click(); //the only existing button is to close the modal
}

function assertAvailableCountries(number: number) {
  const availablecountries = cy.get('[color="#7795ff"]'); //we can target available countries with the color passed to map-feature
  return number ? availablecountries.should('have.length', number) : availablecountries.should('not.exist');
}

function assertSelectedMedias(medias: string | string[]) {
  if (!Array.isArray(medias)) medias = [medias];
  const selector = get('selected-medias').eq(0);
  selector.click();
  for (const media of medias) {
    selector.should('contain', media);
  }
  selector.click();
}

function assertCalendarAvailabilities() {
  get('calendar').find('.available').should('have.length', 6); //6 available months with related class
  get('calendar').find('.empty').should('have.length', 114); //114 from the 120 months (10 years) with 'empty' class
  for (let column = 0; column < 5; column++) {
    //checking that the 6 first months of the second row (next year) are available
    //(therefore proving the 114 other months have 'empty' class)
    get('calendar').find('tr').eq(2).find('td').eq(column).should('have.class', 'available');
  }
}

function selectCell({ row, column }: { row: number; column: number }) {
  return get('calendar').find('tr').eq(row).find('td').eq(column).click();
}

function assertCalendarPeriod() {
  get('calendar').find('tr').eq(2).find('td').eq(0).should('have.class', 'available');
  get('calendar').find('tr').eq(2).find('td').eq(1).should('have.class', 'selected').and('contain', 'start');
  get('calendar').find('tr').eq(2).find('td').eq(2).should('have.class', 'selected');
  get('calendar').find('tr').eq(2).find('td').eq(3).should('have.class', 'selected');
  get('calendar').find('tr').eq(2).find('td').eq(4).should('have.class', 'selected').and('contain', 'end');
  get('calendar').find('tr').eq(2).find('td').eq(0).should('have.class', 'available');
}

function assertSelectionTableData() {
  const nextYear = new Date().getFullYear() + 1;
  assertTableRowData(0, [`02/01/${nextYear}`, `05/01/${nextYear}`, 'Europe', 'TV', 'No']);
}

function assertOfferTableData() {
<<<<<<< HEAD
  const today = new Date().toLocaleDateString('en-US', { month: '2-digit', day: '2-digit' });
=======
  const today = dateToMMDDYYYY(new Date());
>>>>>>> 78a5ef57
  get('all-offers').should('contain', '(1)');
  get('offers').should('contain', '(1)');
  get('ongoing-deals').should('contain', '(0)');
  get('past-deals').should('contain', '(0)');
  get('row_0_col_0').invoke('text').should('have.length', 10);
  assertTableRowData(0, [
    `${buyer.org.name.substring(0, 3).toUpperCase()}-`,
    today,
    '1',
    seller.movie.title.international,
    'YES',
    '10,000.00',
    'New',
  ]);
}

function getOfferIdFromNotification() {
  return firestore
    .queryData({ collection: 'notifications', field: 'toUserId', operator: '==', value: buyer.user.uid })
    .then((notifications: Notification[]) => {
      expect(notifications).to.have.lengthOf(1);
      return notifications[0].docId;
    });
}

function getContractId(offerId: string) {
  return firestore
    .queryData({ collection: 'contracts', field: 'offerId', operator: '==', value: offerId })
    .then((contracts: Contract[]) => {
      expect(contracts).to.have.lengthOf(1);
      return contracts[0].id;
    });
}

function checkOfferEmail(user: 'buyer' | 'seller' | 'admin', docId?: string) {
  const mailData = {
    buyer: {
      recipient: buyer.user.email,
      subject: `Your offer ${docId} was successfully submitted`,
      linkText: 'See Offer',
      redirect: `c/o/marketplace/offer/${docId}`,
    },
    seller: {
      recipient: seller.user.email,
      subject: `You just received an offer for ${seller.movie.title.international} from ${buyer.org.name}`,
      linkText: 'Start discussions',
      redirect: `c/o/dashboard/sales/${docId}`,
    },
    admin: {
      recipient: supportMailosaur,
      subject: `${buyer.org.name} created a new Offer.`,
    },
  };

  interceptEmail({ sentTo: mailData[user].recipient }).then(mail => {
    expect(mail.subject).to.eq(mailData[user].subject);
    if (user !== 'admin') {
      const offerLink = mail.html.links.filter(link => link.text === mailData[user].linkText)[0];
      cy.request({ url: offerLink.href, failOnStatusCode: false }).then(response => {
        expect(response.redirects).to.have.lengthOf(1);
        const redirect = response.redirects[0];
        expect(redirect).to.include('302');
        expect(redirect).to.include(mailData[user].redirect);
      });
    }
    return deleteEmail(mail.id);
  });
}<|MERGE_RESOLUTION|>--- conflicted
+++ resolved
@@ -340,11 +340,7 @@
 }
 
 function assertOfferTableData() {
-<<<<<<< HEAD
-  const today = new Date().toLocaleDateString('en-US', { month: '2-digit', day: '2-digit' });
-=======
   const today = dateToMMDDYYYY(new Date());
->>>>>>> 78a5ef57
   get('all-offers').should('contain', '(1)');
   get('offers').should('contain', '(1)');
   get('ongoing-deals').should('contain', '(0)');
