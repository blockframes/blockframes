--- conflicted
+++ resolved
@@ -29,11 +29,7 @@
     {
       path: 'waterfall',
       label: 'Waterfall',
-<<<<<<< HEAD
       requireKeys: ['waterfall-ready']
-=======
-      requireKeys: ['waterfall-ready', 'admin'] // Temp #9706 - remove admin once we allow non-admin to view waterfall
->>>>>>> c4beedcd
     },
     {
       path: 'right-holders',
