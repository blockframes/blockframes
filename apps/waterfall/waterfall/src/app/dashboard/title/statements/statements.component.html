--- conflicted
+++ resolved
@@ -35,36 +35,6 @@
               </a>
             </mat-menu>
           </ng-container>
-<<<<<<< HEAD
-        </span>
-        <div *ngIf="selected !== 'directSales' && rightholderContracts.length === 1 && isStatementSender">
-          <button mat-button (click)="createStatement(rightholderControl.value, rightholderContracts[0].id)">
-            <span>Add statement for {{ rightholderControl.value | rightholderName: waterfall }}</span>
-          </button>
-        </div>
-        <div *ngIf="selected === 'directSales' && haveStatements && isStatementSender">
-          <button mat-button (click)="createStatement(rightholderControl.value)">
-            <span>Add Direct Sales statement</span>
-          </button>
-        </div>
-      </article>
-    </header>
-
-    <section *ngIf="(isRefreshing$ | async) === false; else loading">
-      <mat-tab-group class="bf-tabs" *ngIf="rightholderContracts.length > 1 else singleContract">
-        <ng-container *ngFor="let rightholderContract of rightholderContracts">
-          <mat-tab *ngIf="rightholderContract.statements.length > 0" [label]="rightholderContract.name">
-            <ng-template matTabContent>
-              <div *ngIf="isStatementSender">
-                <button mat-button (click)="createStatement(rightholderControl.value, rightholderContract.id)">
-                  <span>Add statement for {{ rightholderControl.value | rightholderName: waterfall }} ({{ rightholderContract.name }})</span>
-                </button>
-              </div>
-              <waterfall-statement-table [statements]="rightholderContract.statements"></waterfall-statement-table>
-            </ng-template>
-          </mat-tab>
-=======
->>>>>>> 8bc6f41d
         </ng-container>
       </section>
       <div *ngIf="selected !== 'directSales' && rightholderContracts.length === 1 && isStatementSender">
@@ -82,7 +52,7 @@
     </article>
   </header>
 
-  <section>
+  <section *ngIf="(isRefreshing$ | async) === false; else loading">
     <mat-tab-group class="bf-tabs" *ngIf="rightholderContracts.length > 1 else singleContract">
       <ng-container *ngFor="let rightholderContract of rightholderContracts">
         <mat-tab *ngIf="rightholderContract.statements.length > 0" [label]="rightholderContract.name">
@@ -117,24 +87,14 @@
   </section>
 </ng-container>
 
-<<<<<<< HEAD
-  <ng-template #noStatements>
-    <section class="flex-center">
-      <waterfall-empty-statement-card type="mainDistributor" (click)="addNew('mainDistributor')" [disabled]="!isStatementSender"></waterfall-empty-statement-card>
-      <waterfall-empty-statement-card type="salesAgent" (click)="addNew('salesAgent')" [disabled]="!isStatementSender"></waterfall-empty-statement-card>
-      <waterfall-empty-statement-card type="producer" disabled></waterfall-empty-statement-card>
-    </section>
-  </ng-template>
-</ng-container>
-
-<ng-template #loading>
-  <logo-spinner></logo-spinner>
-=======
 <ng-template #noStatements>
   <section class="flex-center">
     <waterfall-empty-statement-card type="mainDistributor" (click)="addNew('mainDistributor')" [disabled]="!isStatementSender"></waterfall-empty-statement-card>
     <waterfall-empty-statement-card type="salesAgent" (click)="addNew('salesAgent')" [disabled]="!isStatementSender"></waterfall-empty-statement-card>
     <waterfall-empty-statement-card type="producer" disabled></waterfall-empty-statement-card>
   </section>
->>>>>>> 8bc6f41d
+</ng-template>
+
+<ng-template #loading>
+  <logo-spinner></logo-spinner>
 </ng-template>