import { isArray, isEqual, isPlainObject, sortBy } from 'lodash';
import readline from 'readline';
import { Writable } from 'stream';
import * as admin from 'firebase-admin';
import type { Bucket, File as GFile } from '@google-cloud/storage';
import { db, getBackupBucketName } from './internals/firebase';
<<<<<<< HEAD
import { endMaintenance, META_COLLECTION_NAME, startMaintenance } from './maintenance';
import { cleanOrgs} from '@blockframes/testing/lib/firebase/anon-firestore'
import type express from 'express';
=======
import { endMaintenance, META_COLLECTION_NAME, startMaintenance } from '@blockframes/firebase-utils';
>>>>>>> 3f685c9f

type Firestore = admin.firestore.Firestore;
type CollectionReference = admin.firestore.CollectionReference;
type QuerySnapshot = admin.firestore.QuerySnapshot;
type QueryDocumentSnapshot = admin.firestore.QueryDocumentSnapshot;
type DocumentReference = admin.firestore.DocumentReference;

interface StoredDocument {
  docPath: string;
  content: any;
}

class Queue {
  content: string[] = [];

  push(x: string) {
    this.content.push(x);
  }

  pop(): string {
    const x = this.content.shift();

    if (x === undefined) {
      throw new Error('popping from an empty queue');
    } else {
      return x;
    }
  }

  isEmpty(): boolean {
    return this.content.length === 0;
  }
}

const KEYS_TIMESTAMP = sortBy(['_seconds', '_nanoseconds']);

const getBackupBucket = async (): Promise<Bucket> => {
  // July 2020: There are conflicts between firebase-admin type & google-cloud/storage. We need to use "as any"
  const bucket: Bucket = admin.storage().bucket(getBackupBucketName()) as any;
  const exists = await bucket.exists();

  // The api returns an array.
  if (!exists[0]) {
    await bucket.create();
  }

  return bucket;
};

const getBackupOutput = async (bucket: Bucket, name: string): Promise<Writable> => {
  const blob = bucket.file(`${name}.jsonl`);
  return blob.createWriteStream({ resumable: false });
};

/**
 * Return all collection in the firestore instance provided, skip the "meta" collection
 * that should not be backup'd or restored.
 * @param firestore
 */
const backupedCollections = async (firestore: Firestore): Promise<CollectionReference[]> => {
  // NOTE: this is legacy code, once upon a time we'd skip the backup of the _restore / _META collection
  // we disabled that, and this function might be useless now.
  return await firestore.listCollections();
};

/**
 * Return all collection in the firestore instance provided, skip the collections
 * that should not be clear'd.
 * @param firestore
 */
const clearedCollection = async (firestore: Firestore): Promise<CollectionReference[]> => {
  // NOTE: this is legacy code, once upon a time we'd skip the backup of the _restore / _META collection
  // we disabled that, and this function might be useless now.
  return (await firestore.listCollections()).filter(x => x.id !== META_COLLECTION_NAME);
};

export const freeze = async (req: any, resp: any) => {
  // Prep ouput
  const now = new Date().toISOString();
  const bucket: Bucket = await getBackupBucket();
  const stream = await getBackupOutput(bucket, now);

  // Note: we use a Queue to store the collections to backup instead of doing a recursion,
  // this will protect the stack. It will break when the size of keys to backup grows
  // larger than our memory quota (memory is around 500mo => around 50GB of firestore data to backup)
  // We'll have to store them in a collection at this point.
  const processingQueue = new Queue();

  // retrieve all the collections at the root.
  const collections: CollectionReference[] = await backupedCollections(db);
  collections.forEach(x => processingQueue.push(x.path));

  while (!processingQueue.isEmpty()) {
    // Note: we could speed up the code by processing multiple collections at once,
    // we push many promises to a "worker queue" and await them when it reaches a certain size
    // instead of using a while that blocks over every item.

    const currentPath: string = processingQueue.pop();
    const q: QuerySnapshot = await db.collection(currentPath).get();

    if (q.size === 0) {
      // Empty, move on
      continue;
    }

    // Go through each document of the collection for backup
    const promises = q.docs.map(async (doc: QueryDocumentSnapshot) => {
      // Store the data
      const docPath: string = doc.ref.path;
      const content: any = doc.data();
      const stored: StoredDocument = { docPath, content };

      stream.write(JSON.stringify(stored));
      stream.write('\n');

      // Adding the current path to the subcollections to backup
      const subCollections = await doc.ref.listCollections();
      subCollections.forEach(x => processingQueue.push(x.path));
    });

    // Wait for this backup to complete
    await Promise.all(promises);
  }

  console.info('Done, closing our stream');
  await new Promise(resolve => {
    stream.end(resolve);
  });

  console.info('Finally');
  return resp.status(200).send('success');
};

const clear = async () => {
  const processingQueue = new Queue();

  // Note: this code is heavily inspired by the backup function,
  // TODO: implement a generalized way to go through all docs & collections
  // and use it in both functions.

  // retrieve all the collections at the root.
  const collections: CollectionReference[] = await clearedCollection(db);
  collections.forEach(x => processingQueue.push(x.path));

  while (!processingQueue.isEmpty()) {
    const currentPath: string = processingQueue.pop();
    const docs: DocumentReference[] = await db.collection(currentPath).listDocuments();

    // keep all docs subcollection to be deleted to,
    // delete every doc content.
    const promises = docs.map(async doc => {
      // Adding the current path to the subcollections to backup
      const subCollections = await doc.listCollections();
      subCollections.forEach(x => processingQueue.push(x.path));

      // Delete the document
      return doc.delete();
    });

    await Promise.all(promises);
  }

  return true;
};

/**
 * Take a json object and re-encode its content to match our firebase storage.
 *
 * For example: transform {_second, _nanoseconds} objects back to firestore timestamps
 * objects.
 *
 * @param x the object to reencode
 * @returns a new object
 */
function reEncodeObject(x: any): any {
  if (isArray(x)) {
    // array: recursive descent for each item (used in steps object for example)
    return x.map(reEncodeObject);
  } else if (isPlainObject(x)) {
    const keys = Object.keys(x);

    if (isEqual(sortBy(keys), KEYS_TIMESTAMP)) {
      // We have a timestamp object, re-encode
      return new admin.firestore.Timestamp(x._seconds, x._nanoseconds);
    } else {
      // else: recursive descent
      const r: any = {};
      keys.forEach(k => {
        r[k] = reEncodeObject(x[k]);
      });
      return r;
    }
  } else {
    return x;
  }
}

export const restore = async (req: express.Request, resp: express.Response) => {

  const { anonymize } = req.body;

  db.settings({ ignoreUndefinedProperties: true });

  // We get the backup file before clearing the db, just in case.
  const bucket = await getBackupBucket();
  const files: GFile[] = (await bucket.getFiles())[0];
  const sortedFiles: GFile[] = sortBy(files, ['name']);

  if (sortedFiles.length === 0) {
    console.info('nothing to restore, leaving');
    return resp.status(200).send('nothing-to-restore');
  }

  const lastFile: GFile = sortedFiles[sortedFiles.length - 1];

  console.info('Updating restore flag');
  await startMaintenance();

  console.info('Clearing the database');
  await clear();

  console.info('restoring file:', lastFile.name);
  const stream = lastFile.createReadStream();
  const lineReader = readline.createInterface({
    input: stream,
    terminal: false
  });

  const promises: Promise<any>[] = [];

  const readerDone = new Promise(resolve => {
    lineReader.on('close', resolve);
  });

  stream.on('end', () => {
    lineReader.close();
  });

  // TODO: make this part scalable too, we're going to load the file
  // and create promises "as fast as possible", we should backpressure the
  // callback somehow to make sure the X previous promises have been completed
  // before adding more. This will protect us from memory overflow (similar
  // to the note in the backup code).
  lineReader.on('line', line => {
    const stored: StoredDocument = JSON.parse(line);
    promises.push(db.doc(stored.docPath).set(reEncodeObject(stored.content)));
  });

  promises.push(readerDone);
  await Promise.all(promises);

  if (anonymize) {
    // Anon the DB before ending maintenance
    console.log('DB ANONIMISATION ENABLED')
    await cleanOrgs(db)
    // await cleanUsers(db)
    // await cleanInvitations(db)
    // await cleanNotifications(db)
    // await doubleCheck(db)
  }

  await endMaintenance();

  console.info(`Done processing: ${promises.length - 1} lines loaded`);
  return resp.status(200).send('success');
};<|MERGE_RESOLUTION|>--- conflicted
+++ resolved
@@ -4,13 +4,12 @@
 import * as admin from 'firebase-admin';
 import type { Bucket, File as GFile } from '@google-cloud/storage';
 import { db, getBackupBucketName } from './internals/firebase';
-<<<<<<< HEAD
-import { endMaintenance, META_COLLECTION_NAME, startMaintenance } from './maintenance';
-import { cleanOrgs} from '@blockframes/testing/lib/firebase/anon-firestore'
 import type express from 'express';
-=======
-import { endMaintenance, META_COLLECTION_NAME, startMaintenance } from '@blockframes/firebase-utils';
->>>>>>> 3f685c9f
+import {
+  endMaintenance,
+  META_COLLECTION_NAME,
+  startMaintenance,
+} from '@blockframes/firebase-utils';
 
 type Firestore = admin.firestore.Firestore;
 type CollectionReference = admin.firestore.CollectionReference;
@@ -84,7 +83,7 @@
 const clearedCollection = async (firestore: Firestore): Promise<CollectionReference[]> => {
   // NOTE: this is legacy code, once upon a time we'd skip the backup of the _restore / _META collection
   // we disabled that, and this function might be useless now.
-  return (await firestore.listCollections()).filter(x => x.id !== META_COLLECTION_NAME);
+  return (await firestore.listCollections()).filter((x) => x.id !== META_COLLECTION_NAME);
 };
 
 export const freeze = async (req: any, resp: any) => {
@@ -101,7 +100,7 @@
 
   // retrieve all the collections at the root.
   const collections: CollectionReference[] = await backupedCollections(db);
-  collections.forEach(x => processingQueue.push(x.path));
+  collections.forEach((x) => processingQueue.push(x.path));
 
   while (!processingQueue.isEmpty()) {
     // Note: we could speed up the code by processing multiple collections at once,
@@ -128,7 +127,7 @@
 
       // Adding the current path to the subcollections to backup
       const subCollections = await doc.ref.listCollections();
-      subCollections.forEach(x => processingQueue.push(x.path));
+      subCollections.forEach((x) => processingQueue.push(x.path));
     });
 
     // Wait for this backup to complete
@@ -136,7 +135,7 @@
   }
 
   console.info('Done, closing our stream');
-  await new Promise(resolve => {
+  await new Promise((resolve) => {
     stream.end(resolve);
   });
 
@@ -153,7 +152,7 @@
 
   // retrieve all the collections at the root.
   const collections: CollectionReference[] = await clearedCollection(db);
-  collections.forEach(x => processingQueue.push(x.path));
+  collections.forEach((x) => processingQueue.push(x.path));
 
   while (!processingQueue.isEmpty()) {
     const currentPath: string = processingQueue.pop();
@@ -161,10 +160,10 @@
 
     // keep all docs subcollection to be deleted to,
     // delete every doc content.
-    const promises = docs.map(async doc => {
+    const promises = docs.map(async (doc) => {
       // Adding the current path to the subcollections to backup
       const subCollections = await doc.listCollections();
-      subCollections.forEach(x => processingQueue.push(x.path));
+      subCollections.forEach((x) => processingQueue.push(x.path));
 
       // Delete the document
       return doc.delete();
@@ -198,7 +197,7 @@
     } else {
       // else: recursive descent
       const r: any = {};
-      keys.forEach(k => {
+      keys.forEach((k) => {
         r[k] = reEncodeObject(x[k]);
       });
       return r;
@@ -209,11 +208,6 @@
 }
 
 export const restore = async (req: express.Request, resp: express.Response) => {
-
-  const { anonymize } = req.body;
-
-  db.settings({ ignoreUndefinedProperties: true });
-
   // We get the backup file before clearing the db, just in case.
   const bucket = await getBackupBucket();
   const files: GFile[] = (await bucket.getFiles())[0];
@@ -236,12 +230,12 @@
   const stream = lastFile.createReadStream();
   const lineReader = readline.createInterface({
     input: stream,
-    terminal: false
+    terminal: false,
   });
 
   const promises: Promise<any>[] = [];
 
-  const readerDone = new Promise(resolve => {
+  const readerDone = new Promise((resolve) => {
     lineReader.on('close', resolve);
   });
 
@@ -254,23 +248,13 @@
   // callback somehow to make sure the X previous promises have been completed
   // before adding more. This will protect us from memory overflow (similar
   // to the note in the backup code).
-  lineReader.on('line', line => {
+  lineReader.on('line', (line) => {
     const stored: StoredDocument = JSON.parse(line);
     promises.push(db.doc(stored.docPath).set(reEncodeObject(stored.content)));
   });
 
   promises.push(readerDone);
   await Promise.all(promises);
-
-  if (anonymize) {
-    // Anon the DB before ending maintenance
-    console.log('DB ANONIMISATION ENABLED')
-    await cleanOrgs(db)
-    // await cleanUsers(db)
-    // await cleanInvitations(db)
-    // await cleanNotifications(db)
-    // await doubleCheck(db)
-  }
 
   await endMaintenance();
 
