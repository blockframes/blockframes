import { functions, db, DocumentReference } from './internals/firebase';
import { ContractDocument, PublicContractDocument, OrganizationDocument, PublicOrganization } from './data/types';
import { ValidContractStatuses, ContractVersionDocument } from '@blockframes/contract/contract/+state/contract.firestore';
import { getOrganizationsOfContract, getDocument } from './data/internals';
import { triggerNotifications, createNotification } from './notification';
import { centralOrgID } from './environments/environment';
import { isEqual, uniqBy, flatten } from 'lodash';
import { firestore } from 'firebase-admin';

async function getCurrentVersionId(tx: FirebaseFirestore.Transaction, contractId: string): Promise<number> {
  return (await _getVersionCount(contractId, tx));
}

async function getNextVersionId(tx: FirebaseFirestore.Transaction, contractId: string): Promise<number> {
  const count = await _getVersionCount(contractId, tx);
  return count + 1;
}

async function getPreviousVersionId(contractId: string): Promise<number> {
  const count = await _getVersionCount(contractId);
  return count > 1 ? count - 1 : 1;
}

async function getCurrentCreationDate(tx: FirebaseFirestore.Transaction, contractId: string): Promise<firebase.firestore.Timestamp | undefined> {
  const versionToFetch = await getCurrentVersionId(tx, contractId);
  const lastVersionSnap = await tx.get(db.doc(`contracts/${contractId}/versions/${versionToFetch}`));
  const doc = lastVersionSnap.data() as ContractVersionDocument;
  return doc.creationDate;
}

/**
 * Get current version count.
 * @param versionSnap 
 */
async function _getVersionCount(contractId: string, tx?: FirebaseFirestore.Transaction) {
  if (tx) {
    const versionSnap = await tx.get(db.collection(`contracts/${contractId}/versions`));
    return versionSnap.docs.length;
  } else {
    const versionSnap = await db.collection(`contracts/${contractId}/versions`).get();
    return versionSnap.docs.length;
  }
}

/**
 * This method is in charge of creating public contract document.
 * @dev public contract document is created only if its status is OK
 * @param tx
 * @param contract
 */
async function updatePublicContract(tx: FirebaseFirestore.Transaction, contract: ContractDocument): Promise<void> {
  if (!!contract.lastVersion && ValidContractStatuses.includes(contract.lastVersion.status)) {
    const publicContractSnap = await tx.get(db.doc(`publicContracts/${contract.id}`));
    const publicContract: PublicContractDocument = {
      id: contract.id,
      type: contract.type,
      titleIds: contract.titleIds,
    };
    tx.set(publicContractSnap.ref, publicContract)
  } else {
    /** @dev status is not OK, we delete public contract */
    tx.delete(db.doc(`publicContracts/${contract.id}`));
  }
}

/**
 * Checks for a status change between previous and current and triggers notifications.
 * @param current
 * @param previous
 */
async function checkAndTriggerNotifications(current: ContractDocument) {
  const previousVersionId = await getPreviousVersionId(current.id);
  const previousVersionSnap = await db.doc(`contracts/${current.id}/versions/${previousVersionId}`).get();
  const previous = previousVersionSnap.data() as ContractVersionDocument;

  if (!!previous) {
    const contractInNegotiation = (previous.status === 'submitted') && (current.lastVersion.status === 'undernegotiation');
    const contractSubmitted = (previous.status === 'draft') && (current.lastVersion.status === 'submitted');

    if (contractSubmitted && current.partyIds.length > 0) { // Contract is submitted by organization to Archipel Content
      // TODO (#1999): Find real creator 
      const { id, denomination, logo } = await getDocument<PublicOrganization>(`orgs/${current.partyIds[0]}`);
      const archipelContent = await getDocument<OrganizationDocument>(`orgs/${centralOrgID}`);
      const notifications = archipelContent.userIds.map(
        userId => createNotification({
          userId,
          organization: { id, denomination, logo }, // TODO (#1999): Add the logo to display if orgs collection is not public to Archipel Content
          type: 'newContract',
          docId: current.id,
          app: 'biggerBoat'
        })
      );

      await triggerNotifications(notifications);
    }

    if (contractInNegotiation) { // Contract is validated by Archipel Content
      const organizations = await getOrganizationsOfContract(current);
      const notifications = organizations
        .filter(organizationDocument => !!organizationDocument && !!organizationDocument.userIds)
        .reduce((ids: string[], { userIds }) => [...ids, ...userIds], [])
        .map(userId => {
          return createNotification({
            userId,
            type: 'contractInNegotiation',
            docId: current.id,
            app: 'biggerBoat'
          });
        });

      await triggerNotifications(notifications);
    }
  }
}

/**
 * This method is in charge of updating contract version document on DB.
 * It updates some of document attributes.
 * @param tx 
 * @param contract 
 */
function updateVersion(tx: FirebaseFirestore.Transaction, contract: ContractDocument) {
  // When a contract of type "mandate" is created/updated
  // tiltleDetails.price.commissionBase must be set to "grossreceipt".
  if (contract.type === 'mandate') {
<<<<<<< HEAD
    Object.keys(contract.lastVersion.titles).forEach(titleId => {
      contract.lastVersion.titles[titleId].price.commissionBase = 'grossreceipts';
    });
=======
    for (const titleId in contract.lastVersion.titles){
      contract.lastVersion.titles[titleId].price.commissionBase = 'grossreceipts';
    }
>>>>>>> 3cdc8408
  }

  // We historize current version 
  tx.set(db.doc(`contracts/${contract.id}/versions/${contract.lastVersion.id}`), contract.lastVersion);
}

async function getRelatedContract(tx: FirebaseFirestore.Transaction, contract: ContractDocument): Promise<ContractDocument[]> {
  if (contract.type === 'sale') {
    // Fetch the mandate contracts related to current contract titles.
    // Thoses contracts will be the parents of the current one.
    const promises = Object.keys(contract.lastVersion.titles).map(titleId => tx.get(db.collection(`contracts`)
      .where('type', '==', 'mandate')
      .where('titleIds', 'array-contains', titleId))
    );
<<<<<<< HEAD
=======

    // Extract all fetched contracts
    const snapshots = await Promise.all(promises);
    return uniqBy(flatten(snapshots.map(snap => snap.docs.map(d => d.data() as ContractDocument))), 'id');
  } else {
    // Fetch the sale contracts related to current contract titles.
    // Thoses contracts will be the childs of the current one.
    const promises = Object.keys(contract.lastVersion.titles).map(titleId => tx.get(db.collection(`contracts`)
      .where('type', '==', 'sale')
      .where('titleIds', 'array-contains', titleId))
    );
>>>>>>> 3cdc8408

    // Extract all fetched contracts
    const snapshots = await Promise.all(promises);
    return uniqBy(flatten(snapshots.map(snap => snap.docs.map(d => d.data() as ContractDocument))), 'id');
<<<<<<< HEAD
  } else {
    // Fetch the sale contracts related to current contract titles.
    // Thoses contracts will be the childs of the current one.
    const promises = Object.keys(contract.lastVersion.titles).map(titleId => tx.get(db.collection(`contracts`)
      .where('type', '==', 'sale')
      .where('titleIds', 'array-contains', titleId))
    );

    // Extract all fetched contracts
    const snapshots = await Promise.all(promises);
    return uniqBy(flatten(snapshots.map(snap => snap.docs.map(d => d.data() as ContractDocument))), 'id');
=======
>>>>>>> 3cdc8408
  }
}

/**
 * This method is in charge of updating current contract document on DB.
 * It updates some of document attributes.
 * @param tx 
 * @param ref 
 * @param contract 
 * @param relatedContracts
 */
async function updateContract(tx: FirebaseFirestore.Transaction, ref: DocumentReference, contract: ContractDocument, relatedContracts?: ContractDocument[]) {
  const contractUpdate = {
    lastVersion: contract.lastVersion
  } as any;

  // If true, a new version is beeing created.
  if (relatedContracts && relatedContracts.length) {
    if (contract.type === 'sale') {
      const mandateContracts = relatedContracts;
      // Set parent relations
      contract.parentContractIds = mandateContracts.map(c => c.id);
      mandateContracts.map(parent => {
        // Set child relations
        if (!parent.childContractIds) { parent.childContractIds = []; }
        if (!parent.childContractIds.includes(contract.id)) {
          parent.childContractIds.push(contract.id);
          tx.set(db.doc(`contracts/${parent.id}`), { childContractIds: parent.childContractIds }, { merge: true });
        }

        // Check if a parent contract party should be a current contract party (as observer for example)
        const parentPartiesWithChildRole = parent.parties.filter(p => p.childRoles && p.childRoles.length > 0);
        parentPartiesWithChildRole.forEach(partyDetail => {
          // For each child role on the parent contract, a new party is created on the current one.
          partyDetail.childRoles?.forEach(r => {
            const childParty = { ...partyDetail };
            childParty.childRoles = [];
            delete childParty.signDate;
            childParty.status = 'unknown';
            childParty.party.role = r;
            // Only if not already present
            if (!contract.parties.find(p => (
              childParty.party.orgId && p.party.orgId === childParty.party.orgId) ||
              childParty.party.displayName && p.party.displayName === childParty.party.displayName
            )) {
              contract.parties.push(childParty);
            }
          });
        })
      });
    } else if (contract.type === 'mandate') {
      const saleContracts = relatedContracts;
      // Set child relations
      contract.childContractIds = saleContracts.map(c => c.id);
      const currentPartiesWithChildRole = contract.parties.filter(p => p.childRoles && p.childRoles.length > 0);
      saleContracts.map(child => {
        let update = false; // We update childs only if something changed

        // Set parent relations
        if (!child.parentContractIds) { child.parentContractIds = []; }
        if (!child.parentContractIds.includes(contract.id)) {
          child.parentContractIds.push(contract.id);
          update = true;
        }

        // Check if current mandate contract have parties with child role
        currentPartiesWithChildRole.forEach(partyDetail => {
          // For each child role on the current contract, a new party is created on the childs.
          partyDetail.childRoles?.forEach(r => {
            const childParty = { ...partyDetail };
            childParty.childRoles = [];
            delete childParty.signDate;
            childParty.status = 'unknown';
            childParty.party.role = r;
            // Only if not already present
            if (!child.parties.find(p => (
              childParty.party.orgId && p.party.orgId === childParty.party.orgId) ||
              childParty.party.displayName && p.party.displayName === childParty.party.displayName
            )) {
              child.parties.push(childParty);
              update = true;
            }
          });
        });

        if (update) {
          tx.set(db.doc(`contracts/${child.id}`), { parentContractIds: child.parentContractIds, parties: child.parties }, { merge: true });
        }
      });
    }

    // We need to remove previous parties signDate and reset status
    contractUpdate.parties = contract.parties.map(p => {
      delete p.signDate;
      p.status = 'unknown';
      return p;
    });

    if (contract.parentContractIds) {
      contractUpdate.parentContractIds = contract.parentContractIds;
    }

    if (contract.childContractIds) {
      // Cleaning to prevent infinite loops (can arrive if contract type changes)
      contractUpdate.childContractIds = contractUpdate.parentContractIds ?
        contract.childContractIds.filter((id: string) => !contractUpdate.parentContractIds.includes(id)) :
        contract.childContractIds;
    }
  }

  // We create an array of title ids for querying purposes
  contractUpdate.titleIds = [];
  if (!!contract.lastVersion.titles) {
    contractUpdate.titleIds = Object.keys(contract.lastVersion.titles);
  }

  // We create an array of party ids for querying purposes
  contractUpdate.partyIds = [];
  if (!!contract.parties) {
    contract.parties.forEach(p => {
      if (p.party.orgId) { // Only if orgId is defined on party
        contractUpdate.partyIds.push(p.party.orgId);
      }
    })
  }

  tx.set(ref, contractUpdate, { merge: true });
}

/**
 * This trigger is in charge of keeping contract and contractVersion document always
 * up to date.
 *
 * It handles some defined behaviors such as:
 *  - CreationDate param
 *  - VersionId consistency
 *  - Autodiscover of parents and childs
 *  - Auto configuration with contract type
 *  - Public contract creation
 * 
 * @param change 
 */
export async function onContractWrite(
  change: functions.Change<FirebaseFirestore.DocumentSnapshot>,
): Promise<any> {
  const before = change.before.data();
  const after = change.after.data();

  /**
   * There is no after but before exits so we are in deletion mode
   * We need to remove publicContract document.
   * Note that this case should never occur since contract deletion (or write) is forbidden.
   */
  if (!after && !!before) {
    await db.doc(`publicContracts/${before.id}`).delete();
  }

  // We retreive current contract document
  const current = after as ContractDocument;

  if (!!current.lastVersion && current.lastVersion.status !== 'draft') {
    await db.runTransaction(async tx => {

      let lastVersion;
      const lastVersionId = await getCurrentVersionId(tx, current.id);
      if (lastVersionId !== 0) {
        const lastVersionSnap = await tx.get(db.doc(`contracts/${current.id}/versions/${lastVersionId}`));
        lastVersion = lastVersionSnap.data() as any;
      }

      if (!!lastVersion) {
        if (lastVersion.id && current.lastVersion.id && lastVersion.id > current.lastVersion.id) {
          console.log(`Version id "${current.lastVersion.id}" must be higher than previous one "${lastVersion.id}".`);
          tx.set(change.after.ref, { lastVersion: lastVersion }, { merge: true });
          return false;
        }
        // To compare current and previous versions against each other
        delete lastVersion.id;
        delete lastVersion.creationDate;
      };

      // To compare current and previous versions against each other
      delete current.lastVersion.id;
      const currentCreationDate = current.lastVersion.creationDate ? current.lastVersion.creationDate : firestore.Timestamp.now();
      delete current.lastVersion.creationDate;
      if (!lastVersion || !isEqual(current.lastVersion, lastVersion)) {
        current.lastVersion.id = await getNextVersionId(tx, current.id);
        // Creation date is handled here. If not sent by user, it is created here.
        current.lastVersion.creationDate = currentCreationDate as any;
        // Fetch potential related contract (childs of parents)
        const relatedContracts = await getRelatedContract(tx, current);
        // A new version have been saved, we check if public contract need to be updated.
        await updatePublicContract(tx, current);
        // Push new version.
        updateVersion(tx, current);
        // Update contract.
        await updateContract(tx, change.after.ref, current, relatedContracts);
      } else {
        // To prevent the case where the front tries to push version Id or creationDate (which are only handled by this trigger).
        current.lastVersion.id = await getCurrentVersionId(tx, current.id);
        current.lastVersion.creationDate = await getCurrentCreationDate(tx, current.id);
        // A new version have been saved, we check if public contract need to be updated.
        await updateContract(tx, change.after.ref, current);
      }
      return current;
    });
    // Contract version may have changed, we check if notifications need to be triggered
    await checkAndTriggerNotifications(current);
    return true;
  } else {
    // Rules should have prevent this case (@see method definition).
    return false;
  }
}<|MERGE_RESOLUTION|>--- conflicted
+++ resolved
@@ -123,15 +123,9 @@
   // When a contract of type "mandate" is created/updated
   // tiltleDetails.price.commissionBase must be set to "grossreceipt".
   if (contract.type === 'mandate') {
-<<<<<<< HEAD
-    Object.keys(contract.lastVersion.titles).forEach(titleId => {
-      contract.lastVersion.titles[titleId].price.commissionBase = 'grossreceipts';
-    });
-=======
     for (const titleId in contract.lastVersion.titles){
       contract.lastVersion.titles[titleId].price.commissionBase = 'grossreceipts';
     }
->>>>>>> 3cdc8408
   }
 
   // We historize current version 
@@ -146,8 +140,6 @@
       .where('type', '==', 'mandate')
       .where('titleIds', 'array-contains', titleId))
     );
-<<<<<<< HEAD
-=======
 
     // Extract all fetched contracts
     const snapshots = await Promise.all(promises);
@@ -159,25 +151,10 @@
       .where('type', '==', 'sale')
       .where('titleIds', 'array-contains', titleId))
     );
->>>>>>> 3cdc8408
 
     // Extract all fetched contracts
     const snapshots = await Promise.all(promises);
     return uniqBy(flatten(snapshots.map(snap => snap.docs.map(d => d.data() as ContractDocument))), 'id');
-<<<<<<< HEAD
-  } else {
-    // Fetch the sale contracts related to current contract titles.
-    // Thoses contracts will be the childs of the current one.
-    const promises = Object.keys(contract.lastVersion.titles).map(titleId => tx.get(db.collection(`contracts`)
-      .where('type', '==', 'sale')
-      .where('titleIds', 'array-contains', titleId))
-    );
-
-    // Extract all fetched contracts
-    const snapshots = await Promise.all(promises);
-    return uniqBy(flatten(snapshots.map(snap => snap.docs.map(d => d.data() as ContractDocument))), 'id');
-=======
->>>>>>> 3cdc8408
   }
 }
 
