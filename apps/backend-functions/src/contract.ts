--- conflicted
+++ resolved
@@ -30,12 +30,7 @@
 
 /**
  * Get current version count.
-<<<<<<< HEAD
  * @param versionSnap 
-=======
- * @TODO (#1887) remove "_meta" filter once code migration is ok
- * @param versionSnap
->>>>>>> 0d412fa2
  */
 async function _getVersionCount(contractId: string, tx?: FirebaseFirestore.Transaction) {
   if (tx) {
@@ -82,16 +77,9 @@
     const contractInNegotiation = (previous.status === 'submitted') && (current.lastVersion.status === 'undernegotiation');
     const contractSubmitted = (previous.status === 'draft') && (current.lastVersion.status === 'submitted');
 
-<<<<<<< HEAD
     if (contractSubmitted && current.partyIds.length > 0) { // Contract is submitted by organization to Archipel Content
       // TODO (#1999): Find real creator 
-      const { id, name } = await getDocument<PublicOrganization>(`orgs/${current.partyIds[0]}`);
-=======
-    if (contractSubmitted) { // Contract is submitted by organization to Archipel Content
-      // @TODO (#1887) crashes if partyIds is empty
-      // TODO (#1999): Find real creator
       const { id, denomination, logo } = await getDocument<PublicOrganization>(`orgs/${current.partyIds[0]}`);
->>>>>>> 0d412fa2
       const archipelContent = await getDocument<OrganizationDocument>(`orgs/${centralOrgID}`);
       const notifications = archipelContent.userIds.map(
         userId => createNotification({
@@ -128,13 +116,8 @@
 /**
  * This method is in charge of updating contract version document on DB.
  * It updates some of document attributes.
-<<<<<<< HEAD
  * @param tx 
  * @param contract 
-=======
- * @param tx
- * @param current
->>>>>>> 0d412fa2
  */
 function updateVersion(tx: FirebaseFirestore.Transaction, contract: ContractDocument) {
   // When a contract of type "mandate" is created/updated
@@ -145,14 +128,9 @@
     });
   }
 
-<<<<<<< HEAD
   // We historize current version 
   tx.set(db.doc(`contracts/${contract.id}/versions/${contract.lastVersion.id}`), contract.lastVersion);
 }
-=======
-  // We historize current version
-  tx.set(db.doc(`contracts/${current.id}/versions/${current.lastVersion.id}`), current.lastVersion);
->>>>>>> 0d412fa2
 
 async function getRelatedContract(tx: FirebaseFirestore.Transaction, contract: ContractDocument): Promise<ContractDocument[]> {
   if (contract.type === 'sale') {
@@ -183,16 +161,10 @@
 /**
  * This method is in charge of updating current contract document on DB.
  * It updates some of document attributes.
-<<<<<<< HEAD
  * @param tx 
  * @param ref 
  * @param contract 
  * @param relatedContracts
-=======
- * @param tx
- * @param ref
- * @param contract
->>>>>>> 0d412fa2
  */
 async function updateContract(tx: FirebaseFirestore.Transaction, ref: DocumentReference, contract: ContractDocument, relatedContracts?: ContractDocument[]) {
   const contractUpdate = {
@@ -317,7 +289,6 @@
  * up to date.
  *
  * It handles some defined behaviors such as:
-<<<<<<< HEAD
  *  - CreationDate param
  *  - VersionId consistency
  *  - Autodiscover of parents and childs
@@ -325,18 +296,6 @@
  *  - Public contract creation
  * 
  * @param change 
-=======
- *  - creationDate param
- *  - versionId consistency
- *  - @TODO (#1887) add more
- *
- * Concerning the database rules:
- *  - once created, a contractVersion document should be read only and not removable (even for admins)
- *  - once code migration complete, contratVersion should be writable by this function only (even for admins)
- *  - once code migration complete, contract.lastVersion MUST be sent when performing write operations.
- *  - @TODO (#1887) add this requirements into an issue
- * @param change
->>>>>>> 0d412fa2
  */
 export async function onContractWrite(
   change: functions.Change<FirebaseFirestore.DocumentSnapshot>,
@@ -409,52 +368,4 @@
     // Rules should have prevent this case (@see method definition).
     return false;
   }
-<<<<<<< HEAD
-=======
-}
-
-/**
- * This is for the old way, when version was pushed separatly from contract
- * This trigger handles this old way to keep database up to date
- * @param change
- * @param context
- * @TODO (#1887) remove this when code migration is ok to prevent useless writes
- */
-export async function onContractVersionWrite(
-  change: functions.Change<FirebaseFirestore.DocumentSnapshot>,
-  context: functions.EventContext
-): Promise<any> {
-  const { contractId, versionId } = context.params;
-  const after = change.after.data();
-
-  if (!after) {
-    console.log(`Contract version "${versionId}" have been deleted.`);
-    return;
-  }
-
-  await db.runTransaction(async tx => {
-    if (versionId === '_meta') {
-      // Force count so data is always OK even if user push a bad version count.
-      after.count = await getCurrentVersionId(tx, contractId);
-      tx.set(db.doc(`contracts/${contractId}/versions/_meta`), { count: parseInt(after.count, 10) }, { merge: true });
-    } else {
-      // We just update contract.lastVersion with this data,
-      // and let the onContractWrite function handle the job.
-      const contractSnap = await tx.get(db.doc(`contracts/${contractId}`));
-      tx.set(contractSnap.ref, { lastVersion: after }, { merge: true });
-      if (!!after.status && after.status === 'draft') {
-        // To avoid polluting DB.
-        tx.delete(change.after.ref);
-      }
-    }
-    return true;
-  });
-  if (versionId !== '_meta') {
-    const contractSnapshot = await db.doc(`contracts/${contractId}`).get();
-    const contractDoc = contractSnapshot.data() as ContractDocument;
-    // Contract version may have changed, we check if notifications need to be triggered
-    await checkAndTriggerNotifications(contractDoc);
-  }
-  return true;
->>>>>>> 0d412fa2
 }