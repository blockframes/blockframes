--- conflicted
+++ resolved
@@ -1,14 +1,8 @@
 import { db } from './internals/firebase';
 import { getDocument } from '@blockframes/firebase-utils';
 import { Offer } from '@blockframes/contract/offer/+state/offer.model';
-<<<<<<< HEAD
-import { Organization } from '@blockframes/organization/+state';
+import { Movie, Organization, User, NotificationTypes } from '@blockframes/model';
 import { staticModel } from '@blockframes/utils/static-model';
-import { Movie, User, NotificationTypes } from '@blockframes/model';
-=======
-import { Movie, Organization, User } from '@blockframes/model';
-import { staticModel } from '@blockframes/utils/static-model';
->>>>>>> f1ee6e94
 import { createNotification, triggerNotifications } from './notification';
 import { Change } from 'firebase-functions';
 import { createDocumentMeta } from './data/internals';
@@ -19,10 +13,7 @@
   const offer = snap.data() as Offer;
   const orgId = offer.buyerId;
   const bucket = await getDocument<any>(`buckets/${orgId}`);
-<<<<<<< HEAD
-=======
   
->>>>>>> f1ee6e94
   const user = await getDocument<User>(`users/${bucket.uid}`);
 
   // Empty bucket
