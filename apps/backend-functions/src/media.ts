--- conflicted
+++ resolved
@@ -24,11 +24,8 @@
 
     if (Array.isArray(savedRef)) {
       savedRef = savedRef.map(e => e.ref || e).find(ref => ref === filePath) || '';
-<<<<<<< HEAD
     } else if (!!savedRef.ref) {
       savedRef = savedRef.ref;
-=======
->>>>>>> bc1c3af5
     }
 
     const bucket = admin.storage().bucket(getStorageBucketName());
@@ -210,7 +207,6 @@
       mediaToDelete.push(before.promotional.moodboard);
     }
 
-<<<<<<< HEAD
     if (!!before.promotional.videos?.screener?.ref &&
       (before.promotional.videos.screener?.ref !== after.promotional.videos?.screener?.ref || after.promotional.videos?.screener?.ref === '')) {
       mediaToDelete.push(before.promotional.videos.screener.ref);
@@ -224,16 +220,6 @@
       });
     }
 
-    Object.keys(before.promotional.still_photo)
-      .filter(key => !!before.promotional.still_photo[key])
-      .forEach(key => {
-        const stillBefore = before.promotional.still_photo[key];
-        const stillAfter = after.promotional.still_photo[key];
-        if ((stillBefore !== stillAfter || stillAfter === '')) {
-          mediaToDelete.push(stillBefore);
-        }
-      });
-=======
     before.promotional.still_photo.forEach((photo, index) => {
       const stillBefore = photo
       const stillAfter = after.promotional.still_photo[index];
@@ -241,6 +227,7 @@
         mediaToDelete.push(stillBefore);
       }
     });
+
     before.promotional.notes.forEach((note, index) => {
       const noteBefore = note;
       const noteAfter = after.promotional.notes[index];
@@ -248,7 +235,6 @@
         mediaToDelete.push(noteBefore.ref);
       }
     })
->>>>>>> bc1c3af5
 
   } else { // Deleting
 
@@ -272,7 +258,6 @@
       mediaToDelete.push(before.promotional.moodboard);
     }
 
-<<<<<<< HEAD
     if (!!before.promotional.videos?.screener?.ref) {
       mediaToDelete.push(before.promotional.videos.screener.ref);
     }
@@ -281,13 +266,9 @@
       before.promotional.videos.otherVideos.forEach(n => mediaToDelete.push(n.ref));
     }
 
-    Object.keys(before.promotional.still_photo)
-      .filter(key => !!before.promotional.still_photo[key])
-      .forEach(key => mediaToDelete.push(before.promotional.still_photo[key]));
-=======
     before.promotional.still_photo.forEach(photo => mediaToDelete.push(photo));
+
     before.promotional.notes.forEach(note => mediaToDelete.push(note.ref));
->>>>>>> bc1c3af5
   }
 
   await Promise.all(mediaToDelete.map(m => deleteMedia(m)));
