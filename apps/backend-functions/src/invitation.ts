import { getDocument, createPublicOrganizationDocument, createPublicUserDocument } from './data/internals';
import { getUser } from "./internals/utils";
import { db } from './internals/firebase'
import { InvitationOrUndefined, OrganizationDocument } from './data/types';
import { onInvitationToJoinOrgUpdate, onRequestToJoinOrgUpdate } from './internals/invitations/organizations';
import { onInvitationToAnEventUpdate } from './internals/invitations/events';
import { InvitationBase, createInvitation } from '@blockframes/invitation/+state/invitation.firestore';
import { createPublicUser, PublicUser } from '@blockframes/user/+state/user.firestore';
import { getOrInviteUserByMail } from './internals/users';
import { ErrorResultResponse } from './utils';
import { CallableContext } from "firebase-functions/lib/providers/https";
import { App } from '@blockframes/utils/apps';
import { EventDocument, EventMeta, MEETING_MAX_INVITATIONS_NUMBER } from '@blockframes/event/+state/event.firestore';
import { EventEmailData, getEventEmailData } from '@blockframes/utils/emails/utils';
import { Change } from 'firebase-functions';
import { AlgoliaOrganization } from '@blockframes/utils/algolia';
import { createAlgoliaOrganization } from '@blockframes/firebase-utils';
export { hasUserAnOrgOrIsAlreadyInvited } from './internals/invitations/utils';


/**
 * Handles firestore updates on an invitation object,
 *
 * Check the data, manage processed ids (to prevent duplicates events in functions),
 * and dispatch to the correct piece of code depending on the invitation type.
 */
export async function onInvitationWrite(
  change: Change<FirebaseFirestore.DocumentSnapshot>
) {
  const before = change.before;
  const after = change.after;

  if (!before || !after) {
    throw new Error('Parameter "change" not found');
  }

  const invitationDocBefore = before.data() as InvitationOrUndefined;
  const invitationDoc = after.data() as InvitationOrUndefined;

  // Doc was deleted
  if (!invitationDoc) {

    if (!!invitationDocBefore.toUser && invitationDocBefore.type === 'joinOrganization') {
      const user = await getUser(invitationDocBefore.toUser.uid);

      // Remove user in users collection
      if (invitationDocBefore.mode === "invitation" && !!user && invitationDocBefore.status === "pending") {

        // Fetch potential other invitations to this user
        const invitationCollectionRef = db.collection('invitations')
          .where('toUser.uid', '==', user.uid)
          .where('mode', '==', 'invitation')
          .where('status', '==', 'pending');
        const existingInvitation = await invitationCollectionRef.get();

        // If there is an other invitation or the user has already an org, we don't want to delete its account
        if (existingInvitation.docs.length >= 1 || !!user.orgId || !!user.firstName || !!user.lastName) {
          return;
        }

        db.doc(`users/${user.uid}`).delete();
      }
    }

    return;
  }

  // Because of rules restrictions, event creator might not have access to other informations than the id.
  // We consolidate invitation document here.
  let needUpdate = false;
  if (invitationDoc.fromOrg?.id && !invitationDoc.fromOrg?.denomination.full) {
    const org = await getDocument<OrganizationDocument>(`orgs/${invitationDoc.fromOrg.id}`);
    invitationDoc.fromOrg = createPublicOrganizationDocument(org);
    needUpdate = true;
  }

  if (invitationDoc.toOrg?.id && !invitationDoc.toOrg?.denomination.full) {
    const org = await getDocument<OrganizationDocument>(`orgs/${invitationDoc.toOrg.id}`);
    invitationDoc.toOrg = createPublicOrganizationDocument(org);
    needUpdate = true;
  }

  if (invitationDoc.fromUser?.uid && (!invitationDoc.fromUser.firstName || !invitationDoc.fromUser.email)) {
    const user = await getUser(invitationDoc.fromUser?.uid);
    invitationDoc.fromUser = createPublicUserDocument(user);
    needUpdate = true;
  }

  if (invitationDoc.toUser?.uid && (!invitationDoc.toUser.firstName || !invitationDoc.toUser.email)) {
    const user = await getUser(invitationDoc.toUser?.uid);
    invitationDoc.toUser = createPublicUserDocument(user);
    needUpdate = true;
  }

  try {
    // dispatch to the correct events depending on the invitation type & mode.
    switch (invitationDoc.type) {
      case 'joinOrganization':
        invitationDoc.mode === 'invitation'
          ? await onInvitationToJoinOrgUpdate(invitationDocBefore, invitationDoc, invitationDoc)
          : await onRequestToJoinOrgUpdate(invitationDocBefore, invitationDoc, invitationDoc);
        break;
      case 'attendEvent':
        /**
         * @dev In this case, an invitation to an event can be:
         * a request from an user who wants to attend an event.
         * an invitation to an user that can be interested to attend an event.
         */
        await onInvitationToAnEventUpdate(invitationDocBefore, invitationDoc, { ...invitationDoc, id: before.id });
        break;
      default:
        console.log(`Unhandled invitation: ${JSON.stringify(invitationDoc)}`);
        break;
    }

    if (needUpdate) {
      await db.doc(`invitations/${invitationDoc.id}`).set(invitationDoc);
    }
  } catch (e) {
    console.error('Invitation management thrown: ', e);
    throw e;
  }
}

interface UserInvitation {
  emails: string[];
  invitation: Partial<InvitationBase<Date>>;
  app?: App;
}

/**
 * Invite a list of user by email.
 * @dev this function polyfills the Promise.allSettled
 */
export const inviteUsers = async (data: UserInvitation, context: CallableContext) => {

  if (!context?.auth) { throw new Error('Permission denied: missing auth context.'); }
  const user = await getDocument<PublicUser>(`users/${context.auth.uid}`);
  if (!user.orgId) { throw new Error('Permission denied: missing org id.'); }

  const promises: ErrorResultResponse[] = [];
  const invitation = createInvitation(data.invitation);

  // Ensure that we are not violating invitations limit
  if (invitation.type === 'attendEvent') {
    const eventId = invitation.eventId;
    if (eventId) {

      const event = await getDocument<EventDocument<EventMeta>>(`events/${eventId}`);

      // for now only meetings have a limitation
      if (event.type === 'meeting') {

        // count the number of already existing invitations
        const query = db.collection('invitations').where('eventId', '==', eventId);
        const querySnap = await query.get();

        // assert that we don"t go over the limit
        if (querySnap.size + data.emails.length > MEETING_MAX_INVITATIONS_NUMBER) {
          throw new Error(
            `MEETING MAX INVITATIONS EXCEEDED : Meeting ${eventId} has already ${querySnap.size} invitations
            and user ${user.uid} tried to add ${data.emails.length} new invitations.
            That would have exceeded the current limit which is ${MEETING_MAX_INVITATIONS_NUMBER} invitations.`)
        }
      }
    }
  }

  const eventId = invitation.type === 'attendEvent' && invitation.eventId;
  const event = eventId ? await getDocument<EventDocument<EventMeta>>(`events/${eventId}`) : undefined;


  for (const email of data.emails) {
<<<<<<< HEAD
    const { id, type, mode, fromOrg } = invitation;
    const isLastIndex = await getOrInviteUserByMail(email, { id, type, mode, fromOrg }, data.app, eventData)
=======
    const { type, mode, fromOrg } = invitation;
    const invitationId = db.collection('invitations').doc().id;

    const eventData = getEventEmailData(event, email, invitationId);


    const isLastIndex = await getOrInviteUserByMail(
      email,
      { id: invitationId, type, mode, fromOrg },
      data.app,
      eventData
    )
>>>>>>> 42f67838
      .then(u => {
        if (u.invitationStatus) invitation.status = u.invitationStatus;
        return createPublicUser(u.user);
      })
      .then(toUser => {
        invitation.toUser = toUser;
        invitation.id = invitationId;
      })
      .then(() => db.collection('invitations').doc(invitation.id).set(invitation))
      .then(result => promises.push({ result, error: '' }))
      .catch(error => promises.push({ result: undefined, error }))
      .then(lastIndex => lastIndex === data.emails.length);
    if (isLastIndex) break;
  }
  return promises;
}

export async function getInvitationLinkedToEmail(email: string): Promise<boolean | AlgoliaOrganization> {
  const invitationRef = await db.collection('invitations')
    .where('toUser.email', '==', email)
    .where('status', '==', 'pending')
    .where('mode', '==', 'invitation')
    .where('type', '==', 'joinOrganization')
    .get();

  const joinOrgInvit = invitationRef.docs;

  // We want to return invitation to join organization in priority
  if (joinOrgInvit.length) {
    const invit = joinOrgInvit[0].data();
    const org = await getDocument<OrganizationDocument>(`orgs/${invit.fromOrg.id}`);
    return createAlgoliaOrganization(org);
  }

  const userRef = await db.collection('users').where('email', '==', email).get();
  if (userRef.docs.length === 1) {
    const user = userRef.docs[0].data();

    if (!user.firstName && !user.lastName) {
      if (user.orgId) {
        // If user was created along with org in CRM (without invitation)
        const org = await getDocument<OrganizationDocument>(`orgs/${user.orgId}`);
        return createAlgoliaOrganization(org);
      } else {
        return true;
      }
    }
  }

  return false;
}

export const accessInvitationOnlyEvent = async (data: { mode: 'generate' | 'verify', invitationId: string, email?: string, eventId?: string, code?: string }, context: CallableContext) => {

  if (!context?.auth) { throw new Error('Permission denied: missing auth context.'); }

  const invitation = await getDocument<InvitationBase<Date>>(`invitations/${data.invitationId}`);

  if (!invitation) { throw new Error('Error: unknown invitation.'); }

  if (data.mode === 'generate') {

    if (invitation.eventId !== data.eventId) { throw new Error(`Error: invitation ${data.invitationId} is not for event ${data.eventId}.`); }

    if (invitation.toUser?.email !== data.email) { throw new Error(`Error: invitation ${data.invitationId} is not for email ${data.email}.`); }

    if (invitation.accessCode) { throw new Error(`Error: invitation ${data.invitationId} already have an access code.`); }

    const code = Math.random().toString(36).replace(/[^a-z]+/g, '').substr(0, 8);
    invitation.accessCode = code;
    await db.doc(`invitations/${invitation.id}`).set(invitation);

    // @TODO #6756 send code by email example : event/01HwnSypEDprUOr8rZpw/r/email-verify?i=00VT3vLb25mxcnQ6c9Ie&code=jvwretr
    console.log(invitation.accessCode);

    return true;
  } else if (data.code) {
    if (data.code === invitation.accessCode) {
      invitation.accessAllowed = true;
      await db.doc(`invitations/${invitation.id}`).set(invitation);
      return true;
    } else {
      return false;
    }
  }

}<|MERGE_RESOLUTION|>--- conflicted
+++ resolved
@@ -171,10 +171,6 @@
 
 
   for (const email of data.emails) {
-<<<<<<< HEAD
-    const { id, type, mode, fromOrg } = invitation;
-    const isLastIndex = await getOrInviteUserByMail(email, { id, type, mode, fromOrg }, data.app, eventData)
-=======
     const { type, mode, fromOrg } = invitation;
     const invitationId = db.collection('invitations').doc().id;
 
@@ -187,7 +183,6 @@
       data.app,
       eventData
     )
->>>>>>> 42f67838
       .then(u => {
         if (u.invitationStatus) invitation.status = u.invitationStatus;
         return createPublicUser(u.user);
