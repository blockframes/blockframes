--- conflicted
+++ resolved
@@ -132,13 +132,7 @@
  * Invite a list of user by email.
  * @dev this function polyfills the Promise.allSettled
  */
-<<<<<<< HEAD
-export const inviteUsers = (data: UserInvitation, context: CallableContext): Promise<ErrorResultResponse[]> => {
-  const db = admin.firestore();
-  return new Promise(async (res) => {
-=======
 export const inviteUsers = async (data: UserInvitation, context: CallableContext) => {
->>>>>>> b1a27028
 
     if (!context?.auth) { throw new Error('Permission denied: missing auth context.'); }
     const user = await getDocument<PublicUser>(`users/${context.auth.uid}`);
