import { getDocument, createPublicOrganizationDocument, createPublicUserDocument } from './data/internals';
import { getUser } from "./internals/utils";
import { db } from './internals/firebase'
import { InvitationOrUndefined, OrganizationDocument } from './data/types';
import { onInvitationToJoinOrgUpdate, onRequestToJoinOrgUpdate } from './internals/invitations/organizations';
import { onInvitationToAnEventUpdate } from './internals/invitations/events';
import { InvitationBase, createInvitation } from '@blockframes/invitation/+state/invitation.firestore';
import { createPublicUser, PublicUser } from '@blockframes/user/+state/user.firestore';
import { getOrInviteUserByMail } from './internals/users';
import { ErrorResultResponse } from './utils';
import { CallableContext } from "firebase-functions/lib/providers/https";
import { App } from '@blockframes/utils/apps';
import { EventDocument, EventMeta, MEETING_MAX_INVITATIONS_NUMBER } from '@blockframes/event/+state/event.firestore';
import { EventEmailData, getEventEmailData } from '@blockframes/utils/emails/utils';
import { Change } from 'firebase-functions';
import { AlgoliaOrganization } from '@blockframes/utils/algolia';
import { createAlgoliaOrganization } from '@blockframes/firebase-utils';
export { hasUserAnOrgOrIsAlreadyInvited } from './internals/invitations/utils';


/**
 * Handles firestore updates on an invitation object,
 *
 * Check the data, manage processed ids (to prevent duplicates events in functions),
 * and dispatch to the correct piece of code depending on the invitation type.
 */
export async function onInvitationWrite(
  change: Change<FirebaseFirestore.DocumentSnapshot>
) {
  const before = change.before;
  const after = change.after;

  if (!before || !after) {
    throw new Error('Parameter "change" not found');
  }

  const invitationDocBefore = before.data() as InvitationOrUndefined;
  const invitationDoc = after.data() as InvitationOrUndefined;

  // Doc was deleted
  if (!invitationDoc) {

    if (!!invitationDocBefore.toUser && invitationDocBefore.type === 'joinOrganization') {
      const user = await getUser(invitationDocBefore.toUser.uid);

      // Remove user in users collection
      if (invitationDocBefore.mode === "invitation" && !!user && invitationDocBefore.status === "pending") {

        // Fetch potential other invitations to this user
        const invitationCollectionRef = db.collection('invitations')
          .where('toUser.uid', '==', user.uid)
          .where('mode', '==', 'invitation')
          .where('status', '==', 'pending');
        const existingInvitation = await invitationCollectionRef.get();

        // If there is an other invitation or the user has already an org, we don't want to delete its account
        if (existingInvitation.docs.length >= 1 || !!user.orgId || !!user.firstName || !!user.lastName) {
          return;
        }

        db.doc(`users/${user.uid}`).delete();
      }
    }

    return;
  }

  // Because of rules restrictions, event creator might not have access to other informations than the id.
  // We consolidate invitation document here.
  let needUpdate = false;
  if (invitationDoc.fromOrg?.id && !invitationDoc.fromOrg?.denomination.full) {
    const org = await getDocument<OrganizationDocument>(`orgs/${invitationDoc.fromOrg.id}`);
    invitationDoc.fromOrg = createPublicOrganizationDocument(org);
    needUpdate = true;
  }

  if (invitationDoc.toOrg?.id && !invitationDoc.toOrg?.denomination.full) {
    const org = await getDocument<OrganizationDocument>(`orgs/${invitationDoc.toOrg.id}`);
    invitationDoc.toOrg = createPublicOrganizationDocument(org);
    needUpdate = true;
  }

  if (invitationDoc.fromUser?.uid && (!invitationDoc.fromUser.firstName || !invitationDoc.fromUser.email)) {
    const user = await getUser(invitationDoc.fromUser?.uid);
    invitationDoc.fromUser = createPublicUserDocument(user);
    needUpdate = true;
  }

  if (invitationDoc.toUser?.uid && (!invitationDoc.toUser.firstName || !invitationDoc.toUser.email)) {
    const user = await getUser(invitationDoc.toUser?.uid);
    invitationDoc.toUser = createPublicUserDocument(user);
    needUpdate = true;
  }

  try {
    // dispatch to the correct events depending on the invitation type & mode.
    switch (invitationDoc.type) {
      case 'joinOrganization':
        invitationDoc.mode === 'invitation'
          ? await onInvitationToJoinOrgUpdate(invitationDocBefore, invitationDoc, invitationDoc)
          : await onRequestToJoinOrgUpdate(invitationDocBefore, invitationDoc, invitationDoc);
        break;
      case 'attendEvent':
        /**
         * @dev In this case, an invitation to an event can be:
         * a request from an user who wants to attend an event.
         * an invitation to an user that can be interested to attend an event.
         */
        await onInvitationToAnEventUpdate(invitationDocBefore, invitationDoc, { ...invitationDoc, id: before.id });
        break;
      default:
        console.log(`Unhandled invitation: ${JSON.stringify(invitationDoc)}`);
        break;
    }

    if (needUpdate) {
      await db.doc(`invitations/${invitationDoc.id}`).set(invitationDoc);
    }
  } catch (e) {
    console.error('Invitation management thrown: ', e);
    throw e;
  }
}

interface UserInvitation {
  emails: string[];
  invitation: Partial<InvitationBase<Date>>;
  app?: App;
}

/**
 * Invite a list of user by email.
 * @dev this function polyfills the Promise.allSettled
 */
export const inviteUsers = async (data: UserInvitation, context: CallableContext) => {

  if (!context?.auth) { throw new Error('Permission denied: missing auth context.'); }
  const user = await getDocument<PublicUser>(`users/${context.auth.uid}`);
  if (!user.orgId) { throw new Error('Permission denied: missing org id.'); }

  const promises: ErrorResultResponse[] = [];
  const invitation = createInvitation(data.invitation);

  // Ensure that we are not violating invitations limit
  if (invitation.type === 'attendEvent') {
    const eventId = invitation.eventId;
    if (eventId) {

      const event = await getDocument<EventDocument<EventMeta>>(`events/${eventId}`);

      // for now only meetings have a limitation
      if (event.type === 'meeting') {

        // count the number of already existing invitations
        const query = db.collection('invitations').where('eventId', '==', eventId);
        const querySnap = await query.get();

        // assert that we don"t go over the limit
        if (querySnap.size + data.emails.length > MEETING_MAX_INVITATIONS_NUMBER) {
          throw new Error(
            `MEETING MAX INVITATIONS EXCEEDED : Meeting ${eventId} has already ${querySnap.size} invitations
            and user ${user.uid} tried to add ${data.emails.length} new invitations.
            That would have exceeded the current limit which is ${MEETING_MAX_INVITATIONS_NUMBER} invitations.`)
        }
      }
    }
  }

  const eventId = invitation.type === 'attendEvent' && invitation.eventId;
  const event = eventId ? await getDocument<EventDocument<EventMeta>>(`events/${eventId}`) : undefined;


  for (const email of data.emails) {
<<<<<<< HEAD
    const { id, type, mode, fromOrg } = invitation;
    const isLastIndex = await getOrInviteUserByMail(email, { id, type, mode, fromOrg }, data.app, eventData)
=======
    const { type, mode, fromOrg } = invitation;
    const invitationId = db.collection('invitations').doc().id;

    const eventData = getEventEmailData(event, email, invitationId);


    const isLastIndex = await getOrInviteUserByMail(
      email,
      { id: invitationId, type, mode, fromOrg },
      data.app,
      eventData
    )
>>>>>>> 07b6abbf
      .then(u => {
        if (u.invitationStatus) invitation.status = u.invitationStatus;
        return createPublicUser(u.user);
      })
      .then(toUser => {
        invitation.toUser = toUser;
        invitation.id = invitationId;
      })
      .then(() => db.collection('invitations').doc(invitation.id).set(invitation))
      .then(result => promises.push({ result, error: '' }))
      .catch(error => promises.push({ result: undefined, error }))
      .then(lastIndex => lastIndex === data.emails.length);
    if (isLastIndex) break;
  }
  return promises;
}

export async function getInvitationLinkedToEmail(email: string): Promise<boolean | AlgoliaOrganization> {
  const invitationRef = await db.collection('invitations')
    .where('toUser.email', '==', email)
    .where('status', '==', 'pending')
    .where('mode', '==', 'invitation')
    .where('type', '==', 'joinOrganization')
    .get();

  const joinOrgInvit = invitationRef.docs;

  // We want to return invitation to join organization in priority
  if (joinOrgInvit.length) {
    const invit = joinOrgInvit[0].data();
    const org = await getDocument<OrganizationDocument>(`orgs/${invit.fromOrg.id}`);
    return createAlgoliaOrganization(org);
  }

  const userRef = await db.collection('users').where('email', '==', email).get();
  if (userRef.docs.length === 1) {
    const user = userRef.docs[0].data();

    if (!user.firstName && !user.lastName) {
      if (user.orgId) {
        // If user was created along with org in CRM (without invitation)
        const org = await getDocument<OrganizationDocument>(`orgs/${user.orgId}`);
        return createAlgoliaOrganization(org);
      } else {
        return true;
      }
    }
  }

  return false;
}

export const accessInvitationOnlyEvent = async (data: { mode: 'generate' | 'verify', invitationId: string, email?: string, eventId?: string, code?: string }, context: CallableContext) => {

  if (!context?.auth) { throw new Error('Permission denied: missing auth context.'); }

  const invitation = await getDocument<InvitationBase<Date>>(`invitations/${data.invitationId}`);

  if (!invitation) { throw new Error('Error: unknown invitation.'); }

  if (data.mode === 'generate') {

    if (invitation.eventId !== data.eventId) { throw new Error(`Error: invitation ${data.invitationId} is not for event ${data.eventId}.`); }

    if (invitation.toUser?.email !== data.email) { throw new Error(`Error: invitation ${data.invitationId} is not for email ${data.email}.`); }

    if (invitation.accessCode) { throw new Error(`Error: invitation ${data.invitationId} already have an access code.`); }

    const code = Math.random().toString(36).replace(/[^a-z]+/g, '').substr(0, 8);
    invitation.accessCode = code;
    await db.doc(`invitations/${invitation.id}`).set(invitation);

    // @TODO #6756 send code by email example : event/01HwnSypEDprUOr8rZpw/r/email-verify?i=00VT3vLb25mxcnQ6c9Ie&code=jvwretr
    console.log(invitation.accessCode);

    return true;
  } else if (data.code) {
    if (data.code === invitation.accessCode) {
      invitation.accessAllowed = true;
      await db.doc(`invitations/${invitation.id}`).set(invitation);
      return true;
    } else {
      return false;
    }
  }

}<|MERGE_RESOLUTION|>--- conflicted
+++ resolved
@@ -171,23 +171,15 @@
 
 
   for (const email of data.emails) {
-<<<<<<< HEAD
     const { id, type, mode, fromOrg } = invitation;
-    const isLastIndex = await getOrInviteUserByMail(email, { id, type, mode, fromOrg }, data.app, eventData)
-=======
-    const { type, mode, fromOrg } = invitation;
     const invitationId = db.collection('invitations').doc().id;
-
     const eventData = getEventEmailData(event, email, invitationId);
-
-
     const isLastIndex = await getOrInviteUserByMail(
       email,
-      { id: invitationId, type, mode, fromOrg },
+      { id, type, mode, fromOrg },
       data.app,
       eventData
     )
->>>>>>> 07b6abbf
       .then(u => {
         if (u.invitationStatus) invitation.status = u.invitationStatus;
         return createPublicUser(u.user);
