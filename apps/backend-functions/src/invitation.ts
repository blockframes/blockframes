﻿import { getDocument, createPublicOrganizationDocument, createPublicUserDocument } from './data/internals';
<<<<<<< HEAD
import { getUser } from './internals/utils';
import { db } from './internals/firebase';
import { InvitationOrUndefined } from './data/types';
import { onInvitationToJoinOrgUpdate, onRequestToJoinOrgUpdate } from './internals/invitations/organizations';
import { onInvitationToAnEventUpdate } from './internals/invitations/events';
import {
  InvitationBase,
  createInvitation,
  InvitationStatus,
  InvitationDocument
} from '@blockframes/invitation/+state/invitation.firestore';
import {
=======
import { getUser } from "./internals/utils";
import { db } from './internals/firebase'
import { onInvitationToJoinOrgUpdate, onRequestToJoinOrgUpdate } from './internals/invitations/organizations';
import { onInvitationToAnEventUpdate } from './internals/invitations/events';
import { 
>>>>>>> 82c8e972
  createPublicUser,
  PublicUser,
  OrganizationDocument,
  orgName,
<<<<<<< HEAD
  EventDocument,
  EventMeta,
  MEETING_MAX_INVITATIONS_NUMBER
=======
  InvitationDocument,
  InvitationOrUndefined,
  createInvitation,
  InvitationStatus,
  InvitationBase
>>>>>>> 82c8e972
} from '@blockframes/model';
import { getOrInviteUserByMail } from './internals/users';
import { ErrorResultResponse } from './utils';
import { CallableContext } from 'firebase-functions/lib/providers/https';
import { App } from '@blockframes/utils/apps';
import { getEventEmailData } from '@blockframes/utils/emails/utils';
import { Change } from 'firebase-functions';
import { AlgoliaOrganization } from '@blockframes/utils/algolia';
import { createAlgoliaOrganization } from '@blockframes/firebase-utils';
export { hasUserAnOrgOrIsAlreadyInvited } from './internals/invitations/utils';

/**
 * Handles firestore updates on an invitation object,
 *
 * Check the data, manage processed ids (to prevent duplicates events in functions),
 * and dispatch to the correct piece of code depending on the invitation type.
 */
export async function onInvitationWrite(change: Change<FirebaseFirestore.DocumentSnapshot>) {
  const before = change.before;
  const after = change.after;

  if (!before || !after) {
    throw new Error('Parameter "change" not found');
  }

  const invitationDocBefore = before.data() as InvitationOrUndefined;
  const invitationDoc = after.data() as InvitationOrUndefined;

  // Doc was deleted
  if (!invitationDoc) {
    if (!!invitationDocBefore.toUser && invitationDocBefore.type === 'joinOrganization') {
      const user = await getUser(invitationDocBefore.toUser.uid);

      // Remove user in users collection
      if (invitationDocBefore.mode === 'invitation' && !!user && invitationDocBefore.status === 'pending') {
        // Fetch potential other invitations to this user
        const invitationCollectionRef = db
          .collection('invitations')
          .where('toUser.uid', '==', user.uid)
          .where('mode', '==', 'invitation')
          .where('status', '==', 'pending');
        const existingInvitation = await invitationCollectionRef.get();

        // If there is an other invitation or the user has already an org, we don't want to delete its account
        if (existingInvitation.docs.length >= 1 || !!user.orgId || !!user.firstName || !!user.lastName) {
          return;
        }

        db.doc(`users/${user.uid}`).delete();
      }
    }

    return;
  }

  // Because of rules restrictions, event creator might not have access to other informations than the id.
  // We consolidate invitation document here.
  let needUpdate = false;
  if (invitationDoc.fromOrg?.id && !invitationDoc.fromOrg?.denomination.full) {
    const org = await getDocument<OrganizationDocument>(`orgs/${invitationDoc.fromOrg.id}`);
    invitationDoc.fromOrg = createPublicOrganizationDocument(org);
    needUpdate = true;
  }

  if (invitationDoc.toOrg?.id && !invitationDoc.toOrg?.denomination.full) {
    const org = await getDocument<OrganizationDocument>(`orgs/${invitationDoc.toOrg.id}`);
    invitationDoc.toOrg = createPublicOrganizationDocument(org);
    needUpdate = true;
  }

  if (invitationDoc.fromUser?.uid && (!invitationDoc.fromUser.firstName || !invitationDoc.fromUser.email)) {
    const user = await getUser(invitationDoc.fromUser?.uid);
    invitationDoc.fromUser = createPublicUserDocument(user);
    needUpdate = true;
  }

  if (invitationDoc.toUser?.uid && (!invitationDoc.toUser.firstName || !invitationDoc.toUser.email)) {
    const user = await getUser(invitationDoc.toUser?.uid);
    invitationDoc.toUser = createPublicUserDocument(user);
    needUpdate = true;
  }

  try {
    // dispatch to the correct events depending on the invitation type & mode.
    switch (invitationDoc.type) {
      case 'joinOrganization':
        invitationDoc.mode === 'invitation'
          ? await onInvitationToJoinOrgUpdate(invitationDocBefore, invitationDoc, invitationDoc)
          : await onRequestToJoinOrgUpdate(invitationDocBefore, invitationDoc, invitationDoc);
        break;
      case 'attendEvent':
        /**
         * @dev In this case, an invitation to an event can be:
         * a request from an user who wants to attend an event.
         * an invitation to an user that can be interested to attend an event.
         */
        await onInvitationToAnEventUpdate(invitationDocBefore, invitationDoc, { ...invitationDoc, id: before.id });
        break;
      default:
        console.log(`Unhandled invitation: ${JSON.stringify(invitationDoc)}`);
        break;
    }

    if (needUpdate) {
      await db.doc(`invitations/${invitationDoc.id}`).set(invitationDoc);
    }
  } catch (e) {
    console.error('Invitation management thrown: ', e);
    throw e;
  }
}

export interface UserInvitation {
  emails: string[];
  invitation: Partial<InvitationBase<Date>>;
  app?: App;
}

/**
 * Invite a list of user by email.
 * @dev this function polyfills the Promise.allSettled
 */
export const inviteUsers = async (data: UserInvitation, context: CallableContext) => {
  if (!context?.auth) {
    throw new Error('Permission denied: missing auth context.');
  }
  const user = await getDocument<PublicUser>(`users/${context.auth.uid}`);
  if (!user.orgId) {
    throw new Error('Permission denied: missing org id.');
  }

  const promises: ErrorResultResponse[] = [];
  const invitation = createInvitation(data.invitation);

  // Ensure that we are not violating invitations limit
  if (invitation.type === 'attendEvent') {
    const eventId = invitation.eventId;
    if (eventId) {
      const event = await getDocument<EventDocument<EventMeta>>(`events/${eventId}`);

      // for now only meetings have a limitation
      if (event.type === 'meeting') {
        // count the number of already existing invitations
        const query = db.collection('invitations').where('eventId', '==', eventId);
        const querySnap = await query.get();

        // assert that we don"t go over the limit
        if (querySnap.size + data.emails.length > MEETING_MAX_INVITATIONS_NUMBER) {
          throw new Error(
            `MEETING MAX INVITATIONS EXCEEDED : Meeting ${eventId} has already ${querySnap.size} invitations
            and user ${user.uid} tried to add ${data.emails.length} new invitations.
            That would have exceeded the current limit which is ${MEETING_MAX_INVITATIONS_NUMBER} invitations.`
          );
        }
      }
    }
  }

  const eventId = invitation.type === 'attendEvent' && invitation.eventId;
  const event = eventId ? await getDocument<EventDocument<EventMeta>>(`events/${eventId}`) : undefined;

  for (const email of data.emails) {
    const invitationId = db.collection('invitations').doc().id;
    const { type, mode, fromOrg } = invitation;
    const eventData =
      type == 'attendEvent' ? getEventEmailData({ event, orgName: orgName(fromOrg, 'full'), email, invitationId }) : undefined;
    const user = await getOrInviteUserByMail(email, { id: invitationId, type, mode, fromOrg }, data.app, eventData);

    if (user.invitationStatus) invitation.status = user.invitationStatus;

    const publicUser = createPublicUser(user.user);
    invitation.toUser = publicUser;
    invitation.id = invitationId;

    try {
      await db.collection('invitations').doc(invitation.id).set(invitation);
      promises.push({ result: invitation.id, error: '' });
    } catch (error) {
      promises.push({ result: undefined, error });
    }
  }

  return promises;
};

export async function getInvitationLinkedToEmail(email: string): Promise<boolean | AlgoliaOrganization> {
  const invitationRef = await db
    .collection('invitations')
    .where('toUser.email', '==', email)
    .where('status', '==', 'pending')
    .where('mode', '==', 'invitation')
    .where('type', '==', 'joinOrganization')
    .get();

  const joinOrgInvit = invitationRef.docs;

  // We want to return invitation to join organization in priority
  if (joinOrgInvit.length) {
    const invit = joinOrgInvit[0].data();
    const org = await getDocument<OrganizationDocument>(`orgs/${invit.fromOrg.id}`);
    return createAlgoliaOrganization(org);
  }

  const userRef = await db.collection('users').where('email', '==', email).get();
  if (userRef.docs.length === 1) {
    const user = userRef.docs[0].data();

    if (!user.firstName && !user.lastName) {
      if (user.orgId) {
        // If user was created along with org in CRM (without invitation)
        const org = await getDocument<OrganizationDocument>(`orgs/${user.orgId}`);
        return createAlgoliaOrganization(org);
      } else {
        return true;
      }
    }
  }

  return false;
}

export interface AnonymousInvitationAction {
  invitationId: string;
  email: string;
  status: InvitationStatus;
}

export const acceptOrDeclineInvitationAsAnonymous = async (data: AnonymousInvitationAction, context: CallableContext) => {
  if (!context?.auth) throw new Error('Permission denied: missing auth context.');

  const invitation = await getDocument<InvitationDocument>(`invitations/${data.invitationId}`);

  if (!invitation || invitation.type !== 'attendEvent') throw new Error('Permission denied: invalid invitation');

  if (invitation.mode !== 'invitation' || invitation.toUser.email.toLowerCase() !== data.email.toLowerCase())
    throw new Error('Permission denied: invalid invitation');

  invitation.status = data.status;

  await db.collection('invitations').doc(invitation.id).set(invitation);
  return true;
};<|MERGE_RESOLUTION|>--- conflicted
+++ resolved
@@ -1,39 +1,21 @@
 ﻿import { getDocument, createPublicOrganizationDocument, createPublicUserDocument } from './data/internals';
-<<<<<<< HEAD
-import { getUser } from './internals/utils';
-import { db } from './internals/firebase';
-import { InvitationOrUndefined } from './data/types';
-import { onInvitationToJoinOrgUpdate, onRequestToJoinOrgUpdate } from './internals/invitations/organizations';
-import { onInvitationToAnEventUpdate } from './internals/invitations/events';
-import {
-  InvitationBase,
-  createInvitation,
-  InvitationStatus,
-  InvitationDocument
-} from '@blockframes/invitation/+state/invitation.firestore';
-import {
-=======
 import { getUser } from "./internals/utils";
 import { db } from './internals/firebase'
 import { onInvitationToJoinOrgUpdate, onRequestToJoinOrgUpdate } from './internals/invitations/organizations';
 import { onInvitationToAnEventUpdate } from './internals/invitations/events';
 import { 
->>>>>>> 82c8e972
   createPublicUser,
   PublicUser,
   OrganizationDocument,
   orgName,
-<<<<<<< HEAD
   EventDocument,
   EventMeta,
-  MEETING_MAX_INVITATIONS_NUMBER
-=======
+  MEETING_MAX_INVITATIONS_NUMBER,
   InvitationDocument,
   InvitationOrUndefined,
   createInvitation,
   InvitationStatus,
   InvitationBase
->>>>>>> 82c8e972
 } from '@blockframes/model';
 import { getOrInviteUserByMail } from './internals/users';
 import { ErrorResultResponse } from './utils';
