--- conflicted
+++ resolved
@@ -521,13 +521,8 @@
   };
 }
 
-<<<<<<< HEAD
 export async function userFirstConnexion(user: PublicUser): Promise<EmailRequest> {
   const supportEmail = e2eMode ? supportMailosaur : getSupportEmail(user._meta.createdFrom);
-=======
-export function userFirstConnexion(user: PublicUser): EmailRequest {
-  const supportEmail = e2eMode ? testEmail : getSupportEmail(user._meta.createdFrom);
->>>>>>> b8c55878
   return {
     to: supportEmail,
     subject: 'New user connexion',
