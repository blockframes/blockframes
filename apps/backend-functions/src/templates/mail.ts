/**
 * Templates for transactional emails we send to user and to cascade8 admins.
 * Look at the notion page to know objects relative to emails
 * https://www.notion.so/cascade8/Email-Data-Object-8ed9d64e8cd4490ea7bc0e469c04043e
 */
import { supportEmails, appUrl } from '../environments/environment';
import { EmailRequest, EmailTemplateRequest } from '../internals/email';
import { templateIds } from './ids';
import { RequestDemoInformations, OrganizationDocument, PublicOrganization } from '../data/types';
import { PublicUser, User } from '@blockframes/user/+state/user.firestore';
import { EventEmailData, OrgEmailData, UserEmailData } from '@blockframes/utils/emails/utils';
import { App, appName } from '@blockframes/utils/apps';
import { Bucket } from '@blockframes/contract/bucket/+state/bucket.model';
import { format } from "date-fns";

const ORG_HOME = '/c/o/organization/';
const USER_CREDENTIAL_INVITATION = '/auth/identity';
export const ADMIN_ACCEPT_ORG_PATH = '/c/o/admin/panel/organization';
export const ADMIN_DATA_PATH = '/admin/data'; // backup / restore // TODO: ! Why is this here? Move elsewhere into env

/**
 * This method return the "support" email that should be used regarding the originating app
 * @param app
 */
function getSupportEmail(app?: App) {
  if (app && !!supportEmails[app]) {
    return supportEmails[app]
  }
  return supportEmails.default;
}

// ------------------------- //
//   FOR BLOCKFRAMES USERS   //
// ------------------------- //

export function userVerifyEmail(email: string, userFirstName: string, link: string): EmailTemplateRequest {
  const data = {
    userFirstName,
    pageURL: link
  };
  return { to: email, templateId: templateIds.user.verifyEmail, data };
}

export function accountCreationEmail(email: string, link: string, userFirstName?: string): EmailTemplateRequest {
  const data = {
    pageURL: link,
    userFirstName
  };
  return { to: email, templateId: templateIds.user.welcomeMessage, data };
}

export function userResetPassword(email: string, link: string): EmailTemplateRequest {
  const data = {
    pageURL: link
  };
  return { to: email, templateId: templateIds.user.resetPassword, data };
}

/** Send email to an user who is requesting new app access */
export function appAccessEmail(email: string, user: User): EmailTemplateRequest {
  const data = { userFirstName: user.firstName };
  return { to: email, templateId: templateIds.user.appAccessRequest, data };
}

/**
 * Generates a transactional email request for user invited to the application.
 * @param email
 * @param password
 * @param orgName
 * @param pageURL
 * @param templateId
 */
export function userInvite(
  toUser: UserEmailData,
  org: OrgEmailData,
  pageURL: string = appUrl.market,
  templateId: string = templateIds.user.credentials.joinOrganization,
  event?: EventEmailData
): EmailTemplateRequest {
  const data = {
    user: toUser,
    org,
    pageURL: `${pageURL}${USER_CREDENTIAL_INVITATION}?code=${encodeURIComponent(toUser.password)}&email=${encodeURIComponent(toUser.email)}`,
    event: event,
  };
  return { to: toUser.email, templateId, data };
}

/** Generates a transactional email request to let organization admins know that their org was approved. */
export function organizationWasAccepted(toUser: UserEmailData, url: string = appUrl.market): EmailTemplateRequest {
  const data = {
    user: toUser,
    pageURL: `${url}/c/o`
  };
  return { to: toUser.email, templateId: templateIds.org.accepted, data };
}

/** Generates a transactional email to let user knows its request has been sent */
export function userJoinOrgPendingRequest(toUser: UserEmailData, org: OrgEmailData): EmailTemplateRequest {
  const data = {
    user: toUser,
    org
  };
  return { to: toUser.email, templateId: templateIds.request.joinOrganization.pending, data };
}

/** Email to let org admin knows that his/her organization has access to a new app */
export function organizationAppAccessChanged(toAdmin: UserEmailData, url: string, app: App): EmailTemplateRequest {
  const data = {
    user: toAdmin,
    url,
    app
  }
  return { to: toAdmin.email, templateId: templateIds.org.appAccessChanged, data };
}

/** Send email to an user to inform him that he joined an org */
export function userJoinedAnOrganization(toUser: UserEmailData, url: string = appUrl.market, org: OrgEmailData, ): EmailTemplateRequest {
  const data = {
    pageURL: `${url}/c/o`,
    user: toUser,
    org
  };
  return { to: toUser.email, templateId: templateIds.request.joinOrganization.accepted, data };
}

/** Send email to all membersof an org to inform them that a new user has joined their org */
export function userJoinedYourOrganization(
  toUser: UserEmailData,
  org: OrgEmailData,
  userSubject: UserEmailData):
EmailTemplateRequest {
  const data = {
    user: toUser,
    org,
    userSubject,
  };
  return { to: toUser.email, templateId: templateIds.org.memberAdded, data };
}

/** Send email to org admins to inform them that an user declined their invitation to join his org */
export function invitationToJoinOrgDeclined(toAdmin: UserEmailData, userSubject: UserEmailData): EmailTemplateRequest {
  const data = {
    user: toAdmin,
    userSubject,
  };
  return { to: toAdmin.email, templateId: templateIds.invitation.organization.declined, data };
}

/** Send email to users to inform them that organization has declined their request to join it */
export function requestToJoinOrgDeclined(toUser: UserEmailData, org: OrgEmailData): EmailTemplateRequest {
  const data = {
    user: toUser,
    org
  };
  return { to: toUser.email, templateId: templateIds.request.joinOrganization.declined, data };
}

/** Send email to org admin to inform him that an user has left his org */
export function userLeftYourOrganization (toAdmin: UserEmailData, userSubject: UserEmailData, org: OrgEmailData): EmailTemplateRequest {
  const data = {
    user: toAdmin,
    userSubject,
    org,
    pageURL: `${ORG_HOME}${org.id}/view/members`
  };
  return { to: toAdmin.email, templateId: templateIds.org.memberRemoved, data };
}

/** Generates a transactional email to let an admin knows that an user requested to join his/her org */
export function userRequestedToJoinYourOrg(toAdmin: UserEmailData, userSubject: UserEmailData, org: OrgEmailData, url: string = appUrl.market): EmailTemplateRequest {
  const data = {
    user: toAdmin,
    userSubject,
    org,
    pageURL: `${url}${ORG_HOME}${org.id}/view/members`
  };
  return { to: toAdmin.email, templateId: templateIds.request.joinOrganization.created, data };
}

/** Generates an email for user invited by an organization to an event. */
export function invitationToEventFromOrg(
  toUser: UserEmailData,
  org: OrgEmailData,
  event: EventEmailData,
  link: string,
  url: string = appUrl.market,
): EmailTemplateRequest {
  const data = {
    user: toUser,
    org,
    event,
    pageURL: `${url}/${link}`,
  };
  return { to: toUser.email, templateId: templateIds.invitation.attendEvent.created, data };
}

/** Generate an email for org's admin when an user accepted/declined their invitation to attend one of their events */
export function invitationToEventFromOrgUpdated(
  toAdmin: UserEmailData,
  userSubject: UserEmailData,
  userOrg: OrgEmailData,
  event: EventEmailData,
  orgId: string,
  templateId: string
): EmailTemplateRequest {
  const data = {
<<<<<<< HEAD
    adminFirstName: admin.firstName,
    userFirstName: user.firstName,
    userLastName: user.lastName,
    org: userOrg,
=======
    user: toAdmin,
    userSubject,
    userOrg,
>>>>>>> 457771c8
    event,
    eventUrl: `${appUrl.market}/c/o/dashboard/event/${event.id}`,
    pageUrl: `${appUrl.market}/c/o/marketplace/organization/${orgId}}/title`
  };
  return { to: toAdmin.email, templateId, data };
}

/** Generates an email for user requesting to attend an event. */
export function requestToAttendEventFromUser(
  toAdmin: UserEmailData,
  userSubject: UserEmailData,
  userOrg: OrgEmailData,
  event: EventEmailData,
  link: string,
  url: string = appUrl.market
): EmailTemplateRequest {
  const data = {
    user: toAdmin,
    userSubject,
    org: userOrg,
    event,
    pageURL: `${url}/${link}`
  };
  return { to: toAdmin.email, templateId: templateIds.request.attendEvent.created, data };
}

/** Generate an email to inform users their request to attend an event has been sent */
export function requestToAttendEventFromUserSent(
  toUser: UserEmailData,
  event: EventEmailData,
  organizerOrg: OrgEmailData,
): EmailTemplateRequest {
  const data = {
    user: toUser,
    event,
    org: organizerOrg
  };
  return { to: toUser.email, templateId: templateIds.request.attendEvent.sent, data };
}

/** Generate an email to inform users that their request to attend an event was accepted */
export function requestToAttendEventFromUserAccepted(
  toUser: UserEmailData,
  organizerOrg: OrgEmailData,
  event: EventEmailData
): EmailTemplateRequest {
  const data = {
    user: toUser,
    org: organizerOrg,
    event,
  };
  return { to: toUser.email, templateId: templateIds.request.attendEvent.accepted, data };
}

/** Generate an email to inform users that their request to attend an event was refused */
export function requestToAttendEventFromUserRefused(
  toUser: UserEmailData,
  organizerOrg: OrgEmailData,
  event: EventEmailData,
  orgId: string
): EmailTemplateRequest {
  const data = {
    user: toUser,
    org: organizerOrg,
    event,
    pageUrl: `${appUrl.market}/c/o/marketplace/organization/${orgId}/title`
  };
  return { to: toUser.email, templateId: templateIds.request.attendEvent.declined, data };
}

/** Generate an email to remind users they have an event starting soon */
export function reminderEventToUser(
  toUser: UserEmailData,
  organizerOrg: OrgEmailData,
  event: EventEmailData,
  template: string
): EmailTemplateRequest {
  const data = {
    user: toUser,
    org: organizerOrg,
    event,
  };
  return { to: toUser.email, templateId: template, data };
}

/** Generate an email when a movie is accepted */
export function movieAcceptedEmail(toUser: UserEmailData, movieTitle: string, movieUrl: string): EmailTemplateRequest {
  const data = { user: toUser, movieTitle, movieUrl };
  return { to: toUser.email, templateId: templateIds.movie.accepted, data };
}

/** Template for admins. It is to inform admins of Archipel Content a new offer has been created with titles, prices, etc in the template */
export function offerCreatedConfirmationEmail(toUser: UserEmailData, org: OrganizationDocument, bucket: Bucket): EmailTemplateRequest {
  const date = format(new Date(), 'dd MMMM, yyyy');
  const data = { org, bucket, user: toUser, baseUrl: appUrl.content, date };
  return { to: toUser.email, templateId: templateIds.offer.created, data };
}

// ------------------------- //
//      CASCADE8 ADMIN       //
// ------------------------- //

/**
 * @param orgId
 */
const organizationCreatedTemplate = (orgId: string) =>
  `
  A new organization was created on the blockframes project,

  Visit ${appUrl.crm}${ADMIN_ACCEPT_ORG_PATH}/${orgId} or go to ${ADMIN_ACCEPT_ORG_PATH}/${orgId} to view it.
  `;

/**
 * @param orgId
 */
const organizationRequestAccessToAppTemplate = (org: PublicOrganization, app: App) =>
  `
  Organization '${org.denomination.full}' requested access to ${appName[app]},

  Visit ${appUrl.crm}${ADMIN_ACCEPT_ORG_PATH}/${org.id} or go to ${ADMIN_ACCEPT_ORG_PATH}/${org.id} to enable it.
  `;


/**
 * @param user
 */
const userFirstConnexionTemplate = (user: PublicUser) =>
  `
  User ${user.firstName} ${user.lastName} connected for the first time to the app ${user._meta.createdFrom}.

  Email: ${user.email}.
  `;

/** Generates a transactional email request to let cascade8 admin know that a new org have been created. */
export async function organizationCreated(org: OrganizationDocument): Promise<EmailRequest> {
  return {
    to: getSupportEmail(org._meta.createdFrom),
    subject: 'A new organization has been created',
    text: organizationCreatedTemplate(org.id)
  };
}

/**
 * Generates a transactional email request to let cascade8 admin know that a new org is waiting for app access.
 * It sends an email to admin to accept or reject the request
 */
export async function organizationRequestedAccessToApp(org: OrganizationDocument, app: App): Promise<EmailRequest> {
  return {
    to: getSupportEmail(org._meta.createdFrom),
    subject: 'An organization requested access to an app',
    text: organizationRequestAccessToAppTemplate(org, app)
  };
}

export async function userFirstConnexion(user: PublicUser): Promise<EmailRequest> {
  return {
    to: getSupportEmail(user._meta.createdFrom),
    subject: 'New user connexion',
    text: userFirstConnexionTemplate(user)
  };
}

export function sendDemoRequestMail(information: RequestDemoInformations) {
  return {
    to: getSupportEmail(information.app),
    subject: 'A demo has been requested',
    text: `A user wants to schedule a demo.

    User informations

    app: ${information.app}
    First name: ${information.firstName}
    Last name: ${information.lastName}
    Email: ${information.email}
    Phone number: ${information.phoneNumber}
    Company name: ${information.companyName}
    Role: ${information.role}`
  }
}

export function sendContactEmail(userName: string, userMail: string, subject: string, message: string, app: App): EmailRequest {
  return {
    to: getSupportEmail(app),
    subject: 'An user contacts Blockframes Admin',
    text: ` ${userName} (${userMail}) has sent an email.
    Subject of the mail : ${subject}
    Message from user :
    ${message}`
  }
}<|MERGE_RESOLUTION|>--- conflicted
+++ resolved
@@ -205,16 +205,9 @@
   templateId: string
 ): EmailTemplateRequest {
   const data = {
-<<<<<<< HEAD
-    adminFirstName: admin.firstName,
-    userFirstName: user.firstName,
-    userLastName: user.lastName,
+    user: toAdmin,
+    userSubject,
     org: userOrg,
-=======
-    user: toAdmin,
-    userSubject,
-    userOrg,
->>>>>>> 457771c8
     event,
     eventUrl: `${appUrl.market}/c/o/dashboard/event/${event.id}`,
     pageUrl: `${appUrl.market}/c/o/marketplace/organization/${orgId}}/title`
