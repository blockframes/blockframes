--- conflicted
+++ resolved
@@ -1,8 +1,4 @@
-<<<<<<< HEAD
-﻿import { Change, region } from 'firebase-functions';
-=======
-﻿import { region, RuntimeOptions } from 'firebase-functions';
->>>>>>> f42d0702
+﻿import { Change, region, RuntimeOptions } from 'firebase-functions';
 import * as admin from 'firebase-admin';
 import { firebaseRegion, production } from '@env';
 export const functions = (config = defaultConfig) => region(firebaseRegion).runWith(config);
@@ -20,19 +16,35 @@
 
 export const serverTimestamp = admin.firestore.FieldValue.serverTimestamp;
 
-<<<<<<< HEAD
-// @deprecated import vars from env directly instead of using this.
-export const getBackupBucketName = (): string => backupBucket;
-export const getStorageBucketName = (): string => storageBucket;
+// eslint-disable-next-line @typescript-eslint/no-explicit-any
+export const skipInMaintenance = <T extends (...args: any[]) => any>(f: T): T | ((...args: Parameters<T>) => Promise<void>) => {
+  // return a new function that is the old function + a check that early exits when we are restoring.
+  return async (...args: Parameters<T>) => {
+    if (maintenanceActive === null) return (await isInMaintenance(db)) ? Promise.resolve() : f(...args);
+    else return maintenanceActive ? Promise.resolve() : f(...args);
+  }
+};
 
-/**
- * Gets the user email for the user corresponding to a given `uid`.
- * Throws if the user does not exists.
- */
-export async function getUserMail(userId: string): Promise<string | undefined> {
-  const user = await admin.auth().getUser(userId);
-  return user.email;
-}
+let maintenanceActive: boolean = null;
+
+// * This caches the result of maintenance status in between function invocations and attaches a listener
+// * to the document, meaning that a round trip to Firestore does not need to happen on every single function invocation.
+// * This should boost performance by at least half a second and reduce costs by reducing queries.
+db.collection(META_COLLECTION_NAME)
+  .doc(MAINTENANCE_DOCUMENT_NAME)
+  .onSnapshot(
+    (snap) => {
+      const maintenanceDoc = snap.data() as IMaintenanceDoc;
+      maintenanceActive = _isInMaintenance(maintenanceDoc, 0);
+    },
+    // If there is an error, revert back to old method to prevent stuck functions
+    () => (maintenanceActive = null)
+  );
+
+
+///////////////////////////////////
+// DOCUMENT ON-CHANGES FUNCTIONS //
+///////////////////////////////////
 
 export interface BlockframesSnapshot<T = admin.firestore.DocumentData> {
   id: string,
@@ -87,38 +99,6 @@
   }
 };
 
-=======
->>>>>>> f42d0702
-// eslint-disable-next-line @typescript-eslint/no-explicit-any
-export const skipInMaintenance = <T extends (...args: any[]) => any>(f: T): T | ((...args: Parameters<T>) => Promise<void>) => {
-  // return a new function that is the old function + a check that early exits when we are restoring.
-  return async (...args: Parameters<T>) => {
-    if (maintenanceActive === null) return (await isInMaintenance(db)) ? Promise.resolve() : f(...args);
-    else return maintenanceActive ? Promise.resolve() : f(...args);
-  }
-};
-
-let maintenanceActive: boolean = null;
-
-// * This caches the result of maintenance status in between function invocations and attaches a listener
-// * to the document, meaning that a round trip to Firestore does not need to happen on every single function invocation.
-// * This should boost performance by at least half a second and reduce costs by reducing queries.
-db.collection(META_COLLECTION_NAME)
-  .doc(MAINTENANCE_DOCUMENT_NAME)
-  .onSnapshot(
-    (snap) => {
-      const maintenanceDoc = snap.data() as IMaintenanceDoc;
-      maintenanceActive = _isInMaintenance(maintenanceDoc, 0);
-    },
-    // If there is an error, revert back to old method to prevent stuck functions
-    () => (maintenanceActive = null)
-  );
-
-
-///////////////////////////////////
-// DOCUMENT ON-CHANGES FUNCTIONS //
-///////////////////////////////////
-
 // eslint-disable-next-line @typescript-eslint/no-explicit-any
 type FunctionType = (...args: any[]) => any;
 
@@ -136,13 +116,13 @@
 export function onDocumentUpdate(docPath: string, fn: FunctionType, config: RuntimeOptions = defaultConfig) {
   return functions(config).firestore
     .document(docPath)
-    .onUpdate(skipInMaintenance(logErrors(fn)));
+    .onUpdate(skipInMaintenance(logErrors(convertToDate(fn))));
 }
 
 export function onDocumentDelete(docPath: string, fn: FunctionType, config: RuntimeOptions = defaultConfig) {
   return functions(config).firestore
     .document(docPath)
-    .onDelete(skipInMaintenance(fn))
+    .onDelete(skipInMaintenance(convertToDate(fn)))
 }
 
 export function onDocumentCreate(docPath: string, fn: FunctionType, config: RuntimeOptions = defaultConfig) {
