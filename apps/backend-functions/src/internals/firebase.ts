--- conflicted
+++ resolved
@@ -8,13 +8,9 @@
 import { backupBucket, storageBucket } from '../environments/environment';
 import { PublicUser } from '../data/types';
 
-<<<<<<< HEAD
 if (!admin.apps.length) {
-  admin.initializeApp(functions.config().firebase);
+  admin.initializeApp(config().firebase);
 }
-=======
-admin.initializeApp(config().firebase);
->>>>>>> aa38d601
 export const db = admin.firestore();
 export const auth = admin.auth();
 
