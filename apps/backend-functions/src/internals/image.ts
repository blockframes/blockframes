--- conflicted
+++ resolved
@@ -75,11 +75,7 @@
   // Define the sizes (here width) depending of the image format (defined by the directory)
   const sizes = getImgSize(directory);
 
-<<<<<<< HEAD
-  const uploaded: {key: string, url: string}[] = [];
-=======
   const uploaded: { key: string, url: string }[] = [];
->>>>>>> 3f949fb3
 
   // Iterate on each item of sizes array to generate all wanted resized images
   const promises = Object.entries(sizes).map(async ([key, size]) => {
@@ -101,13 +97,8 @@
 
       uploaded.push({ key, url: signedUrl });
 
-<<<<<<< HEAD
-    // Fallback : we need to convert the uploaded file into a png
-    // and also generate an access url
-=======
       // Fallback : we need to convert the uploaded file into a png
       // and also generate an access url
->>>>>>> 3f949fb3
     } else if (key === 'fallback') {
 
       const pngFileName = basename(resizedImgName, extname(resizedImgName)) + '.png'
@@ -116,14 +107,9 @@
 
       // Use sharp to convert to png
       await sharp(tmpFilePath)
-<<<<<<< HEAD
-      .png()
-      .toFile(pngImagePath);
-=======
         .png()
         .resize(size, null, { withoutEnlargement: true })
         .toFile(pngImagePath);
->>>>>>> 3f949fb3
 
       const file = bucket.file(destination);
       const [signedUrl] = await file.getSignedUrl({
@@ -139,15 +125,9 @@
 
       uploaded.push({ key, url: signedUrl });
 
-<<<<<<< HEAD
-    // For any other keys ('xs', 'md', 'lg') we need to resize to the good size
-    // (size = 0 is only for 'original' and 'fallback')
-    // and also generate an access url
-=======
       // For any other keys ('xs', 'md', 'lg') we need to resize to the good size
       // (size = 0 is only for 'original' and 'fallback')
       // and also generate an access url
->>>>>>> 3f949fb3
     } else {
       if (size === 0) {
         throw new Error(`${key} size should not be 0, (0 should be only for 'original' or 'fallback') !`);
@@ -237,12 +217,6 @@
   try {
     // Clean document that reference this image
     const docData: any = await getDocument(`${collection}/${id}`);
-<<<<<<< HEAD
-    const value = { ref: '', urls: {} };
-    const updated = set(docData, fieldToUpdate, value);
-    const docRef = db.collection(collection).doc(id);
-    await docRef.update(updated);
-=======
     // Cleaning references only if current document ref is the one linked into DB
     const oldImgRef = get(docData, fieldToUpdate);
     if (oldImgRef.ref === data.name) {
@@ -251,18 +225,13 @@
       const docRef = db.collection(collection).doc(id);
       await docRef.update(updated);
     }
->>>>>>> 3f949fb3
   } catch (e) {
     console.log(`Error while updating image references in document "${collection}/${id}" : ${e.message}`);
   }
 
   // By filtering out the uploadedSize path, we make sure, that we don't try to delete an already deleted image
   imgSizeDirectory.filter(sizeDir => sizeDir !== uploadedSize)
-<<<<<<< HEAD
-    .forEach(async (sizeDir : ImgSizeDirectory) => {
-=======
     .forEach(async (sizeDir: ImgSizeDirectory) => {
->>>>>>> 3f949fb3
       // if sizeDir is 'fallback' we convert file name from 'image.webp' to 'image.png'
       const imageFileName = sizeDir !== 'fallback' ? fileName : basename(fileName, extname(fileName)) + '.png'
       const path = `${collection}/${id}/${fieldToUpdate}/${sizeDir}/${imageFileName}`;
