--- conflicted
+++ resolved
@@ -3,14 +3,10 @@
 import { groupIds } from '@blockframes/utils/emails/ids';
 import { MailDataRequired } from '@sendgrid/helpers/classes/mail';
 import type { CallableContext } from 'firebase-functions/lib/providers/https';
-import * as admin from 'firebase-admin';
 import { getMailSender, appLogo, applicationUrl, AppLogoValue } from '@blockframes/utils/apps';
 import { EmailJSON } from '@sendgrid/helpers/classes/email-address';
 import { logger } from 'firebase-functions';
-<<<<<<< HEAD
-import { App, appDescription, appName, AppNameValue, ErrorResultResponse } from '@blockframes/model';
 import { getDb } from '@blockframes/firebase-utils';
-=======
 import {
   App,
   appDescription,
@@ -21,7 +17,6 @@
   EmailRequest,
   EmailTemplateRequest
 } from '@blockframes/model';
->>>>>>> 98599b4d
 
 interface AppMailSetting {
   description: string;
