--- conflicted
+++ resolved
@@ -285,17 +285,6 @@
 }
 
 /**
-<<<<<<< HEAD
- * Return if the userId is invite into a event with docId param
- * @param userId : string - Id of user
- * @param docId : string - Id of doc (id of event in Invitation)
- */
-export async function isUserInvitedToScreening(userId: string, docId: string) {
-
-  const acceptedInvitations = db.collection('invitations')
-    .where  ('type', '==', 'attendEvent')
-    .where('docId', '==', docId)
-=======
  * Check if a given user has accepted an invitation to an event.
  * @param userId
  * @param eventOrMovieId if the event is a screening this **MUST** be a movieId other wise it should be an eventId
@@ -305,18 +294,13 @@
   const acceptedInvitations = db.collection('invitations')
     .where('type', '==', 'attendEvent')
     .where('docId', '==', eventOrMovieId)
->>>>>>> aa38d601
     .where('toUser.uid', '==', userId)
     .where('status', '==', 'accepted')
     .where('mode', '==', 'invitation');
 
   const acceptedRequests = db.collection('invitations')
     .where('type', '==', 'attendEvent')
-<<<<<<< HEAD
-    .where('docId', '==', docId)
-=======
     .where('docId', '==', eventOrMovieId)
->>>>>>> aa38d601
     .where('fromUser.uid', '==', userId)
     .where('status', '==', 'accepted')
     .where('mode', '==', 'request');
