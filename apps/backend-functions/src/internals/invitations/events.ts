--- conflicted
+++ resolved
@@ -313,11 +313,6 @@
   return !(invitations.size === 0 && requests.size === 0);
 }
 
-<<<<<<< HEAD
-//TODO A VOIR AVEC OMAR
-
-=======
->>>>>>> f993dcdb
 /**
  * Return true if userId has accepted invitation for eventId
  * @param userId : string - Id of user
