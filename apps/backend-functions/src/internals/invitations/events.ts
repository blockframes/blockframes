--- conflicted
+++ resolved
@@ -313,11 +313,7 @@
   return !(invitations.size === 0 && requests.size === 0);
 }
 
-<<<<<<< HEAD
-//TODO A VOIR AVEC OMAR
-
-=======
->>>>>>> e6fc98a5
+
 /**
  * Return true if userId has accepted invitation for eventId
  * @param userId : string - Id of user
