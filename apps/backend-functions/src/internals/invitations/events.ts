--- conflicted
+++ resolved
@@ -35,10 +35,6 @@
      * @dev We wants to send this email only if user have an orgId and a validated account. If not, this means that he already received an
      * email inviting him along with his credentials.
     */
-<<<<<<< HEAD
-=======
-    // const user = await getDocument<PublicUser>(`users/${invitation.toUser.uid}`);
->>>>>>> b1a27028
     const hasOrgOrOrgInvitation = await hasUserAnOrgOrIsAlreadyInvited([invitation.toUser.email]);
     if (!hasOrgOrOrgInvitation) {
       console.log('Invitation have already been sent along with user credentials');
