--- conflicted
+++ resolved
@@ -285,17 +285,6 @@
 }
 
 /**
-<<<<<<< HEAD
- * Return if the userId is invite into a event with docId param
- * @param userId : string - Id of user
- * @param docId : string - Id of doc (id of event in Invitation)
- */
-export async function isUserInvitedToScreening(userId: string, docId: string) {
-
-  const acceptedInvitations = db.collection('invitations')
-    .where  ('type', '==', 'attendEvent')
-    .where('docId', '==', docId)
-=======
  * Check if a given user has accepted an invitation to an event.
  * @param userId
  * @param eventOrMovieId if the event is a screening this **MUST** be a movieId other wise it should be an eventId
@@ -305,18 +294,13 @@
   const acceptedInvitations = db.collection('invitations')
     .where('type', '==', 'attendEvent')
     .where('docId', '==', eventOrMovieId)
->>>>>>> fbf6a0c0
     .where('toUser.uid', '==', userId)
     .where('status', '==', 'accepted')
     .where('mode', '==', 'invitation');
 
   const acceptedRequests = db.collection('invitations')
     .where('type', '==', 'attendEvent')
-<<<<<<< HEAD
-    .where('docId', '==', docId)
-=======
     .where('docId', '==', eventOrMovieId)
->>>>>>> fbf6a0c0
     .where('fromUser.uid', '==', userId)
     .where('status', '==', 'accepted')
     .where('mode', '==', 'request');
@@ -329,29 +313,6 @@
   return !(invitations.size === 0 && requests.size === 0);
 }
 
-<<<<<<< HEAD
-
-/**
- * Return if the userId is invite into a event with docId param
- * @param userId : string - Id of user
- * @param docId : string - Id of doc (id of event in Invitation)
- */
-export async function isUserInvitedToMeetingOrScreening(userId: string, docId: string) {
-
-  const acceptedInvitations = db.collection('invitations')
-    .where  ('type', '==', 'attendEvent')
-    .where('docId', '==', docId)
-    .where('toUser.uid', '==', userId)
-    .where('status', '==', 'accepted')
-    .where('mode', '==', 'invitation');
-
-  const acceptedRequests = db.collection('invitations')
-    .where('type', '==', 'attendEvent')
-    .where('docId', '==', docId)
-    .where('fromUser.uid', '==', userId)
-    .where('status', '==', 'accepted')
-    .where('mode', '==', 'request');
-=======
 //TODO A VOIR AVEC OMAR
 
 /**
@@ -366,7 +327,6 @@
     .where('status', '==', 'accepted');
   const acceptedInvitations = accepted.where('toUser.uid', '==', userId).where('mode', '==', 'invitation');
   const acceptedRequests = accepted.where('fromUser.uid', '==', userId).where('mode', '==', 'request');
->>>>>>> fbf6a0c0
 
   const [invitations, requests] = await Promise.all([
     acceptedInvitations.get(),
