--- conflicted
+++ resolved
@@ -73,15 +73,9 @@
         toUserId: recipient,
         organization: invitation.fromOrg,
         docId: invitation.eventId,
-<<<<<<< HEAD
         invitation: createPublicInvitation(invitation),
-        type: event.type === 'meeting' ? 'invitationToAttendMeetingCreated' : 'invitationToAttendScreeningCreated',
-        _meta: createInternalDocumentMeta({ createdFrom: 'festival' }) // Events are only on festival
-=======
-        invitation: createPublicInvitationDocument(invitation),
         type: event.type === 'meeting' ? 'invitationToAttendMeetingCreated' : event.type === 'screening' ? 'invitationToAttendScreeningCreated' : 'invitationToAttendSlateCreated',
-        _meta: createDocumentMeta({ createdFrom: 'festival' }) // Events are only on festival
->>>>>>> 1663b109
+        _meta: createInternalDocumentMeta({ createdFrom: 'festival' }) // Events are only on festival
       }));
     });
 
