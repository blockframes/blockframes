--- conflicted
+++ resolved
@@ -4,11 +4,7 @@
 import { createDocumentMeta, createPublicInvitationDocument, getAdminIds, getDocument } from "../../data/internals";
 import { EventDocument, EventMeta, Meeting, Screening } from "@blockframes/event/+state/event.firestore";
 import * as admin from 'firebase-admin';
-<<<<<<< HEAD
-import { InvitationDocument, InvitationOrUndefined } from "@blockframes/model";
-=======
-import { OrganizationDocument } from "@blockframes/model";
->>>>>>> 3fbaeee2
+import { OrganizationDocument, InvitationDocument, InvitationOrUndefined } from "@blockframes/model";
 
 /**
  * Handles notifications and emails when an invitation to an event is created.
@@ -51,7 +47,7 @@
       ids.push(event.meta?.organizerUid);
     }
     Array.from(new Set(ids)).forEach(uid => recipients.push(uid));
-    
+
   } else {
     throw new Error('Who is this invitation for ?');
   }
