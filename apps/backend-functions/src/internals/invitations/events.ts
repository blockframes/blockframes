--- conflicted
+++ resolved
@@ -9,17 +9,12 @@
   Screening,
   Notification,
   NotificationTypes,
-<<<<<<< HEAD
   Invitation,
   createPublicInvitation,
   createInternalDocumentMeta,
   Organization,
   createNotification,
-=======
-  InvitationDocument,
-  InvitationOrUndefined,
   getGuest,
->>>>>>> cb3c7df0
 } from '@blockframes/model';
 import { getDocument, queryDocuments } from '@blockframes/firebase-utils';
 
@@ -207,8 +202,8 @@
 
 export async function createNotificationsForFinishedScreenings() {
   const halfAnHour = 1800 * 1000;
-  const screenings = await fetchFinishedScreenings(halfAnHour); 
-  const notifications: NotificationDocument[] = [];
+  const screenings = await fetchFinishedScreenings(halfAnHour);
+  const notifications: Notification[] = [];
 
   for (const screening of screenings) {
     const attendees = screening.meta.attendees ? Object.keys(screening.meta.attendees) : [];
@@ -219,7 +214,7 @@
       const notificationType = attendees.includes(userId) ? 'userAttendedScreening' : 'userMissedScreening';
       const [notification] = await createNotificationIfNotExists([invitation], notificationType);
       notifications.push(notification);
-    } 
+    }
   }
   return notifications.length ? triggerNotifications(notifications) : undefined;
 }
@@ -237,19 +232,18 @@
 /** Fetch screenings finished since a specific time */
 async function fetchFinishedScreenings(since: number) {
   const db = admin.firestore();
-  const eventsCollection = await db.collection('events') //TODO #8006
+  const query = await db.collection('events')
     .where('type', '==', 'screening')
     .where('end', '>=', new Date(Date.now() - since))
-    .where('end', '<', new Date())
-    .get();
-  return eventsCollection.docs.map(doc => doc.data() as EventDocument<Screening>);
+    .where('end', '<', new Date());
+
+  return queryDocuments<Event<Screening>>(query);
 }
 
 /** Fetch invitations related to an event */
-async function fetchEventInvitations(eventId: string) { //TODO #8006
-  const db = admin.firestore();
-  const invitationsDocs = await db.collection('invitations').where('eventId', '==', eventId).get();
-  return invitationsDocs.docs.map(doc => doc.data() as InvitationDocument);
+function fetchEventInvitations(eventId: string) {
+  const db = admin.firestore();
+  return queryDocuments<Invitation>(db.collection('invitations').where('eventId', '==', eventId));
 }
 
 /**
