import { wasCreated, wasAccepted, wasDeclined, hasUserAnOrgOrIsAlreadyInvited } from "./utils";
import { createNotification, triggerNotifications } from "../../notification";
import { createDocumentMeta, createPublicInvitationDocument, getAdminIds, getDocument } from "../../data/internals";
import * as admin from 'firebase-admin';
<<<<<<< HEAD
import { OrganizationDocument, EventDocument, EventMeta, Meeting, Screening } from "@blockframes/model";
=======
import { OrganizationDocument, NotificationDocument, NotificationTypes, InvitationDocument, InvitationOrUndefined } from "@blockframes/model";
>>>>>>> 82c8e972

/**
 * Handles notifications and emails when an invitation to an event is created.
 */
async function onInvitationToAnEventCreate(invitation: InvitationDocument) {
  const db = admin.firestore();
  if (!invitation.eventId) {
    console.log('eventId is not defined');
    return;
  }

  // Fetch event and verify if it exists
  const event = await getDocument(`events/${invitation.eventId}`) as EventDocument<Meeting | Screening>;
  if (!event) {
    throw new Error(`Event ${invitation.eventId} doesn't exist !`);
  }

  if (invitation.mode === 'request' && event?.accessibility === 'public') {
    // This will then trigger "onInvitationToAnEventAccepted" and send in-app notification to 'fromUser'
    return await db.doc(`invitations/${invitation.id}`).set({ status: 'accepted' }, { merge: true });
  }

  // Retreive notification recipient
  const recipients: string[] = [];
  if (invitation.toUser) {
    /**
     * @dev We wants to send this email only if user have an orgId and a validated account. If not, this means that he already received an
     * email inviting him along with his credentials.
    */
    const hasOrgOrOrgInvitation = await hasUserAnOrgOrIsAlreadyInvited([invitation.toUser.email]);
    if (!hasOrgOrOrgInvitation) {
      console.log('Invitation have already been sent along with user credentials');
      return;
    }

    recipients.push(invitation.toUser.uid);
  } else if (invitation.toOrg) {
    const ids = await getAdminIds(invitation.toOrg.id);
    if (event.meta?.organizerUid) {
      ids.push(event.meta?.organizerUid);
    }
    Array.from(new Set(ids)).forEach(uid => recipients.push(uid));

  } else {
    throw new Error('Who is this invitation for ?');
  }

  const notifications = [];

  if (!!invitation.fromOrg && invitation.mode === 'invitation') {

    // Notification to request recipients
    recipients.map(recipient => {
      notifications.push(createNotification({
        toUserId: recipient,
        organization: invitation.fromOrg,
        docId: invitation.eventId,
        invitation: createPublicInvitationDocument(invitation),
        type: event.type === 'meeting' ? 'invitationToAttendMeetingCreated' : 'invitationToAttendScreeningCreated',
        _meta: createDocumentMeta({ createdFrom: 'festival' }) // Events are only on festival
      }));
    });

    return triggerNotifications(notifications);

  } else if (!!invitation.fromUser && invitation.mode === 'request') {

    // Notification to request sender, letting him know that his request have been sent
    notifications.push(createNotification({
      toUserId: invitation.fromUser.uid,
      user: invitation.fromUser,
      docId: invitation.eventId,
      invitation: createPublicInvitationDocument(invitation),
      type: 'requestToAttendEventSent',
      _meta: createDocumentMeta({ createdFrom: 'festival' }) // Events are only on festival
    }));

    // Notification to request recipients
    recipients.map(recipient => {
      notifications.push(createNotification({
        toUserId: recipient,
        user: invitation.fromUser,
        docId: invitation.eventId,
        invitation: createPublicInvitationDocument(invitation),
        type: 'requestToAttendEventCreated',
        _meta: createDocumentMeta({ createdFrom: 'festival' }) // Events are only on festival
      }));
    });

    return triggerNotifications(notifications);

  } else {
    throw new Error('Did not found invitation sender');
  }
}

/**
 * Handles notifications when an invitation to an event is updated (accepted or rejected).
 */
async function onInvitationToAnEventAcceptedOrRejected(invitation: InvitationDocument) {

  const notifications: NotificationDocument[] = [];

  if (!!invitation.fromUser && invitation.mode === 'request') {
    const notification = createNotification({
      toUserId: invitation.fromUser.uid,
      docId: invitation.eventId,
      invitation: createPublicInvitationDocument(invitation),
      type: 'requestToAttendEventUpdated',
      organization: invitation.toOrg, // The subject that have accepted or rejected the request
      _meta: createDocumentMeta({ createdFrom: 'festival' }) // Events are only on festival
    });
    notifications.push(notification);
  } else if (!!invitation.fromOrg && invitation.mode === 'invitation') {
    const org = await getDocument<OrganizationDocument>(`orgs/${invitation.fromOrg.id}`);
    const ids = await getAdminIds(org.id);

    const event = await getDocument(`events/${invitation.eventId}`) as EventDocument<Meeting | Screening>;
    if (event.meta?.organizerUid) {
      ids.push(event.meta?.organizerUid);
    }
    Array.from(new Set(ids)).forEach(toUserId => {
      const notification = createNotification({
        toUserId,
        docId: invitation.eventId,
        invitation: createPublicInvitationDocument(invitation),
        type: 'invitationToAttendEventUpdated',
        user: invitation.toUser, // The subject that have accepted or rejected the invitation
        _meta: createDocumentMeta({ createdFrom: 'festival' }) // Events are only on festival
      });

      notifications.push(notification);
    });
  } else {
    throw new Error('Did not found invitation sender.');
  }

  return triggerNotifications(notifications);
}

/**
 * Dispatch the invitation update call depending on whether the invitation
 * was 'created', 'accepted' or 'rejected'.
 */
export async function onInvitationToAnEventUpdate(
  before: InvitationOrUndefined,
  after: InvitationDocument,
  invitation: InvitationDocument
) {
  if (wasCreated(before, after)) {
    return onInvitationToAnEventCreate(invitation);
  } else if (wasAccepted(before, after) || wasDeclined(before, after)) {
    return onInvitationToAnEventAcceptedOrRejected(invitation);
  }
}

/**
 * Notify users with accepted invitation to events that are starting in 1 day
 * Send also a reminder email
 */
export async function createNotificationsForEventsToStart() {
  const oneHour = 3600 * 1000;
  const oneDay = 24 * oneHour;
  const halfHour = 1800 * 1000;

  // 1 Fetch events that are about to start
  const eventsDayCollection = await fetchEventStartingIn(oneDay, (oneDay + oneHour));
  const eventsHourCollection = await fetchEventStartingIn(halfHour, oneHour);

  // 2 Fetch attendees (invitations accepted)
  const invitationsDay = await fetchAttendeesToEvent(eventsDayCollection.docs);
  const invitationsDayPending = await fetchAttendeesToEvent(eventsDayCollection.docs, true);
  const invitationsHour = await fetchAttendeesToEvent(eventsHourCollection.docs);

  // 3 Create notifications if not already exists
  const notificationsDays = await createNotificationIfNotExists(invitationsDay, 'oneDayReminder');
  const notificationsDaysPending = await createNotificationIfNotExists(invitationsDayPending, 'oneDayReminder');
  const notificationsHours = await createNotificationIfNotExists(invitationsHour, 'eventIsAboutToStart');
  const notifications = notificationsDays.concat(notificationsHours).concat(notificationsDaysPending);

  return notifications.length ? triggerNotifications(notifications) : undefined;
}

/** Fetch event collection with a start and an end range search */
async function fetchEventStartingIn(from: number, to: number) {
  const db = admin.firestore();
  return await db.collection('events')
    .where('start', '>=', new Date(Date.now() + from))
    .where('start', '<', new Date(Date.now() + to))
    .get();
}

/**
 * Fetch accepted or pending invitations to an event
 * @param collectionDocs Event docs
 * @param pendingInvites Set true for invitations that are pending invites (not requests)
 */
async function fetchAttendeesToEvent(collectionDocs: FirebaseFirestore.QueryDocumentSnapshot<FirebaseFirestore.DocumentData>[], pendingInvites = false) {
  const db = admin.firestore();
  const invitations: InvitationDocument[] = [];

  const docsIds: string[] = collectionDocs.map(doc => doc.data().id);
  const promises = pendingInvites
    ? docsIds.map(id => db.collection('invitations').where('eventId', '==', id).where('mode', '==', 'invitation').where('status', '==', 'pending').get())
    : docsIds.map(id => db.collection('invitations').where('eventId', '==', id).where('status', '==', 'accepted').get())
  const invitationsSnaps = await Promise.all(promises);
  invitationsSnaps.forEach(snap => snap.docs.forEach(doc => invitations.push(doc.data() as InvitationDocument)));

  return invitations;
}

/**
 * Look after notification already existing for one user and one event
 * Return an array of new notifications to create
 */
async function createNotificationIfNotExists(invitations: InvitationDocument[], notificationType: NotificationTypes) {
  const notifications = [];
  const db = admin.firestore();

  for (const invitation of invitations) {
    const toUserId = invitation.mode === 'request' ? invitation.fromUser.uid : invitation.toUser.uid;
    const existingNotifications = await db.collection('notifications')
      .where('docId', '==', invitation.eventId)
      .where('toUserId', '==', toUserId)
      .where('type', '==', notificationType)
      .get();

    // There is no existing notification for this user
    if (existingNotifications.empty) {
      notifications.push(createNotification({
        toUserId,
        docId: invitation.eventId,
        type: notificationType,
        _meta: createDocumentMeta({ createdFrom: 'festival' }) // Events are only on festival
      }));
    }
  }

  return notifications;
}

/**
 * Check if a given user has accepted an invitation to an event.
 * @param userId
 * @param event
 * @param email
 */
export async function isUserInvitedToEvent(userId: string, event: EventDocument<EventMeta>, email?: string) {
  const db = admin.firestore();

  if (event.accessibility === 'public') return true;

  const accepted = db.collection('invitations')
    .where('type', '==', 'attendEvent')
    .where('eventId', '==', event.id)
    .where('status', '==', 'accepted');

  const acceptedInvitations = accepted.where('toUser.uid', '==', userId).where('mode', '==', 'invitation');
  const acceptedRequests = accepted.where('fromUser.uid', '==', userId).where('mode', '==', 'request');

  const [invitations, requests] = await Promise.all([
    acceptedInvitations.get(),
    acceptedRequests.get()
  ]);

  if (invitations.size || requests.size) return true;

  if (email && event.accessibility === 'protected') {
    const emailInvitations = await accepted.where('toUser.email', '==', email).where('mode', '==', 'invitation').get();
    return emailInvitations.size > 0;
  }

  return false;
}<|MERGE_RESOLUTION|>--- conflicted
+++ resolved
@@ -2,11 +2,17 @@
 import { createNotification, triggerNotifications } from "../../notification";
 import { createDocumentMeta, createPublicInvitationDocument, getAdminIds, getDocument } from "../../data/internals";
 import * as admin from 'firebase-admin';
-<<<<<<< HEAD
-import { OrganizationDocument, EventDocument, EventMeta, Meeting, Screening } from "@blockframes/model";
-=======
-import { OrganizationDocument, NotificationDocument, NotificationTypes, InvitationDocument, InvitationOrUndefined } from "@blockframes/model";
->>>>>>> 82c8e972
+import {
+  OrganizationDocument,
+  EventDocument,
+  EventMeta,
+  Meeting,
+  Screening,
+  NotificationDocument,
+  NotificationTypes,
+  InvitationDocument,
+  InvitationOrUndefined,
+} from '@blockframes/model';
 
 /**
  * Handles notifications and emails when an invitation to an event is created.
