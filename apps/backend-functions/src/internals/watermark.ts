--- conflicted
+++ resolved
@@ -22,11 +22,7 @@
 
   const watermark = getWatermark(user.email, user.firstName, user.lastName);
 
-<<<<<<< HEAD
-  const ref = `users/${user.uid}/watermark/watermark.svg`;
-=======
-  const ref = `users/${user.uid}/watermark/${user.uid}.svg`;
->>>>>>> 87670dad
+  const ref = `users/${user.uid}/watermark/${user.uid}.svg`; // uid?
   const file = admin.storage().bucket(getStorageBucketName()).file(ref);
 
   await new Promise(res => {
