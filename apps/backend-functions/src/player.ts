--- conflicted
+++ resolved
@@ -107,19 +107,6 @@
     } else {
       jwPlayerId = movie.promotional.videos?.screener?.jwPlayerId;
     }
-<<<<<<< HEAD
-  } else if (!await isJwplayerIdBelongingToMovie(data.jwPlayerId, movie)) {
-    return {
-      error: 'NO_VIDEO',
-      result: `The requested media doesn't exist on movie ${movie.id}`
-    };
-  }
-
-  if (event.isPrivate && !await isUserInvitedToScreening(context.auth.uid, movie.id)) {
-    return {
-      error: 'NO_INVITATION',
-      result: `You have not been invited to see this movie`
-=======
 
     if (event.isPrivate && !isUserInvitedToEvent(context.auth.uid, movie.id)) {
       return {
@@ -143,7 +130,6 @@
     const unauthorized: ErrorResultResponse = {
       error: 'UNAUTHORIZED',
       result: `You are not authorized to get the information of this video`
->>>>>>> fbf6a0c0
     };
 
     if (!isUserInvitedToEvent(context.auth.uid, data.eventId)) {
@@ -269,13 +255,8 @@
 
 
 /**
-<<<<<<< HEAD
- *
- * @param file
-=======
  * Use this function to tell JWPlayer's server to download a video file from our storage.
  * @param file a Google Cloud File object
->>>>>>> fbf6a0c0
  * @see https://developer.jwplayer.com/jwplayer/docs/authentication
  * @see https://developer.jwplayer.com/jwplayer/reference#post_videos-create
  * @see https://developer.jwplayer.com/jwplayer/docs/upload-videos-with-a-resumable-protocol
