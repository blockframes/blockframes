--- conflicted
+++ resolved
@@ -5,7 +5,7 @@
 import { CallableContext } from 'firebase-functions/lib/providers/https';
 
 import { jwplayerApiV2 } from '@blockframes/firebase-utils';
-import { EventDocument, EventMeta, linkDuration } from '@blockframes/event/+state/event.firestore';
+import { linkDuration } from '@blockframes/event/+state/event.firestore';
 import { StorageVideo } from '@blockframes/media/+state/media.firestore';
 
 import { ErrorResultResponse } from './utils';
@@ -13,11 +13,7 @@
 import { isAllowedToAccessMedia } from './internals/media';
 import { jwplayerKey, jwplayerApiV2Secret, jwplayerSecret, enableDailyFirestoreBackup, playerId } from './environments/environment';
 
-<<<<<<< HEAD
-interface ReadVideoParams {
-=======
 export interface ReadVideoParams {
->>>>>>> 4b230fca
 
   /**
    * The reference to the video in storage
