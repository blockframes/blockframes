
import { get } from 'lodash';
import { createHash } from 'crypto';
import { File as GFile } from '@google-cloud/storage';
import { CallableContext } from 'firebase-functions/lib/providers/https';

<<<<<<< HEAD
import { jwplayerApiV2, upsertWatermark } from '@blockframes/firebase-utils';
import { EventDocument, EventMeta, linkDuration } from '@blockframes/event/+state/event.firestore';
=======
import { jwplayerApiV2 } from '@blockframes/firebase-utils';
import { linkDuration } from '@blockframes/event/+state/event.firestore';
>>>>>>> 0d700937
import { StorageVideo } from '@blockframes/media/+state/media.firestore';

import { ErrorResultResponse } from './utils';
import { getDocument } from './data/internals';
import { isAllowedToAccessMedia } from './internals/media';
import { jwplayerKey, jwplayerApiV2Secret, jwplayerSecret, enableDailyFirestoreBackup, playerId } from './environments/environment';

interface ReadVideoParams {

  /**
   * The reference to the video in storage
   */
  video: StorageVideo;

  /**
   * The id of the event.
   * Mandatory if the video is for a meeting.
   */
  eventId?: string,

  /**
   * The email of the user for 'invitation-only' events
   */
  email?: string,
}

export const getPrivateVideoUrl = async (
  data: ReadVideoParams,
  context: CallableContext
): Promise<ErrorResultResponse> => {

  if (!context.auth) {
    throw new Error(`Unauthorized call !`);
  }

  if (!data.video) {
    return {
      error: 'UNKNOWN_VIDEO',
      result: 'No video in params, this parameter is mandatory!'
    }
  }

  if (!data.eventId) {
    return {
      error: 'UNKNOWN_EVENT',
      result: 'No event in params, this parameter is mandatory!'
    }
  }

  const eventData = await getDocument<EventDocument<EventMeta>>(`events/${data.eventId}`);
  const access = await isAllowedToAccessMedia(data.video, context.auth.uid, eventData, data.email);

  if (!access) {
    return {
      error: 'UNAUTHORIZED',
      result: `You are not authorized to see this video!`
    }
  }

  // extract trusted values
  const { collection, docId, field, jwPlayerId } = data.video;

  // retrieve not-trusted values
  const docData = await getDocument(`${collection}/${docId}`);
  const storageVideo: StorageVideo | StorageVideo[] | undefined = get(docData, field);
  if (Array.isArray(storageVideo)) {
    if (!storageVideo.some(video => video.jwPlayerId === jwPlayerId)) {
      return {
        error: 'DOCUMENT_VIDEO_NOT_FOUND',
        result: `The files in ${field} of document (${collection}/${docId}) have no matching jwPlayerId!`
      }
    }
  } else if (!storageVideo || !storageVideo.jwPlayerId) {
    return {
      error: 'DOCUMENT_VIDEO_NOT_FOUND',
      result: `The file ${field} of document (${collection}/${docId}) has no jwPlayerId!`
    }
  }

<<<<<<< HEAD
  if (eventData.accessibility === 'private') {
    // watermark fallback : in case the user's watermark doesn't exist we generate it
    const userRef = db.collection('users').doc(context.auth.uid);
    const userSnap = await userRef.get();
    const user = userSnap.data() as PublicUser;

    const bucketName = getStorageBucketName();

    let fileExists = false;

    // if we have a ref we should assert that it points to an existing file
    const { privacy, storagePath } = user.watermark;
    if (user.watermark.storagePath) {
      const file = admin.storage().bucket(bucketName).file(`${privacy}/${storagePath}`);
      [fileExists] = await file.exists();
    }

    // if we don't have a ref OR if the file doesn't exists : we regenerate the Watermark
    if (!user.watermark || !fileExists) {

      upsertWatermark(user, bucketName);

      // wait for the function to update the user document after watermark creation
      const success = await new Promise(resolve => {

        const unsubscribe = userRef.onSnapshot(snap => {
          const userData = snap.data() as PublicUser;

          if (userData.watermark) {
            unsubscribe();
            resolve(true);
          }
        });

        // timeout after 10s
        setTimeout(() => {
          unsubscribe();
          resolve(false);
        }, 10000);
      });

      if (!success) {
        return {
          error: 'WATERMARK_CREATION_TIMEOUT',
          result: `The watermark creation has timeout, please try again later`
        };
      }
    }
  }

=======
>>>>>>> 0d700937
  //GENERATE THE VIDEO ACCESS URL

  // we need expiry date in UNIX Timestamp (aka seconds), JS Date give use milliseconds,
  // so we need to divide by 1000 to get back seconds
  // we then add the duration in seconds to get the final expiry date
  const expires = Math.floor(new Date().getTime() / 1000) + linkDuration; // now + 5 hours

  const toSign = `manifests/${jwPlayerId}.m3u8:${expires}:${jwplayerSecret}`;
  const md5 = createHash('md5');

  const signature = md5.update(toSign).digest('hex');
  const signedUrl = `https://cdn.jwplayer.com/manifests/${jwPlayerId}.m3u8?exp=${expires}&sig=${signature}`;

  try {
    // FETCH VIDEO METADATA
    const info = await jwplayerApiV2(jwplayerKey, jwplayerApiV2Secret).getVideoInfo(jwPlayerId);

    return {
      error: '',
      result: { signedUrl, info }
    };
  } catch (error: unknown) {
    return {
      error: '',
      result: {
        signedUrl,
        info: { duration: 0 },
      }
    };
  }

}


/**
 * Use this function to tell JWPlayer's server to download a video file from our storage.
 * @param file a Google Cloud File object
 * @see https://developer.jwplayer.com/jwplayer/docs/authentication
 * @see https://developer.jwplayer.com/jwplayer/reference#post_videos-create
 * @see https://developer.jwplayer.com/jwplayer/docs/upload-videos-with-a-resumable-protocol
 *
 */
export const uploadToJWPlayer = async (file: GFile): Promise<{
  /** signal the upload success/failure */
  success: boolean,
  /** if upload is a success (`success = true`) this field will hold the new JWPlayer video id */
  key?: string,
  /** if upload is a failure (`success = false`) this field will hold the error message */
  message?: string
}> => {

  const expires = new Date().getTime() + 7200000; // now + 2 hours

  const [videoUrl] = await file.getSignedUrl({ action: 'read', expires });
  const tag = enableDailyFirestoreBackup ? 'production' : 'test';

  try {
    const result = await jwplayerApiV2(jwplayerKey, jwplayerApiV2Secret).createVideo(videoUrl, tag);

    return { success: true, key: result.id }
  } catch (error: unknown) {
    return { success: false, message: 'UPLOAD FAILED' };
  }
}


export const deleteFromJWPlayer = async (jwPlayerId: string) => {

  try {
    const result = await jwplayerApiV2(jwplayerKey, jwplayerApiV2Secret).deleteVideo(jwPlayerId);

    return { success: true, keys: result }
  } catch (error: unknown) {
    return { success: false, message: `DELETE FAILED, please delete ${jwPlayerId} manually` }
  }
};


export const getPlayerUrl = async (
  data: unknown,
  context: CallableContext
): Promise<string> => {
  if (!context.auth) {
    throw new Error(`Unauthorized call !`);
  }

  const expires = Math.floor(new Date().getTime() / 1000) + linkDuration; // now + 5 hours

  const toSign = `libraries/${playerId}.js:${expires}:${jwplayerSecret}`;
  const md5 = createHash('md5');

  const signature = md5.update(toSign).digest('hex');

  const signedUrl = `https://cdn.jwplayer.com/libraries/${playerId}.js?exp=${expires}&sig=${signature}`;
  return signedUrl;
};<|MERGE_RESOLUTION|>--- conflicted
+++ resolved
@@ -4,13 +4,8 @@
 import { File as GFile } from '@google-cloud/storage';
 import { CallableContext } from 'firebase-functions/lib/providers/https';
 
-<<<<<<< HEAD
-import { jwplayerApiV2, upsertWatermark } from '@blockframes/firebase-utils';
+import { jwplayerApiV2 } from '@blockframes/firebase-utils';
 import { EventDocument, EventMeta, linkDuration } from '@blockframes/event/+state/event.firestore';
-=======
-import { jwplayerApiV2 } from '@blockframes/firebase-utils';
-import { linkDuration } from '@blockframes/event/+state/event.firestore';
->>>>>>> 0d700937
 import { StorageVideo } from '@blockframes/media/+state/media.firestore';
 
 import { ErrorResultResponse } from './utils';
@@ -90,59 +85,6 @@
     }
   }
 
-<<<<<<< HEAD
-  if (eventData.accessibility === 'private') {
-    // watermark fallback : in case the user's watermark doesn't exist we generate it
-    const userRef = db.collection('users').doc(context.auth.uid);
-    const userSnap = await userRef.get();
-    const user = userSnap.data() as PublicUser;
-
-    const bucketName = getStorageBucketName();
-
-    let fileExists = false;
-
-    // if we have a ref we should assert that it points to an existing file
-    const { privacy, storagePath } = user.watermark;
-    if (user.watermark.storagePath) {
-      const file = admin.storage().bucket(bucketName).file(`${privacy}/${storagePath}`);
-      [fileExists] = await file.exists();
-    }
-
-    // if we don't have a ref OR if the file doesn't exists : we regenerate the Watermark
-    if (!user.watermark || !fileExists) {
-
-      upsertWatermark(user, bucketName);
-
-      // wait for the function to update the user document after watermark creation
-      const success = await new Promise(resolve => {
-
-        const unsubscribe = userRef.onSnapshot(snap => {
-          const userData = snap.data() as PublicUser;
-
-          if (userData.watermark) {
-            unsubscribe();
-            resolve(true);
-          }
-        });
-
-        // timeout after 10s
-        setTimeout(() => {
-          unsubscribe();
-          resolve(false);
-        }, 10000);
-      });
-
-      if (!success) {
-        return {
-          error: 'WATERMARK_CREATION_TIMEOUT',
-          result: `The watermark creation has timeout, please try again later`
-        };
-      }
-    }
-  }
-
-=======
->>>>>>> 0d700937
   //GENERATE THE VIDEO ACCESS URL
 
   // we need expiry date in UNIX Timestamp (aka seconds), JS Date give use milliseconds,
