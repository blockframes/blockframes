import { CallableContext } from 'firebase-functions/lib/providers/https';
import { db, admin, getStorageBucketName } from './internals/firebase';
import { EventDocument, EventMeta, linkDuration } from '@blockframes/event/+state/event.firestore';
<<<<<<< HEAD
import { isUserInvitedToMeetingOrScreening } from './internals/invitations/events';
import { MovieDocument } from './data/types';
=======
import { isUserInvitedToScreening } from './internals/invitations/events';
import { MovieDocument, PublicUser } from './data/types';
>>>>>>> e2601130
import { jwplayerSecret, jwplayerKey } from './environments/environment';
import { createHash } from 'crypto';
import { firestore } from 'firebase'
import { getDocument } from './data/internals';
import { ErrorResultResponse } from './utils';
import { upsertWatermark } from '@blockframes/firebase-utils';

// No typing
const JWPlayerApi = require('jwplatform');

interface ReadVideoParams {
  eventId: string;
}

interface UploadVideoParams {
  fileName: string;
  movieId: string;
}

export const getPrivateVideoUrl = async (
  data: ReadVideoParams,
  context: CallableContext
): Promise<ErrorResultResponse> => {


  if (!data.eventId) {
    throw new Error(`No 'eventId' params, this parameter is mandatory !`);
  }

  if (!context.auth) {
    throw new Error(`Unauthorized call !`);
  }

  const event = await getDocument<EventDocument<EventMeta>>(`events/${data.eventId}`);

  if (!event) {
    return {
      error: 'UNKNOWN_EVENT',
      result: `There is no event with the ID ${data.eventId}`
    };
  }

  if (event.type !== 'screening') {
    return {
      error: 'NOT_A_SCREENING',
      result: `The event ${data.eventId} is not a screening`
    };
  }

  const now = firestore.Timestamp.now();

  if (now.seconds < event.start.seconds) {
    return {
      error: 'TOO_EARLY',
      result: `The event ${data.eventId} hasn't started yet`
    };
  }

  if (now.seconds > event.end.seconds) {
    return {
      error: 'TOO_LATE',
      result: `The event ${data.eventId} is finished`
    };
  }

  if (!('titleId' in event.meta)) {
    throw new Error(`Event ${data.eventId} is a screening but doesn't have a 'titleId' !`);
  }

  const movie = await getDocument<MovieDocument>(`movies/${event.meta.titleId}`);

  if (!movie) {
    return {
      error: 'UNKNOWN_MOVIE',
      result: `The event ${data.eventId} is about an unknown movie`
    };
  }

  if (!movie.hostedVideo) {
    return {
      error: 'NO_VIDEO',
      result: `The creator of the movie hasn't uploaded any video for you to watch`
    };
  }

  if (event.isPrivate && !isUserInvitedToMeetingOrScreening(context.auth.uid, movie.id)){
    return {
      error: 'NO_INVITATION',
      result: `You have not been invited to see this movie`
    };
  }

  // watermark fallback : in case the user's watermark doesn't exist we generate it
  const userRef = db.collection('users').doc(context.auth.uid);
  const userSnap = await userRef.get();
  const user = userSnap.data() as PublicUser;

  const bucketName = getStorageBucketName();

  let fileExists = false;

  // if we have a ref we should assert that it points to an existing file
  if (!!user.watermark) {
    const ref = `public/users/${user.uid}/watermark/${user.uid}.svg`;
    const file = admin.storage().bucket(bucketName).file(ref);
    [fileExists] = await file.exists();
  }

  // if we don't have a ref OR if the file doesn't exists : we regenerate the Watermark
  if (!user.watermark || !fileExists) {

    upsertWatermark(user, bucketName);

    // wait for the function to update the user document after watermark creation
    const success = await new Promise(resolve => {

      const unsubscribe = userRef.onSnapshot(snap => {
        const userData = snap.data() as PublicUser;

        if (!!userData.watermark) {
          unsubscribe();
          resolve(true);
        }
      });

      // timeout after 10s
      setTimeout(() => {
        unsubscribe();
        resolve(false);
      }, 10000);
    });

    if (!success) {
      return {
        error: 'WATERMARK_CREATION_TIMEOUT',
        result: `The watermark creation has timeout, please try again later`
      };
    }
  }

  // we need expiry date in UNIX Timestamp (aka seconds), JS Date give use milliseconds,
  // so we need to divide by 1000 to get back seconds
  // we then add the duration in seconds to get the final expiry date
  const expires = Math.floor(new Date().getTime() / 1000) + linkDuration; // now + 5 hours

  const toSign = `manifests/${movie.hostedVideo}.m3u8:${expires}:${jwplayerSecret}`;
  const md5 = createHash('md5');

  const signature = md5.update(toSign).digest('hex');

  const signedUrl = `https://cdn.jwplayer.com/manifests/${movie.hostedVideo}.m3u8?exp=${expires}&sig=${signature}`;

  return {
    error: '',
    result: signedUrl
  };
}

export const uploadToJWPlayer = async (
  data: UploadVideoParams,
  context: CallableContext
): Promise<ErrorResultResponse> => {

  if (!data.fileName) {
    throw new Error(`No 'fileName' params, this parameter is mandatory !`);
  }

  if (!data.movieId) {
    throw new Error(`No 'movieId' params, this parameter is mandatory !`);
  }

  // here we need the ref (instead of getDocument) because we will update the movie bellow
  const movieRef = db.collection('movies').doc(data.movieId);
  const movieSnap = await movieRef.get();

  if (!movieSnap.exists){
    return {
      error: 'UNKOWN_MOVIE',
      result: `There is no movie with id ${data.movieId}`
    }
  }

  if (!context.auth) {
    throw new Error(`Unauthorized call !`);
  }

  // TODO perform further check to see if user is authorized to upload a video for a given movie
  // TODO issue#2653

  const storage = admin.storage();
  const videoFile = await storage.bucket().file(`uploads/${data.fileName}`);
  const [exists] =  await videoFile.exists();

  if (!exists) {
    return {
      error: 'UNKOWN_FILE',
      result: `There is no file stored with the name ${data.fileName}`
    }
  }

  // * This duration (2 hours) is different than the video url duration above
  // * This is only the time we give to the JWPlayer server
  // * to download the movie from our firebase storage
  // it's better to use Date here instead of firestore.Timestamp since
  // this value will be fed back to 'new Date()' inside the Google system,
  // using firestore.Timestamp was causing an error about the date being in the past
  const expires = new Date().getTime() + 7200000; // now + 2 hours

  const [videoUrl] = await videoFile.getSignedUrl({action: 'read', expires});

  const jw = new JWPlayerApi({apiKey: jwplayerKey, apiSecret: jwplayerSecret});
  const result = await jw.videos.create({download_url: videoUrl});

  if (result.status === 'error' || !result.video || !result.video.key) {
    return {
      error: 'JWPLAYER-ERROR',
      result: result
    }
  }

  await movieRef.update({hostedVideo: result.video.key});

  return {
    error: '',
    result: 'OK'
  }
}<|MERGE_RESOLUTION|>--- conflicted
+++ resolved
@@ -1,13 +1,8 @@
 import { CallableContext } from 'firebase-functions/lib/providers/https';
 import { db, admin, getStorageBucketName } from './internals/firebase';
 import { EventDocument, EventMeta, linkDuration } from '@blockframes/event/+state/event.firestore';
-<<<<<<< HEAD
+import { MovieDocument, PublicUser } from './data/types';
 import { isUserInvitedToMeetingOrScreening } from './internals/invitations/events';
-import { MovieDocument } from './data/types';
-=======
-import { isUserInvitedToScreening } from './internals/invitations/events';
-import { MovieDocument, PublicUser } from './data/types';
->>>>>>> e2601130
 import { jwplayerSecret, jwplayerKey } from './environments/environment';
 import { createHash } from 'crypto';
 import { firestore } from 'firebase'
