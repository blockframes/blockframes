import { CallableContext } from 'firebase-functions/lib/providers/https';
import { db, admin, getStorageBucketName } from './internals/firebase';
import { EventDocument, EventMeta, linkDuration } from '@blockframes/event/+state/event.firestore';
import { MovieDocument, PublicUser } from './data/types';
import { isUserInvitedToMeetingOrScreening } from './internals/invitations/events';
import { jwplayerSecret, jwplayerKey } from './environments/environment';
import { createHash } from 'crypto';
import { firestore } from 'firebase'
import { getDocument } from './data/internals';
import { ErrorResultResponse } from './utils';
import { upsertWatermark } from '@blockframes/firebase-utils';
import { File as GFile } from '@google-cloud/storage';

// No typing
const JWPlayerApi = require('jwplatform');

interface ReadVideoParams {
  eventId: string,
  jwPlayerId?: string;
}

export const getPrivateVideoUrl = async (
  data: ReadVideoParams,
  context: CallableContext
): Promise<ErrorResultResponse> => {


  if (!data.eventId) {
    throw new Error(`No 'eventId' params, this parameter is mandatory !`);
  }

  if (!context.auth) {
    throw new Error(`Unauthorized call !`);
  }

  const event = await getDocument<EventDocument<EventMeta>>(`events/${data.eventId}`);

  if (!event) {
    return {
      error: 'UNKNOWN_EVENT',
      result: `There is no event with the ID ${data.eventId}`
    };
  }

  if (event.type !== 'screening') {
    return {
      error: 'NOT_A_SCREENING',
      result: `The event ${data.eventId} is not a screening`
    };
  }

  const now = firestore.Timestamp.now();

  if (now.seconds < event.start.seconds) {
    return {
      error: 'TOO_EARLY',
      result: `The event ${data.eventId} hasn't started yet`
    };
  }

  if (now.seconds > event.end.seconds) {
    return {
      error: 'TOO_LATE',
      result: `The event ${data.eventId} is finished`
    };
  }

  if (!('titleId' in event.meta)) {
    throw new Error(`Event ${data.eventId} is a screening but doesn't have a 'titleId' !`);
  }

  const movie = await getDocument<MovieDocument>(`movies/${event.meta.titleId}`);

  if (!movie) {
    return {
      error: 'UNKNOWN_MOVIE',
      result: `The event ${data.eventId} is about an unknown movie`
    };
  }

  if (!data.jwPlayerId) {
    // no jwPlayerId in request, we assume user want to see the main video (screener)
    if (!movie.promotional.videos?.screener?.jwPlayerId) {
      return {
        error: 'NO_VIDEO',
        result: `The requested screening doesn't exist on movie ${movie.id}`
      };
    } else {
      data.jwPlayerId = movie.promotional.videos?.screener?.jwPlayerId;
    }
  } else if (!isJwplayerIdBelongingToMovie(data.jwPlayerId, movie)) {
    return {
      error: 'NO_VIDEO',
      result: `The requested media doesn't exist on movie ${movie.id}`
    };
  }

<<<<<<< HEAD
  if (event.isPrivate &&  !await isUserInvitedToMeetingOrScreening(context.auth.uid, movie.id)){
=======
  if (event.isPrivate && !isUserInvitedToScreening(context.auth.uid, movie.id)) {
>>>>>>> 7f7deb3b
    return {
      error: 'NO_INVITATION',
      result: `You have not been invited to see this movie`
    };
  }

  // watermark fallback : in case the user's watermark doesn't exist we generate it
  const userRef = db.collection('users').doc(context.auth.uid);
  const userSnap = await userRef.get();
  const user = userSnap.data() as PublicUser;

  const bucketName = getStorageBucketName();

  let fileExists = false;

  // if we have a ref we should assert that it points to an existing file
  if (!!user.watermark) {
    const ref = `public/users/${user.uid}/watermark/${user.uid}.svg`;
    const file = admin.storage().bucket(bucketName).file(ref);
    [fileExists] = await file.exists();
  }

  // if we don't have a ref OR if the file doesn't exists : we regenerate the Watermark
  if (!user.watermark || !fileExists) {

    upsertWatermark(user, bucketName);

    // wait for the function to update the user document after watermark creation
    const success = await new Promise(resolve => {

      const unsubscribe = userRef.onSnapshot(snap => {
        const userData = snap.data() as PublicUser;

        if (!!userData.watermark) {
          unsubscribe();
          resolve(true);
        }
      });

      // timeout after 10s
      setTimeout(() => {
        unsubscribe();
        resolve(false);
      }, 10000);
    });

    if (!success) {
      return {
        error: 'WATERMARK_CREATION_TIMEOUT',
        result: `The watermark creation has timeout, please try again later`
      };
    }
  }

  // we need expiry date in UNIX Timestamp (aka seconds), JS Date give use milliseconds,
  // so we need to divide by 1000 to get back seconds
  // we then add the duration in seconds to get the final expiry date
  const expires = Math.floor(new Date().getTime() / 1000) + linkDuration; // now + 5 hours

  const toSign = `manifests/${data.jwPlayerId}.m3u8:${expires}:${jwplayerSecret}`;
  const md5 = createHash('md5');

  const signature = md5.update(toSign).digest('hex');

  const signedUrl = `https://cdn.jwplayer.com/manifests/${data.jwPlayerId}.m3u8?exp=${expires}&sig=${signature}`;

  return {
    error: '',
    result: signedUrl
  };
}

const isJwplayerIdBelongingToMovie = async (jwPlayerId: string, movie: MovieDocument) => {
  // jwPlayerId is the screener
  if (movie.promotional.videos?.screener?.jwPlayerId === jwPlayerId) {
    return true;
  }

  // jwPlayerId is in otherVideos array
  if (movie.promotional.videos?.otherVideos?.length) {
    return movie.promotional.videos.otherVideos.some(ov => ov.jwPlayerId === jwPlayerId);
  }

  // not found
  return false;
}

/**
 * 
 * @param file 
 * @see https://developer.jwplayer.com/jwplayer/docs/authentication
 * @see https://developer.jwplayer.com/jwplayer/reference#post_videos-create
 * @see https://developer.jwplayer.com/jwplayer/docs/upload-videos-with-a-resumable-protocol
 * 
 */
export const uploadToJWPlayer = async (file: GFile): Promise<{ status: boolean, key?: string, message?: string }> => {

  const expires = new Date().getTime() + 7200000; // now + 2 hours

  const [videoUrl] = await file.getSignedUrl({ action: 'read', expires });

  const jw = new JWPlayerApi({ apiKey: jwplayerKey, apiSecret: jwplayerSecret });
  const result = await jw.videos.create({ download_url: videoUrl }).catch(e => ({ status: 'error', message: e.message }));

  if (result.status === 'error' || !result.video || !result.video.key) {
    return { status: false, message: result.message || '' }
  } else {
    return { status: true, key: result.video.key }
  }
}<|MERGE_RESOLUTION|>--- conflicted
+++ resolved
@@ -1,8 +1,8 @@
 import { CallableContext } from 'firebase-functions/lib/providers/https';
 import { db, admin, getStorageBucketName } from './internals/firebase';
 import { EventDocument, EventMeta, linkDuration } from '@blockframes/event/+state/event.firestore';
+import { isUserInvitedToScreening } from './internals/invitations/events';
 import { MovieDocument, PublicUser } from './data/types';
-import { isUserInvitedToMeetingOrScreening } from './internals/invitations/events';
 import { jwplayerSecret, jwplayerKey } from './environments/environment';
 import { createHash } from 'crypto';
 import { firestore } from 'firebase'
@@ -95,11 +95,7 @@
     };
   }
 
-<<<<<<< HEAD
-  if (event.isPrivate &&  !await isUserInvitedToMeetingOrScreening(context.auth.uid, movie.id)){
-=======
   if (event.isPrivate && !isUserInvitedToScreening(context.auth.uid, movie.id)) {
->>>>>>> 7f7deb3b
     return {
       error: 'NO_INVITATION',
       result: `You have not been invited to see this movie`
