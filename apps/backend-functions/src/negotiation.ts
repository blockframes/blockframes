import { db } from './internals/firebase';
import { Change, EventContext } from 'firebase-functions';
import { createDocumentMeta, getDocument } from './data/internals';
<<<<<<< HEAD
import { centralOrgId } from '@env';
import { Contract, formatDocumentMetaFromFirestore, Negotiation, Organization, Sale, NotificationTypes, Offer, Timestamp } from '@blockframes/model';
=======
import { centralOrgId } from 'env/env.blockframes-ci';
import { Contract, Negotiation, Organization, Sale, NotificationTypes, Offer, Timestamp, DocumentMeta } from '@blockframes/model';
>>>>>>> e20a4b81
import { createNotification, triggerNotifications } from './notification';
import { getReviewer, isInitial } from '@blockframes/contract/negotiation/utils'
import { ContractStatus } from '@blockframes/model';

function formatDocumentMetaFromFirestore( // TODO #8280 clean
  meta: DocumentMeta<Timestamp>
): DocumentMeta<Date> {

  const m = { ...meta } as any;

  if (meta) {
    if (meta.createdAt) {
      m.createdAt = meta.createdAt.toDate();
    }

    if (meta.updatedAt) {
      m.updatedAt = meta.updatedAt.toDate();
    }

    if (meta.deletedAt) {
      m.deletedAt = meta.deletedAt.toDate();
    }
  }

  return m;
}

// KEEP THE OFFER STATUS IN SYNC WITH IT'S CONTRACTS AND NEGOTIATIONS
async function updateOfferStatus(contract: Contract) {
  return db.runTransaction(async tx => {

    const lastNegotiation = id => {
      const query = db.collection(`contracts/${id}/negotiations`)
        .orderBy('_meta.createdAt', 'desc').limit(1);
      return tx.get(query)
        .then(snap => snap.docs[0].data() as Negotiation<Timestamp>);
    }

    const offerRef = db.doc(`offers/${contract.offerId}`);
    const offer = await tx.get(offerRef).then(snap => snap.data()) as Offer;

    if (['signed', 'signing'].includes(offer.status)) return

    const offerContractsQuery = db.collection('contracts')
      .where('offerId', '==', contract.offerId)
      .where('type', '==', 'sale');
    const offerContractsSnap = await tx.get(offerContractsQuery);
    const negotiationSnaps = await Promise.all(offerContractsSnap.docs.map(doc => lastNegotiation(doc.id)));

    const contractsStatus: ContractStatus[] = negotiationSnaps.map(nego => {
      const _meta = formatDocumentMetaFromFirestore(nego._meta);
      const initial = nego.initial.toDate();
      const isPending = nego.status === 'pending';
      if (isInitial({ _meta, initial }) && isPending) return 'pending';
      if (isPending) return 'negotiating';
      return nego.status;
    });

    let newOfferStatus = offer.status;
    const negotiatingStatuses = ['negotiating', 'accepted', 'declined'];
    const acceptedStatuses = ['accepted', 'declined'];
    if (contractsStatus.some(status => negotiatingStatuses.includes(status))) newOfferStatus = 'negotiating';
    if (contractsStatus.every(status => acceptedStatuses.includes(status))) newOfferStatus = 'accepted';
    if (contractsStatus.every(status => status === 'declined')) newOfferStatus = 'declined';
    if (contractsStatus.every(status => status === 'pending')) newOfferStatus = 'pending';

    if (newOfferStatus === offer.status) return;
    return tx.update(offerRef, { status: newOfferStatus });
  })
}

export async function onNegotiationCreated(negotiationSnapshot: FirebaseFirestore.DocumentSnapshot<Negotiation<Timestamp>>) {
  const negotiation = negotiationSnapshot.data();
  const _meta = formatDocumentMetaFromFirestore(negotiation._meta);
  const initial = negotiation.initial.toDate();

  const path = negotiationSnapshot.ref.path;
  // contracts/{contractId}/negotiations/{negotiationId}
  const contractId = path.split('/')[1]
  const contract = await getDocument<Sale>(`/contracts/${contractId}`);


  const getNotifications = (type: NotificationTypes) => (org: Organization) => org.userIds.map(userId => createNotification({
    toUserId: userId,
    type,
    docId: contractId,
    offerId: contract.offerId,
    docPath: path,
    _meta: createDocumentMeta({ createdFrom: 'catalog' })
  }));

  //Send notification to seller about an offer made on his title.
  if (isInitial({ _meta, initial })) {
    const stakeholders = negotiation.stakeholders.filter(stakeholder => {
      return ![contract.buyerId, centralOrgId.catalog].includes(stakeholder);
    });

    if (!stakeholders.length) return;

    const promises = stakeholders.map(stakeholder =>
      getDocument<Organization>(`orgs/${stakeholder}`)
        .then(getNotifications('contractCreated'))
        .then(triggerNotifications)
    );
    return Promise.all(promises);

  };

  await updateOfferStatus(contract)

  const recipientOrg = getReviewer(negotiation);

  //for org whose offer was accepted.
  const promises = [
    getDocument<Organization>(`orgs/${negotiation.createdByOrg}`)
      .then(getNotifications('createdCounterOffer'))
  ];
  if (recipientOrg) promises.push(
    getDocument<Organization>(`orgs/${recipientOrg}`)
      .then(getNotifications('receivedCounterOffer'))
  );

  const notifications = await Promise.all(promises);
  return triggerNotifications(notifications.flat());
}

export async function onNegotiationUpdate(
  change: Change<FirebaseFirestore.DocumentSnapshot<Negotiation<Timestamp>>>, context: EventContext
) {

  const { contractId } = context.params
  const before = change.before?.data();
  const after = change.after?.data();

  if (!before || !after) {
    throw new Error('Parameter "change" not found');
  }

  const hasStatusChanged = before.status !== after.status

  if (!hasStatusChanged) return;

  const contract = await getDocument<Sale>(`/contracts/${contractId}`);
  await updateOfferStatus(contract)

  const { status, declineReason = "" } = after;

  const updates: Partial<Sale> = { declineReason, status }

  db.doc(`contracts/${contractId}`).update(updates);
}<|MERGE_RESOLUTION|>--- conflicted
+++ resolved
@@ -1,16 +1,10 @@
 import { db } from './internals/firebase';
 import { Change, EventContext } from 'firebase-functions';
 import { createDocumentMeta, getDocument } from './data/internals';
-<<<<<<< HEAD
 import { centralOrgId } from '@env';
-import { Contract, formatDocumentMetaFromFirestore, Negotiation, Organization, Sale, NotificationTypes, Offer, Timestamp } from '@blockframes/model';
-=======
-import { centralOrgId } from 'env/env.blockframes-ci';
-import { Contract, Negotiation, Organization, Sale, NotificationTypes, Offer, Timestamp, DocumentMeta } from '@blockframes/model';
->>>>>>> e20a4b81
+import { ContractStatus, Contract, Negotiation, Organization, Sale, NotificationTypes, Offer, Timestamp, DocumentMeta } from '@blockframes/model';
 import { createNotification, triggerNotifications } from './notification';
 import { getReviewer, isInitial } from '@blockframes/contract/negotiation/utils'
-import { ContractStatus } from '@blockframes/model';
 
 function formatDocumentMetaFromFirestore( // TODO #8280 clean
   meta: DocumentMeta<Timestamp>
