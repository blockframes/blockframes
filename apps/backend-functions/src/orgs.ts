import { difference } from 'lodash';

/**
 * Organization-related code,
 *
 * Right now this is solely used to update our algolia index (full-text search on org names).
 */
import { functions, db, getUser } from './internals/firebase';
import { deleteObject, storeSearchableOrg } from './internals/algolia';
import { sendMail, sendMailFromTemplate } from './internals/email';
import { organizationCreated, organizationWasAccepted, organizationRequestedAccessToApp, organizationCanAccessApp } from './templates/mail';
import { OrganizationDocument, PublicUser, PermissionsDocument } from './data/types';
import { RelayerConfig, relayerDeployOrganizationLogic, relayerRegisterENSLogic, isENSNameRegistered } from './relayer';
import { mnemonic, relayer, algolia } from './environments/environment';
import { emailToEnsDomain, precomputeAddress as precomputeEthAddress, getProvider } from '@blockframes/ethers/helpers';
import { NotificationType } from '@blockframes/notification/types';
import { triggerNotifications, createNotification } from './notification';
import { app, Module } from '@blockframes/utils/apps';
<<<<<<< HEAD
import { getAdminIds, getAppUrl, getDocument, createPublicOrganizationDocument, createPublicUserDocument, getFromEmail } from './data/internals';
=======
import { getAdminIds, getAppUrl, getOrgAppName, getDocument, createPublicOrganizationDocument, createPublicUserDocument } from './data/internals';
>>>>>>> a475f244
import { ErrorResultResponse } from './utils';

/** Create a notification with user and org. */
function notifUser(toUserId: string, notificationType: NotificationType, org: OrganizationDocument, user: PublicUser) {
  return createNotification({
    toUserId,
    type: notificationType,
    user: createPublicUserDocument(user),
    organization: createPublicOrganizationDocument(org)
  });
}

/** Remove the user's orgId and user's role in permissions. */
async function removeMemberPermissionsAndOrgId(user: PublicUser) {
  return db.runTransaction(async tx => {
    const userDoc = db.doc(`users/${user.uid}`);
    const permissionsDoc = db.doc(`permissions/${user.orgId}`);

    const permissionSnapshot = await tx.get(permissionsDoc);
    const permissions = permissionSnapshot.data() as PermissionsDocument;
    const roles = permissions.roles;
    delete roles[user.uid];

    tx.update(userDoc, { orgId: '' });
    tx.update(permissionsDoc, { roles });
  });
}

/** Send notifications to all org's members when a member is added or removed. */
async function notifyOnOrgMemberChanges(before: OrganizationDocument, after: OrganizationDocument) {
  // Member added
  if (before.userIds.length < after.userIds.length) {
    const userAddedId = difference(after.userIds, before.userIds)[0];
    const userSnapshot = await db.doc(`users/${userAddedId}`).get();
    const userAdded = userSnapshot.data() as PublicUser;

    const notifications = after.userIds.map(userId => notifUser(userId, 'memberAddedToOrg', after, userAdded));
    return triggerNotifications(notifications);

    // Member removed
  } else if (before.userIds.length > after.userIds.length) {
    const userRemovedId = difference(before.userIds, after.userIds)[0];
    const userSnapshot = await db.doc(`users/${userRemovedId}`).get();
    const userRemoved = userSnapshot.data() as PublicUser;

    await removeMemberPermissionsAndOrgId(userRemoved);

    const notifications = after.userIds.map(userId => notifUser(userId, 'memberRemovedFromOrg', after, userRemoved));
    return triggerNotifications(notifications);
  }
}

/** Checks if new org admin updated app access (possible only when org.status === 'pending' for a standard user ) */
function hasOrgAppAccessChanged(before: OrganizationDocument, after: OrganizationDocument): boolean {
  if (!!after.appAccess && before.status === 'pending' && after.status === 'pending') {
    for (const a of app) {
      const accessChanged = (module: Module) => {
        return after.appAccess[a][module] === true && (!before.appAccess[a] || before.appAccess[a][module] === false);
      }
      return accessChanged('dashboard') || accessChanged('marketplace');
    }
  }
  return false;
}

/** Sends a mail to admin to inform that an org is waiting approval */
async function sendMailIfOrgAppAccessChanged(before: OrganizationDocument, after: OrganizationDocument) {
  if (hasOrgAppAccessChanged(before, after)) {
    // Send a mail to c8 admin to accept the organization given it's choosen app access
    const mailRequest = await organizationRequestedAccessToApp(after);
    const from = await getFromEmail(after);
    await sendMail(mailRequest, from);
  }
}

export async function onOrganizationCreate(
  snap: FirebaseFirestore.DocumentSnapshot,
  context: functions.EventContext
): Promise<any> {
  const org = snap.data() as OrganizationDocument;
  const orgID = context.params.orgID;

  if (!org?.denomination?.full) {
    console.error('Invalid org data:', org);
    throw new Error('organization update function got invalid org data');
  }
  const emailRequest = await organizationCreated(org);
  const from = await getFromEmail(org);
  return Promise.all([
    // Send a mail to c8 admin to inform about the created organization
    sendMail(emailRequest, from),
    // Update algolia's index
    storeSearchableOrg(orgID, org.denomination.full)
  ]);
}

const RELAYER_CONFIG: RelayerConfig = {
  ...relayer,
  mnemonic
};
export async function onOrganizationUpdate(change: functions.Change<FirebaseFirestore.DocumentSnapshot>): Promise<any> {
  const before = change.before.data() as OrganizationDocument;
  const after = change.after.data() as OrganizationDocument;

  if (!before || !after || !after.denomination.full) {
    console.error('Invalid org data, before:', before, 'after:', after);
    throw new Error('organization update function got invalid org data');
  }

  // Update algolia's index
  if (before.denomination.full !== after.denomination.full) {
    throw new Error('Organization name cannot be changed !'); // this will require to change the org ENS name, for now we throw to prevent silent bug
  }

  // Send notifications when a member is added or removed
  await notifyOnOrgMemberChanges(before, after);

  // check if appAccess have changed
  await sendMailIfOrgAppAccessChanged(before, after);

  // Deploy org's smart-contract
  const becomeAccepted = before.status === 'pending' && after.status === 'accepted';
  const blockchainBecomeEnabled = before.isBlockchainEnabled === false && after.isBlockchainEnabled === true;

  const { id, userIds } = before as OrganizationDocument;
  const admin = await getDocument<PublicUser>(`users/${userIds[0]}`);
  if (becomeAccepted) {
    // send email to let the org admin know that the org has been accepted
    const urlToUse = await getAppUrl(after);
    const from = await getFromEmail(after);
    await sendMailFromTemplate(organizationWasAccepted(admin.email, id, admin.firstName, urlToUse), from);

    // Send a notification to the creator of the organization
    const notification = createNotification({
      // At this moment, the organization was just created, so we are sure to have only one userId in the array
      toUserId: after.userIds[0],
      organization: createPublicOrganizationDocument(before),
      type: 'organizationAcceptedByArchipelContent'
    });
    await triggerNotifications([notification]);
  }

  if (blockchainBecomeEnabled) {
    const orgENS = emailToEnsDomain(before.denomination.full.replace(' ', '-'), RELAYER_CONFIG.baseEnsDomain);

    const isOrgRegistered = await isENSNameRegistered(orgENS, RELAYER_CONFIG);

    if (isOrgRegistered) {
      throw new Error(`This organization has already an ENS name: ${orgENS}`);
    }

    const adminEns = emailToEnsDomain(admin.email, RELAYER_CONFIG.baseEnsDomain);
    const provider = getProvider(RELAYER_CONFIG.network);
    const adminEthAddress = await precomputeEthAddress(adminEns, provider, RELAYER_CONFIG.factoryContract);
    const orgEthAddress = await relayerDeployOrganizationLogic(adminEthAddress, RELAYER_CONFIG);

    console.log(`org ${orgENS} deployed @ ${orgEthAddress}!`);
    const res = await relayerRegisterENSLogic({ name: orgENS, ethAddress: orgEthAddress }, RELAYER_CONFIG);
    console.log('Org deployed and registered!', orgEthAddress, res['link'].transactionHash);
  }

  // Update algolia's index
  await storeSearchableOrg(after.id, after.denomination.full)

  return Promise.resolve(true); // no-op by default
}

export function onOrganizationDelete(
  snap: FirebaseFirestore.DocumentSnapshot,
  context: functions.EventContext
): Promise<any> {
  // Update algolia's index
  return deleteObject(algolia.indexNameOrganizations, context.params.orgID);
}

export const accessToAppChanged = async (
  orgId: string
): Promise<ErrorResultResponse> => {

  const adminIds = await getAdminIds(orgId);
  const admins = await Promise.all(adminIds.map(id => getUser(id)));
<<<<<<< HEAD
  const from = await getFromEmail(orgId);
  await Promise.all(admins.map(admin => sendMail(organizationCanAccessApp(admin.email), from)));
=======
  const appName = await getOrgAppName(orgId);
  const appUrl = await getAppUrl(orgId);

  await Promise.all(admins.map(admin => sendMailFromTemplate(organizationCanAccessApp(admin, appName, appUrl ))));
>>>>>>> a475f244

  return {
    error: '',
    result: 'OK'
  };
}<|MERGE_RESOLUTION|>--- conflicted
+++ resolved
@@ -16,11 +16,7 @@
 import { NotificationType } from '@blockframes/notification/types';
 import { triggerNotifications, createNotification } from './notification';
 import { app, Module } from '@blockframes/utils/apps';
-<<<<<<< HEAD
-import { getAdminIds, getAppUrl, getDocument, createPublicOrganizationDocument, createPublicUserDocument, getFromEmail } from './data/internals';
-=======
-import { getAdminIds, getAppUrl, getOrgAppName, getDocument, createPublicOrganizationDocument, createPublicUserDocument } from './data/internals';
->>>>>>> a475f244
+import { getAdminIds, getAppUrl, getOrgAppName, getDocument, createPublicOrganizationDocument, createPublicUserDocument, getFromEmail } from './data/internals';
 import { ErrorResultResponse } from './utils';
 
 /** Create a notification with user and org. */
@@ -202,15 +198,11 @@
 
   const adminIds = await getAdminIds(orgId);
   const admins = await Promise.all(adminIds.map(id => getUser(id)));
-<<<<<<< HEAD
   const from = await getFromEmail(orgId);
-  await Promise.all(admins.map(admin => sendMail(organizationCanAccessApp(admin.email), from)));
-=======
   const appName = await getOrgAppName(orgId);
   const appUrl = await getAppUrl(orgId);
 
-  await Promise.all(admins.map(admin => sendMailFromTemplate(organizationCanAccessApp(admin, appName, appUrl ))));
->>>>>>> a475f244
+  await Promise.all(admins.map(admin => sendMailFromTemplate(organizationCanAccessApp(admin, appName, appUrl ), from)));
 
   return {
     error: '',
