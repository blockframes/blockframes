--- conflicted
+++ resolved
@@ -217,13 +217,8 @@
   );
 
   const promises: Promise<any>[] = [];
-<<<<<<< HEAD
-  promises.push(sendMailFromTemplate(template, appKey));
-  promises.push(sendMailFromTemplate(templateRequest, appKey))
-=======
   promises.push(sendMailFromTemplate(template, appKey, unsubscribeId));
   promises.push(sendMailFromTemplate(templateRequest, appKey, unsubscribeId))
->>>>>>> 1cb5848d
   return Promise.all(promises);
 }
 
@@ -248,11 +243,7 @@
     const userRemoved = createPublicUserDocument(notification.user);
     const app = await getOrgAppKey(org);
     const template = userLeftYourOrganization(recipient, userRemoved);
-<<<<<<< HEAD
-    await sendMailFromTemplate(template, app);
-=======
     await sendMailFromTemplate(template, app, unsubscribeId);
->>>>>>> 1cb5848d
   }
 
 }
@@ -281,11 +272,7 @@
       await sendMailFromTemplate(template, eventAppKey, unsubscribeId);
     } else {
       const template = requestToAttendEventFromUserRefused(recipient, orgName(organizerOrg), eventData);
-<<<<<<< HEAD
-      await sendMailFromTemplate(template, eventAppKey);
-=======
       await sendMailFromTemplate(template, eventAppKey, unsubscribeId);
->>>>>>> 1cb5848d
     }
   } else {
     throw new Error('Invitation with mode === "request" can only have "toOrg" attribute');
@@ -307,20 +294,12 @@
       // @TODO #4046 Update parameters given to the email function when Vincent updated template
       const templateId = templateIds.invitation.attendEvent.accepted;
       const template = invitationToEventFromOrgUpdated(recipient, user, userOrgName, eventData, templateId);
-<<<<<<< HEAD
-      return sendMailFromTemplate(template, eventAppKey);
-=======
       return sendMailFromTemplate(template, eventAppKey, unsubscribeId);
->>>>>>> 1cb5848d
     } else {
       // @TODO #4046 Update parameters given to the email function when Vincent updated template
       const templateId = templateIds.invitation.attendEvent.declined;
       const template = invitationToEventFromOrgUpdated(recipient, user, userOrgName, eventData, templateId);
-<<<<<<< HEAD
-      return sendMailFromTemplate(template, eventAppKey);
-=======
       return sendMailFromTemplate(template, eventAppKey, unsubscribeId);
->>>>>>> 1cb5848d
     }
   } else {
     throw new Error('Invitation with mode === "invitation" can only have "fromOrg" attribute');
@@ -392,11 +371,7 @@
 
   const app = await getOrgAppKey(org);
   const template = movieAcceptedEmail(recipient, movieTitle, movieUrl);
-<<<<<<< HEAD
-  await sendMailFromTemplate(template, app);
-=======
-  await sendMailFromTemplate(template, app, unsubscribeId);
->>>>>>> 1cb5848d
+  await sendMailFromTemplate(template, app, unsubscribeId);
 }
 
 /** Send an email to C8 members when a movie is submitted */
@@ -419,11 +394,7 @@
 
   const app = await getOrgAppKey(org);
   const template = requestToAttendEventFromUserSent(recipient, eventEmailData, organizerOrgName);
-<<<<<<< HEAD
-  await sendMailFromTemplate(template, app);
-=======
-  await sendMailFromTemplate(template, app, unsubscribeId);
->>>>>>> 1cb5848d
+  await sendMailFromTemplate(template, app, unsubscribeId);
 }
 
 /** Let admins knows their invitation to an user to join their org has been declined */
@@ -434,11 +405,7 @@
 
   const app = await getOrgAppKey(org);
   const template = invitationToJoinOrgDeclined(recipient, user);
-<<<<<<< HEAD
-  await sendMailFromTemplate(template, app);
-=======
-  await sendMailFromTemplate(template, app, unsubscribeId);
->>>>>>> 1cb5848d
+  await sendMailFromTemplate(template, app, unsubscribeId);
 }
 
 /** Let user knows its request to join an org has been declined */
@@ -448,9 +415,5 @@
   const user = createPublicUserDocument(notification.user);
   const app = await getOrgAppKey(org);
   const template = requestToJoinOrgDeclined(user, orgName(org));
-<<<<<<< HEAD
-  await sendMailFromTemplate(template, app);
-=======
-  await sendMailFromTemplate(template, app, unsubscribeId);
->>>>>>> 1cb5848d
+  await sendMailFromTemplate(template, app, unsubscribeId);
 }