
import { getOrgAppKey } from './data/internals';
import {
  NotificationSettingsTemplate,
  User,
  canAccessModule,
  Event,
  EventMeta,
  NotificationTypes,
  Notification,
  Invitation,
  PublicInvitation,
  Screening,
  Offer,
  App,
  appName,
  Contract,
  Negotiation,
  Movie,
  Organization
} from '@blockframes/model';
import { sendMailFromTemplate } from './internals/email';
import {
  emailErrorCodes,
  EventEmailData,
  getEventEmailData,
  getMovieEmailData,
  getOrgEmailData,
  getUserEmailData
} from '@blockframes/utils/emails/utils';
import {
  reminderEventToUser,
  userJoinedYourOrganization,
  userRequestedToJoinYourOrg,
  requestToAttendEventFromUserAccepted,
  organizationWasAccepted,
  organizationAppAccessChanged,
  requestToAttendEventFromUser,
  invitationToEventFromOrg,
  movieAcceptedEmail,
  requestToAttendEventFromUserSent,
  userLeftYourOrganization,
  requestToAttendEventFromUserRefused,
  invitationToEventFromOrgUpdated,
  userJoinOrgPendingRequest,
  adminOfferCreatedConfirmationEmail,
  appAccessEmail,
  contractCreatedEmail,
  buyerOfferCreatedConfirmationEmail,
  counterOfferRecipientEmail,
  counterOfferSenderEmail,
  screeningRequestedToSeller,
  movieAskingPriceRequested,
  movieAskingPriceRequestSent,
  toAdminCounterOfferEmail,
  // #7946 this may be reactivated later
  // offerUnderSignature,
  // offerAcceptedOrDeclined,
} from './templates/mail';
import { templateIds, groupIds } from '@blockframes/utils/emails/ids';
import { applicationUrl } from '@blockframes/utils/apps';
import * as admin from 'firebase-admin';
import { logger } from 'firebase-functions';
import { appUrl, supportEmails } from './environments/environment';
import { getReviewer } from '@blockframes/contract/negotiation/utils';
import { getDocument, BlockframesSnapshot } from '@blockframes/firebase-utils';
// #7946 this may be reactivated later
// import { movieCurrencies, createMailContract, MailContract } from '@blockframes/model';

// @TODO (#2848) forcing to festival since invitations to events are only on this one
const eventAppKey: App = 'festival';

/** Takes one or more notifications and add them on the notifications collection */
export async function triggerNotifications(notifications: Notification[]) {
  const db = admin.firestore();
  const batch = db.batch();

  for (const n of notifications) {
    const notification = await appendNotificationSettings(n);

    if (!notification.id) {
      notification.id = db.collection('notifications').doc().id;
    }

    const notificationRef = db.collection('notifications').doc(notification.id);
    batch.set(notificationRef, notification);
  }

  return batch.commit();
}

async function appendNotificationSettings(notification: Notification) {
  // get user notification settings
  const user = await getDocument<User>(`users/${notification.toUserId}`);

  const updateNotif = ({ email, app }: NotificationSettingsTemplate) => {
    if (email) notification.email = { isSent: false };
    if (app) notification.app = { isRead: false };
  }

  if (!!user.settings?.notifications && notification.type in user.settings.notifications) {
    updateNotif(user.settings.notifications[notification.type]);
  } else {
    updateNotif({ app: true, email: true });
  }

  // Theses notifications are never displayed in front
  const serverOnlyNotifications: NotificationTypes[] = [
    // we already have an invitation that will always be displayed instead
    'requestFromUserToJoinOrgCreate',
    'requestToAttendEventCreated',
    'invitationToAttendScreeningCreated',
    'invitationToAttendSlateCreated',
    'invitationToAttendMeetingCreated',

    // notifications only used to send email
    'requestFromUserToJoinOrgPending',
    'userRequestAppAccess',

    // these notifications are used to send emails after a screening, not to be displayed in front
    'userMissedScreening',
    'userAttendedScreening'
  ];

  if (serverOnlyNotifications.includes(notification.type)) {
    delete notification.app;
  }

  return notification;
}

export async function onNotificationCreate(snap: BlockframesSnapshot<Notification>) {
  const notification = snap.data();

  if (notification.email?.isSent === false) {
    // Update notification state

    const recipient = await getDocument<User>(`users/${notification.toUserId}`);

    switch (notification.type) {

      // Notification related to organization
      case 'organizationAcceptedByArchipelContent':
        await sendMailToOrgAcceptedAdmin(recipient, notification)
          .then(() => notification.email.isSent = true)
          .catch(e => notification.email.error = e.message);
        break;
      case 'orgAppAccessChanged':
        await sendOrgAppAccessChangedEmail(recipient, notification)
          .then(() => notification.email.isSent = true)
          .catch(e => notification.email.error = e.message)
        break;
      // Notifications relative to movies
      case 'movieSubmitted':
        // No email is sent to user(s)'s org that submitted the movie, only a notification
        // But an email is sent to supportEmails.[app] (catalog & MF only)
        break;
      case 'movieAccepted':
        await sendMovieAcceptedEmail(recipient, notification)
          .then(() => notification.email.isSent = true)
          .catch(e => notification.email.error = e.message);
        break;
      case 'movieAskingPriceRequested':
        await sendMovieAskingPriceRequested(recipient, notification)
          .then(() => notification.email.isSent = true)
          .catch(e => notification.email.error = e.message);
        break;
      case 'movieAskingPriceRequestSent':
        await sendMovieAskingPriceRequestSent(recipient, notification)
          .then(() => notification.email.isSent = true)
          .catch(e => notification.email.error = e.message);
        break;
      // Notifications relative to invitations
      case 'orgMemberUpdated':
        await sendOrgMemberUpdatedEmail(recipient, notification)
          .then(() => notification.email.isSent = true)
          .catch(e => notification.email.error = e.message);
        break;
      case 'requestFromUserToJoinOrgCreate':
        await sendUserRequestedToJoinYourOrgEmail(recipient, notification)
          .then(() => notification.email.isSent = true)
          .catch(e => notification.email.error = e.message);
        break;
      case 'requestFromUserToJoinOrgPending':
        await sendPendingRequestToJoinOrgEmail(notification)
          .then(() => notification.email.isSent = true)
          .catch(e => notification.email.error = e.message);
        break;
      // Events related notifications
      case 'requestToAttendEventCreated':
        await sendRequestToAttendEventCreatedEmail(recipient, notification)
          .then(() => notification.email.isSent = true)
          .catch(e => notification.email.error = e.message);
        break;
      case 'invitationToAttendMeetingCreated':
      case 'invitationToAttendScreeningCreated':
      case 'invitationToAttendSlateCreated':
        await sendInvitationToAttendEventCreatedEmail(recipient, notification)
          .then(() => notification.email.isSent = true)
          .catch(e => notification.email.error = e.message);
        break;
      case 'requestToAttendEventSent':
        await sendRequestToAttendSentEmail(recipient, notification)
          .then(() => notification.email.isSent = true)
          .catch(e => notification.email.error = e.message);
        break;
      case 'eventIsAboutToStart':
        await sendReminderEmails(recipient, notification, templateIds.eventReminder.oneHour)
          .then(() => notification.email.isSent = true)
          .catch(e => notification.email.error = e.message)
        break;
      case 'oneDayReminder':
        await sendReminderEmails(recipient, notification, templateIds.eventReminder.oneDay)
          .then(() => notification.email.isSent = true)
          .catch(e => notification.email.error = e.message)
        break;
      case 'requestToAttendEventUpdated':
        await sendRequestToAttendEventUpdatedEmail(recipient, notification)
          .then(() => notification.email.isSent = true)
          .catch(e => notification.email.error = e.message);
        break;
      case 'invitationToAttendEventUpdated':
        await sendInvitationToAttendEventUpdatedEmail(recipient, notification)
          .then(() => notification.email.isSent = true)
          .catch(e => notification.email.error = e.message);
        break;
      case 'screeningRequested':
        await sendScreeningRequested(recipient, notification)
          .then(() => notification.email.isSent = true)
          .catch(e => notification.email.error = e.message);
        break;
      case 'screeningRequestSent':
        // No email is sent to user that requested the screening, only a notification
        break;
      case 'contractCreated':
        await sendContractCreated(recipient, notification)
          .then(() => notification.email.isSent = true)
          .catch(e => notification.email.error = e.message);
        break;
      case 'offerCreatedConfirmation':
        await sendOfferCreatedConfirmation(recipient, notification)
          .then(() => notification.email.isSent = true)
          .catch(e => notification.email.error = e.message);
        break;

      case 'createdCounterOffer':
        await sendCreatedCounterOfferConfirmation(recipient, notification)
          .then(() => notification.email.isSent = true)
          .catch(e => notification.email.error = e.message);
        break;

      case 'receivedCounterOffer':
        await sendReceivedCounterOfferConfirmation(recipient, notification)
          .then(() => notification.email.isSent = true)
          .catch(e => notification.email.error = e.message);
        break;

      case 'myOrgAcceptedAContract': {
        const orgAcceptedContractConfig = { isActionDeclined: false, didRecipientAcceptOrDecline: true } as const;
        await sendContractStatusChangedConfirmation(recipient, notification, orgAcceptedContractConfig)
          .then(() => notification.email.isSent = true)
          .catch(e => notification.email.error = e.message);
        break;
      }

      case 'myContractWasAccepted': {
        const orgContractWasAcceptedConfig = { isActionDeclined: false, didRecipientAcceptOrDecline: false } as const;
        await sendContractStatusChangedConfirmation(recipient, notification, orgContractWasAcceptedConfig)
          .then(() => notification.email.isSent = true)
          .catch(e => notification.email.error = e.message);
        break;
      }
      case 'myOrgDeclinedAContract': {
        const orgDeclinedContractConfig = { isActionDeclined: true, didRecipientAcceptOrDecline: true } as const;
        await sendContractStatusChangedConfirmation(recipient, notification, orgDeclinedContractConfig)
          .then(() => notification.email.isSent = true)
          .catch(e => notification.email.error = e.message);
        break;
      }
      case 'myContractWasDeclined': {
        const orgContractWasDeclinedConfig = { isActionDeclined: true, didRecipientAcceptOrDecline: false } as const;
        await sendContractStatusChangedConfirmation(recipient, notification, orgContractWasDeclinedConfig)
          .then(() => notification.email.isSent = true)
          .catch(e => notification.email.error = e.message);
        break;
      }
      // #7946 this may be reactivated later
      // case 'offerAccepted':
      //   await sendOfferAcceptedOrDeclinedConfirmation(recipient, notification)
      //     .then(() => notification.email.isSent = true)
      //     .catch(e => notification.email.error = e.message);
      //   break;
      // case 'offerDeclined':
      //   await sendOfferAcceptedOrDeclinedConfirmation(recipient, notification)
      //     .then(() => notification.email.isSent = true)
      //     .catch(e => notification.email.error = e.message);
      //   break;
      // case 'underSignature':
      //   await sendOfferUnderSignatureConfirmation(recipient, notification)
      //     .then(() => notification.email.isSent = true)
      //     .catch(e => notification.email.error = e.message);
      //   break;
      case 'userRequestAppAccess':
        await requestAppAccessEmail(recipient, notification)
          .then(() => notification.email.isSent = true)
          .catch(e => notification.email.error = e.message);
        break;
      case 'userMissedScreening':
        await missedScreeningEmail(recipient, notification)
          .then(() => notification.email.isSent = true)
          .catch(e => notification.email.error = e.message);
        break;
      case 'userAttendedScreening':
        await attendedScreeningEmail(recipient, notification)
          .then(() => notification.email.isSent = true)
          .catch(e => notification.email.error = e.message);
        break;
      default:
        notification.email.error = emailErrorCodes.noTemplate.code;
        break;
    }

    // ! TODO  #8376 Don't do this - unify instantiation of Firestore
    const db = admin.firestore();
    await db.collection('notifications').doc(notification.id).set({ email: notification.email }, { merge: true });
  }
}

async function sendUserRequestedToJoinYourOrgEmail(recipient: User, notification: Notification) {
  const org = await getDocument<Organization>(`orgs/${notification.organization.id}`);
  const urlToUse = applicationUrl[notification._meta.createdFrom];
  const orgData = getOrgEmailData(org);
  const toAdmin = getUserEmailData(recipient);
  const userSubject = getUserEmailData(notification.user);

  // Send an email to org's admin to let them know they have a request to join their org
  const template = userRequestedToJoinYourOrg(toAdmin, userSubject, orgData, urlToUse);

  const appKey = notification._meta.createdFrom;

  return sendMailFromTemplate(template, appKey, groupIds.unsubscribeAll);
}

async function sendPendingRequestToJoinOrgEmail(notification: Notification) {
  const appKey = notification._meta.createdFrom;
  const org = getOrgEmailData(notification.organization);
  const toUser = getUserEmailData(notification.user);

  // Send an email to the user who did the request to let him know its request has been sent
  const templateRequest = userJoinOrgPendingRequest(toUser, org);

  return sendMailFromTemplate(templateRequest, appKey, groupIds.unsubscribeAll);
}

async function sendOrgMemberUpdatedEmail(recipient: User, notification: Notification) {
  const org = await getDocument<Organization>(`orgs/${notification.organization.id}`);
  const toAdmin = getUserEmailData(recipient);

  if (org.userIds.includes(notification.user.uid)) {
    const userSubject = getUserEmailData(notification.user);
    const orgData = getOrgEmailData(org);

    const template = userJoinedYourOrganization(toAdmin, orgData, userSubject);

    const appKey = notification._meta.createdFrom;
    return sendMailFromTemplate(template, appKey, groupIds.unsubscribeAll);
  } else {
    // Member left/removed from org
    const userSubject = getUserEmailData(notification.user); // user removed
    const app = notification._meta.createdFrom;
    const orgData = getOrgEmailData(org);
    const template = userLeftYourOrganization(toAdmin, userSubject, orgData);
    await sendMailFromTemplate(template, app, groupIds.unsubscribeAll);
  }

}

/** Send a reminder email 24h or 1h before event starts */
async function sendReminderEmails(recipient: User, notification: Notification, template: string) {
  const event = await getDocument<Event<Screening>>(`events/${notification.docId}`);
  const org = await getDocument<Organization>(`orgs/${event.ownerOrgId}`);
  const orgData = getOrgEmailData(org);
  const toUser = getUserEmailData(recipient)
  const eventData = getEventEmailData({ event, orgName: orgData.name, email: recipient.email, invitationId: notification.invitation?.id });

  const email = reminderEventToUser(toUser, orgData, eventData, template);
  return await sendMailFromTemplate(email, eventAppKey, groupIds.unsubscribeAll);
}

/** Send an email when an request to access an event is updated */
async function sendRequestToAttendEventUpdatedEmail(recipient: User, notification: Notification) {
  const invitation = await getDocument<Invitation>(`invitations/${notification.invitation.id}`);

  if (invitation.toOrg) {
    const organizerOrg = await getDocument<Organization>(`orgs/${notification.organization.id}`);
    const organizerOrgData = getOrgEmailData(organizerOrg);
    const event = await getDocument<Event<EventMeta>>(`events/${notification.docId}`);
    const toUser = getUserEmailData(recipient);

    if (notification.invitation.status === 'accepted') {
      const eventData = getEventEmailData({ event, orgName: organizerOrgData.name });
      const template = requestToAttendEventFromUserAccepted(toUser, organizerOrgData, eventData);
      await sendMailFromTemplate(template, eventAppKey, groupIds.unsubscribeAll);
    } else {
      const eventData = getEventEmailData({ event, orgName: organizerOrgData.name, attachment: false });
      const template = requestToAttendEventFromUserRefused(toUser, organizerOrgData, eventData, notification.organization.id);
      await sendMailFromTemplate(template, eventAppKey, groupIds.unsubscribeAll);
    }
  } else {
    throw new Error('Invitation with mode === "request" can only have "toOrg" attribute');
  }

  return;
}

/** Send an email when an invitation to access an event is updated */
async function sendInvitationToAttendEventUpdatedEmail(recipient: User, notification: Notification) {
  const invitation = await getDocument<Invitation>(`invitations/${notification.invitation.id}`);
  if (invitation.fromOrg) {
    const event = await getDocument<Event<EventMeta>>(`events/${notification.docId}`);
    const user = await getDocument<User>(`users/${notification.user.uid}`);
    const userOrg = await getDocument<Organization>(`orgs/${user.orgId}`);
    const userOrgData = getOrgEmailData(userOrg);
    const eventData = getEventEmailData({ event, orgName: userOrgData.name, email: user.email, invitationId: notification.invitation.id, attachment: false });
    const userSubject = getUserEmailData(user);
    const toAdmin = getUserEmailData(recipient);

    if (notification.invitation.status === 'accepted') {
      const templateId = templateIds.invitation.attendEvent.accepted;
      const template = invitationToEventFromOrgUpdated(toAdmin, userSubject, userOrgData, eventData, invitation.fromOrg.id, templateId);
      return sendMailFromTemplate(template, eventAppKey, groupIds.unsubscribeAll);
    } else {
      const templateId = templateIds.invitation.attendEvent.declined;
      const template = invitationToEventFromOrgUpdated(toAdmin, userSubject, userOrgData, eventData, invitation.fromOrg.id, templateId);
      return sendMailFromTemplate(template, eventAppKey, groupIds.unsubscribeAll);
    }
  } else {
    throw new Error('Invitation with mode === "invitation" can only have "fromOrg" attribute');
  }
}

/** Send an email to users of orgs of movie to request a screening */
async function sendScreeningRequested(recipient: User, notification: Notification) {
  const movie = await getDocument<Movie>(`movies/${notification.docId}`);
  const requestor = await getDocument<User>(`users/${notification.user.uid}`);
  const buyerOrg = await getDocument<Organization>(`orgs/${requestor.orgId}`);
  const toUser = getUserEmailData(recipient);

  const template = screeningRequestedToSeller(
    toUser,
    getUserEmailData(requestor),
    getOrgEmailData(buyerOrg),
    movie
  );
  await sendMailFromTemplate(template, 'festival', groupIds.unsubscribeAll);
}

/** Send an email to org admin when his/her org is accepted */
async function sendMailToOrgAcceptedAdmin(recipient: User, notification: Notification) {
  const app = await getOrgAppKey(notification.organization.id);
  const toAdmin = getUserEmailData(recipient);
  const urlToUse = applicationUrl[app];
  const template = organizationWasAccepted(toAdmin, urlToUse);
  await sendMailFromTemplate(template, app, groupIds.unsubscribeAll);
}

/** Send email to organization's admins when org appAccess has changed */
async function sendOrgAppAccessChangedEmail(recipient: User, notification: Notification) {
  const app = notification.appAccess;
  const url = applicationUrl[app];
  const toAdmin = getUserEmailData(recipient);
  const template = organizationAppAccessChanged(toAdmin, url, notification.appAccess);
  await sendMailFromTemplate(template, app, groupIds.unsubscribeAll);
}

async function sendRequestToAttendEventCreatedEmail(recipient: User, notification: Notification) {
  const event = await getDocument<Event<EventMeta>>(`events/${notification.docId}`);
  const org = await getDocument<Organization>(`orgs/${notification.user.orgId}`);
  const userOrg = getOrgEmailData(org);
  const userSubject = getUserEmailData(notification.user);
  const eventData: EventEmailData = getEventEmailData({ event, orgName: userOrg.name, email: userSubject.email, invitationId: notification.invitation.id, attachment: false });
  const link = getEventLink({
    invitation: notification.invitation,
    eventData: eventData,
    org: org,
    email: userSubject.email
  });
  const urlToUse = applicationUrl[eventAppKey];
  const toAdmin = getUserEmailData(recipient);

  logger.log(`Sending request email to attend an event (${notification.docId}) from ${notification.user.uid} to : ${toAdmin.email}`);
  const templateRequest = requestToAttendEventFromUser(toAdmin, userSubject, userOrg, eventData, link, urlToUse);
  return sendMailFromTemplate(templateRequest, eventAppKey, groupIds.unsubscribeAll).catch(e => logger.warn(e.message));
}

async function sendInvitationToAttendEventCreatedEmail(recipient: User, notification: Notification) {
  const event = await getDocument<Event<EventMeta>>(`events/${notification.docId}`);
  const org = await getDocument<Organization>(`orgs/${notification.organization.id}`);
  const orgData = getOrgEmailData(org);
  const eventEmailData: EventEmailData = getEventEmailData({ event, orgName: orgData.name, email: recipient.email, invitationId: notification.invitation.id });
  const toUser = getUserEmailData(recipient);
  const urlToUse = applicationUrl[eventAppKey];
  const link = getEventLink({
    invitation: notification.invitation,
    eventData: eventEmailData,
    org: org,
    email: recipient.email
  });
  logger.log(`Sending invitation email for an event (${notification.docId}) from ${orgData.name} to : ${toUser.email}`);
  const templateInvitation = invitationToEventFromOrg(toUser, orgData, eventEmailData, link, urlToUse);
  return sendMailFromTemplate(templateInvitation, eventAppKey, groupIds.unsubscribeAll).catch(e => logger.warn(e.message));
}

function getEventLink(data: { invitation: PublicInvitation, eventData: EventEmailData, org: Organization, email: string }) {
  const { invitation, eventData, org, email } = data;
  const isPrivateInvitation = invitation.mode === 'invitation' && eventData.accessibility === 'private';
  if (invitation.mode === 'request' || isPrivateInvitation) {
    if (canAccessModule('marketplace', org)) {
      return '/c/o/marketplace/invitations';
    } else if (canAccessModule('dashboard', org)) {
      return '/c/o/dashboard/invitations';
    } else {
      return '';
    }
  } else {
    return `/event/${eventData.id}/r/i?email=${email}&i=${invitation.id}`;
  }
}

/** Send an email to org admin when his/her org is accepted */
async function sendMovieAcceptedEmail(recipient: User, notification: Notification) {
  const movie = await getDocument<Movie>(`movies/${notification.docId}`);
  const movieUrl = `c/o/dashboard/title/${movie.id}`;
  const toUser = getUserEmailData(recipient);

  const app = notification._meta.createdFrom;
  const template = movieAcceptedEmail(toUser, movie.title.international, movieUrl);
  await sendMailFromTemplate(template, app, groupIds.unsubscribeAll);
}

/** Send an email to orgs of a movie about the fact that someone requested the asking price */
async function sendMovieAskingPriceRequested(recipient: User, notification: Notification) {
  const movie = await getDocument<Movie>(`movies/${notification.docId}`);
  const toUser = getUserEmailData(recipient);
  const buyer = getUserEmailData(notification.user);
  const buyerOrg = await getDocument<Organization>(`orgs/${notification.user.orgId}`);
  const { territories, message } = notification.data;

  const app = notification._meta.createdFrom;
  const template = movieAskingPriceRequested(
    toUser,
    buyer,
    getOrgEmailData(buyerOrg),
    getMovieEmailData(movie),
    territories,
    message
  );
  await sendMailFromTemplate(template, app, groupIds.unsubscribeAll);
}

/** Send an email to user when their request for the asking price has been sent */
async function sendMovieAskingPriceRequestSent(recipient: User, notification: Notification) {
  const movie = await getDocument<Movie>(`movies/${notification.docId}`);
  const toUser = getUserEmailData(recipient);
  const { territories, message } = notification.data;

  const orgs = await Promise.all(
    movie.orgIds.map(orgId => getDocument<Organization>(`orgs/${orgId}`))
  );
  const orgNames = orgs.map(org => org.name).join(', ');

  const app = notification._meta.createdFrom;
  const template = movieAskingPriceRequestSent(toUser, getMovieEmailData(movie), orgNames, territories, message);
  await sendMailFromTemplate(template, app, groupIds.unsubscribeAll);
}

/** Send an email to user when their request to attend an event has been sent */
async function sendRequestToAttendSentEmail(recipient: User, notification: Notification) {
  const event = await getDocument<Event<EventMeta>>(`events/${notification.docId}`);
  const org = await getDocument<Organization>(`orgs/${event.ownerOrgId}`);
  const organizerOrg = getOrgEmailData(org);
  const eventEmailData: EventEmailData = getEventEmailData({ event, orgName: organizerOrg.name, email: recipient.email, invitationId: notification.invitation.id, attachment: false });
  const toUser = getUserEmailData(recipient);

  const app = notification._meta.createdFrom;
  const template = requestToAttendEventFromUserSent(toUser, eventEmailData, organizerOrg);
  await sendMailFromTemplate(template, app, groupIds.unsubscribeAll);
}

<<<<<<< HEAD
=======
/** Let admins knows their invitation to an user to join their org has been declined */
async function sendInvitationDeclinedToJoinOrgEmail(recipient: User, notification: Notification) {
  const userSubject = getUserEmailData(notification.user)
  const toAdmin = getUserEmailData(recipient);

  const app = notification._meta.createdFrom;
  const template = invitationToJoinOrgDeclined(toAdmin, userSubject);
  await sendMailFromTemplate(template, app, groupIds.unsubscribeAll);
}

>>>>>>> 6d9032d5
/** Send copy of offer that buyer has created to all non-buyer stakeholders */
async function sendContractCreated(recipient: User, notification: Notification) {
  const app: App = 'catalog';
  const toUser = getUserEmailData(recipient);
  const [contract, negotiation] = await Promise.all([
    getDocument<Contract>(`contracts/${notification.docId}`),
    getDocument<Negotiation>(notification.docPath),
  ]);
  const [title, buyerOrg] = await Promise.all([
    getDocument<Movie>(`movies/${contract.titleId}`),
    getDocument<Organization>(`orgs/${contract.buyerId}`),
  ]);
  const template = contractCreatedEmail(toUser, title, contract, negotiation, buyerOrg);
  return sendMailFromTemplate(template, app, groupIds.unsubscribeAll);
}

/**Send copy of offer to catalog admin and buyer who created the offer */
async function sendOfferCreatedConfirmation(recipient: User, notification: Notification) {
  const [org, offer] = await Promise.all([
    getDocument<Organization>(`orgs/${recipient.orgId}`),
    getDocument<Offer>(`offers/${notification.docId}`),
  ]);
  const buyerOrg = await getDocument<Organization>(`orgs/${offer.buyerId}`);
  const app: App = 'catalog';
  const toUser = getUserEmailData(recipient);
  const adminTemplate = adminOfferCreatedConfirmationEmail(toUser, org, notification.bucket);
  const buyerTemplate = buyerOfferCreatedConfirmationEmail(toUser, buyerOrg, offer, notification.bucket);
  await Promise.all([
    sendMailFromTemplate(adminTemplate, app, groupIds.unsubscribeAll),
    sendMailFromTemplate(buyerTemplate, app, groupIds.unsubscribeAll)
  ]);
}

async function sendCreatedCounterOfferConfirmation(recipient: User, notification: Notification) {
  const path = notification.docPath;
  const contractId = path.split('/')[1]
  const [contract, negotiation] = await Promise.all([
    getDocument<Contract>(`contracts/${contractId}`),
    getDocument<Negotiation>(`${path}`),
  ]);
  const recipientOrgId = getReviewer(negotiation);
  const recipientOrg = await getDocument<Organization>(`orgs/${recipientOrgId}`);
  const title = await getDocument<Movie>(`movies/${negotiation.titleId}`);
  const isMailRecipientBuyer = recipient.orgId === negotiation.buyerId;
  const app: App = 'catalog';
  const toUser = getUserEmailData(recipient);

  const senderTemplate = counterOfferSenderEmail(toUser, recipientOrg, contract.offerId, negotiation, title, contract.id, { isMailRecipientBuyer });
  const adminTemplate = toAdminCounterOfferEmail(title, contract.offerId);

  return Promise.all([
    sendMailFromTemplate(senderTemplate, app, groupIds.unsubscribeAll),
    sendMailFromTemplate(adminTemplate, app, groupIds.unsubscribeAll)
  ]);
}

async function sendReceivedCounterOfferConfirmation(recipient: User, notification: Notification) {
  const path = notification.docPath;
  const contractId = path.split('/')[1]
  const [contract, negotiation] = await Promise.all([
    getDocument<Contract>(`contracts/${contractId}`),
    getDocument<Negotiation>(`${path}`),
  ]);

  const [senderOrg, title] = await Promise.all([
    getDocument<Organization>(`orgs/${negotiation.createdByOrg}`),
    getDocument<Movie>(`movies/${negotiation.titleId}`),
  ]);
  const isMailRecipientBuyer = recipient.orgId === negotiation.buyerId;
  const app: App = 'catalog';
  const toUser = getUserEmailData(recipient);

  const recipientTemplate = counterOfferRecipientEmail(toUser, senderOrg, contract.offerId, title, contract.id, { isMailRecipientBuyer });
  return sendMailFromTemplate(recipientTemplate, app, groupIds.unsubscribeAll);
}

async function getNegotiationUpdatedEmailData(recipient: User, notification: Notification) {
  const { docPath: path, docId: contractId } = notification;
  const [contract, negotiation, recipientOrg] = await Promise.all([
    getDocument<Contract>(`contracts/${contractId}`),
    getDocument<Negotiation>(`${path}`),
    getDocument<Organization>(`orgs/${recipient.orgId}`),
  ]);
  const [counterOfferSenderOrg, title] = await Promise.all([
    getDocument<Organization>(`orgs/${negotiation.createdByOrg}`),
    getDocument<Movie>(`movies/${negotiation.titleId}`),
  ]);
  const app: App = 'catalog';

  const isRecipientBuyer = recipient.orgId === negotiation.buyerId;
  const toUser = getUserEmailData(recipient);
  return {
    path, contractId, contract, negotiation, title, app,
    isRecipientBuyer, toUser, recipientOrg, counterOfferSenderOrg
  };
}

type ContractUpdatedConfig = {
  didRecipientAcceptOrDecline: boolean,
  isActionDeclined: boolean,
}

async function sendContractStatusChangedConfirmation(recipient: User, notification: Notification, options: ContractUpdatedConfig) {
  const {
    contract, title, app, isRecipientBuyer, toUser, recipientOrg, counterOfferSenderOrg
  } = await getNegotiationUpdatedEmailData(recipient, notification);

  const pageURL = isRecipientBuyer
    ? `${appUrl.content}/c/o/marketplace/offer/${contract.offerId}/${contract.id}`
    : `${appUrl.content}/c/o/dashboard/sales/${contract.id}/view`;

  const crmPageUrl = `${appUrl.crm}/c/o/dashboard/crm/offer/${contract.offerId}/view`;

  const termsUrl = isRecipientBuyer
    ? `${appUrl.content}/c/o/marketplace/terms`
    : `${appUrl.content}/c/o/dashboard/terms`;

  const data = {
    user: toUser,
    org: recipientOrg,
    contract,
    movie: getMovieEmailData(title),
    pageURL,
    crmPageUrl,
    termsUrl,
    app: { name: appName.catalog }
  };

  let templateId = templateIds.negotiation.myContractWasAccepted;
  let adminTemplateId;
  if (options.didRecipientAcceptOrDecline) {
    templateId = templateIds.negotiation.myOrgAcceptedAContract;
    adminTemplateId = templateIds.negotiation.toAdminContractAccepted;
    data.org = counterOfferSenderOrg;
  }
  if (options.isActionDeclined) {
    templateId = templateIds.negotiation.myContractWasDeclined;
    if (options.didRecipientAcceptOrDecline) {
      templateId = templateIds.negotiation.myOrgDeclinedAContract;
      adminTemplateId = templateIds.negotiation.toAdminContractDeclined;
      data.org = counterOfferSenderOrg;
    }
  }
  const template = { to: toUser.email, templateId, data };
  const mailToSend = [sendMailFromTemplate(template, app, groupIds.unsubscribeAll)];

  if (adminTemplateId) {
    const adminTemplate = { to: supportEmails.catalog, templateId: adminTemplateId, data };
    mailToSend.push(sendMailFromTemplate(adminTemplate, app, groupIds.unsubscribeAll))
  }
  return Promise.all(mailToSend);
}

// #7946 this may be reactivated later
// async function sendOfferAcceptedOrDeclinedConfirmation(recipient: User, notification: Notification) { //to check
//   const offer = await getDocument<Offer>(`offers/${notification.docId}`);
//   TODO use queryDocuments<Contract>()
//   const contractsSnap = await admin.firestore().collection('contracts').where('offerId', '==', offer.id).get();
//   const contracts = contractsSnap.docs.map(doc => doc.data() as ContractDocument);
//   const negotiationPromises = contracts.map(async contract => {
//     const ref = admin.firestore().collection(`contracts/${contract.id}/negotiations`)
//       .orderBy('_meta.createdAt', 'desc').limit(1);
//     const negoSnap = await ref.get();
//     return negoSnap.docs[0]?.data() as NegotiationDocument;
//   });
//   const titlePromises = contracts.map(async contract => {
//     return await getDocument<Movie>(`movies/${contract.titleId}`);
//   });
//   const negotiations = await Promise.all(negotiationPromises);
//   const titles = await Promise.all(titlePromises);
//   const mailNegotiations = negotiations.map(createMailContract);

//   contracts.forEach((contract, index) => contract['negotiation'] = mailNegotiations[index]);
//   contracts.forEach((contract, index) => contract['title'] = titles[index].title.international);
//   const toUser = getUserEmailData(recipient);
//   const app: App = 'catalog';
//   offer['currency_long'] = movieCurrencies[offer.currency]

//   const template = offerAcceptedOrDeclined(toUser, offer, contracts);
//   return sendMailFromTemplate(template, app, groupIds.unsubscribeAll);
// }

// async function sendOfferUnderSignatureConfirmation(recipient: User, notification: Notification) {
//   const contract = await getDocument<Contract>(`contracts/${notification.docId}`);
//   const ref = admin.firestore().collection(`contracts/${contract.id}/negotiations`)
//     .orderBy('_meta.createdAt', 'desc').limit(1);
//   const negotiation = await ref.get().then(snap => snap.docs[0]?.data() as NegotiationDocument);
//   const movie = await getDocument<Movie>(`movies/${contract.titleId}`);


//   const mailContract: MailContract = createMailContract(negotiation);

//   const toUser = getUserEmailData(recipient);
//   const app: App = 'catalog';
//   mailContract['currency_long'] = movieCurrencies[negotiation.currency]

//   const template = offerUnderSignature(toUser, contract.offerId, contract, mailContract, movie.title.international);
//   return sendMailFromTemplate(template, app, groupIds.unsubscribeAll);
// }

/** User receive a notification and an email to confirm his request access has been sent*/
async function requestAppAccessEmail(recipient: User, notification: Notification) {
  const userDoc = await getDocument<User>(`users/${notification.user.uid}`);
  const user = getUserEmailData(userDoc);
  const app = notification._meta.createdFrom;
  const template = appAccessEmail(recipient.email, user);
  await sendMailFromTemplate(template, app, groupIds.unsubscribeAll);
}

async function missedScreeningEmail(recipient: User, notification: Notification) {
  const event = await getDocument<Event<Screening>>(`events/${notification.docId}`);
  const orgDoc = await getDocument<Organization>(`orgs/${event.ownerOrgId}`);

  const data = {
    user: getUserEmailData(recipient),
    org: getOrgEmailData(orgDoc),
    event: getEventEmailData({ event, orgName: orgDoc.name, email: recipient.email, attachment: false }),
    pageUrl: `${appUrl.market}/c/o/marketplace/title/${event.meta.titleId}/main`
  }
  const template = { to: recipient.email, templateId: templateIds.invitation.attendEvent.missedScreening, data };

  await sendMailFromTemplate(template, 'festival', groupIds.unsubscribeAll);
}

async function attendedScreeningEmail(recipient: User, notification: Notification) {
  const event = await getDocument<Event<Screening>>(`events/${notification.docId}`);
  const [movie, orgDoc] = await Promise.all([
    getDocument<Movie>(`movies/${event.meta.titleId}`),
    getDocument<Organization>(`orgs/${event.ownerOrgId}`)
  ]);

  const data = {
    user: getUserEmailData(recipient),
    org: getOrgEmailData(orgDoc),
    movie: getMovieEmailData(movie),
    event: getEventEmailData({ event, orgName: orgDoc.name, email: recipient.email, attachment: false }),
    pageUrl: `${appUrl.market}/c/o/marketplace/title/${event.meta.titleId}/main`
  }
  const template = { to: recipient.email, templateId: templateIds.invitation.attendEvent.attendedScreening, data };

  await sendMailFromTemplate(template, 'festival', groupIds.unsubscribeAll);
}<|MERGE_RESOLUTION|>--- conflicted
+++ resolved
@@ -587,19 +587,6 @@
   await sendMailFromTemplate(template, app, groupIds.unsubscribeAll);
 }
 
-<<<<<<< HEAD
-=======
-/** Let admins knows their invitation to an user to join their org has been declined */
-async function sendInvitationDeclinedToJoinOrgEmail(recipient: User, notification: Notification) {
-  const userSubject = getUserEmailData(notification.user)
-  const toAdmin = getUserEmailData(recipient);
-
-  const app = notification._meta.createdFrom;
-  const template = invitationToJoinOrgDeclined(toAdmin, userSubject);
-  await sendMailFromTemplate(template, app, groupIds.unsubscribeAll);
-}
-
->>>>>>> 6d9032d5
 /** Send copy of offer that buyer has created to all non-buyer stakeholders */
 async function sendContractCreated(recipient: User, notification: Notification) {
   const app: App = 'catalog';
