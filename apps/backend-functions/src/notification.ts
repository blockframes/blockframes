
import { getDocument, getOrgAppKey, createDocumentMeta } from './data/internals';
import {
  NotificationSettingsTemplate,
  User,
  OrganizationDocument,
  canAccessModule,
  orgName,
<<<<<<< HEAD
  MovieDocument,
  EventDocument,
  EventMeta,
  Screening
=======
  NotificationTypes,
  NotificationDocument,
  MovieDocument,
  InvitationDocument,
  PublicInvitation
>>>>>>> 82c8e972
} from '@blockframes/model';
import { sendMailFromTemplate } from './internals/email';
import { emailErrorCodes, EventEmailData, getEventEmailData, getOrgEmailData, getUserEmailData } from '@blockframes/utils/emails/utils';
import {
  reminderEventToUser,
  userJoinedYourOrganization,
  userRequestedToJoinYourOrg,
  requestToAttendEventFromUserAccepted,
  organizationWasAccepted,
  organizationAppAccessChanged,
  requestToAttendEventFromUser,
  invitationToEventFromOrg,
  movieAcceptedEmail,
  requestToAttendEventFromUserSent,
  userLeftYourOrganization,
  requestToAttendEventFromUserRefused,
  invitationToJoinOrgDeclined,
  requestToJoinOrgDeclined,
  invitationToEventFromOrgUpdated,
  userJoinOrgPendingRequest,
  adminOfferCreatedConfirmationEmail,
  appAccessEmail,
  contractCreatedEmail,
  buyerOfferCreatedConfirmationEmail,
  counterOfferRecipientEmail,
  counterOfferSenderEmail,
  offerAcceptedOrDeclined,
  screeningRequestedToSeller,
  movieAskingPriceRequested,
  movieAskingPriceRequestSent,
  offerUnderSignature,
} from './templates/mail';
import { templateIds, groupIds } from '@blockframes/utils/emails/ids';
import { App, applicationUrl, appName } from '@blockframes/utils/apps';
import * as admin from 'firebase-admin';
import { logger } from 'firebase-functions';
import { NegotiationDocument } from '@blockframes/contract/negotiation/+state/negotiation.firestore';
import { Offer } from '@blockframes/contract/offer/+state';
import { ContractDocument } from '@blockframes/contract/contract/+state';
import { movieCurrencies } from '@blockframes/utils/static-model';
import { appUrl } from './environments/environment';
import { getReviewer } from '@blockframes/contract/negotiation/utils';
import { createMailContract, MailContract } from '@blockframes/contract/contract/+state/contract.firestore';

// @TODO (#2848) forcing to festival since invitations to events are only on this one
const eventAppKey: App = 'festival';

/** Takes one or more notifications and add them on the notifications collection */
export async function triggerNotifications(notifications: NotificationDocument[]) {
  const db = admin.firestore();
  const batch = db.batch();

  for (const n of notifications) {
    const notification = await appendNotificationSettings(n);

    const notificationRef = db.collection('notifications').doc(notification.id);
    batch.set(notificationRef, notification);
  }

  return batch.commit();
}

async function appendNotificationSettings(notification: NotificationDocument) {
  // get user notification settings
  const user = await getDocument<User>(`users/${notification.toUserId}`);

  const updateNotif = ({ email, app }: NotificationSettingsTemplate) => {
    if (email) notification.email = { isSent: false };
    if (app) notification.app = { isRead: false };
  }

  if (!!user.settings?.notifications && notification.type in user.settings.notifications) {
    updateNotif(user.settings.notifications[notification.type]);
  } else {
    updateNotif({ app: true, email: true });
  }

  // Theses notifications are never displayed in front
  const notificationsForInvitations: NotificationTypes[] = [
    // we already have an invitation that will always be displayed instead
    'requestFromUserToJoinOrgCreate',
    'requestToAttendEventCreated',
    'invitationToAttendScreeningCreated',
    'invitationToAttendMeetingCreated',

    // user does not have access to app yet, notification only used to send email
    'requestFromUserToJoinOrgPending'
  ];

  if (notificationsForInvitations.includes(notification.type)) {
    delete notification.app;
  }

  return notification;
}



/** Create a Notification with required and generic information. */
export function createNotification(notification: Partial<NotificationDocument> = {}): NotificationDocument {
  const db = admin.firestore();
  return {
    _meta: createDocumentMeta(),
    type: 'movieAccepted', // We need a default value for backend-function strict mode
    toUserId: '',
    id: db.collection('notifications').doc().id,
    ...notification
  };
}

export async function onNotificationCreate(snap: FirebaseFirestore.DocumentSnapshot) {
  const notification = snap.data() as NotificationDocument;

  if (notification.email?.isSent === false) {
    // Update notification state

    const recipient = await getDocument<User>(`users/${notification.toUserId}`);

    switch (notification.type) {

      // Notification related to organization
      case 'organizationAcceptedByArchipelContent':
        await sendMailToOrgAcceptedAdmin(recipient, notification)
          .then(() => notification.email.isSent = true)
          .catch(e => notification.email.error = e.message);
        break;
      case 'orgAppAccessChanged':
        await sendOrgAppAccessChangedEmail(recipient, notification)
          .then(() => notification.email.isSent = true)
          .catch(e => notification.email.error = e.message)
        break;
      case 'requestFromUserToJoinOrgDeclined':
        await sendRequestToJoinOrgDeclined(recipient, notification)
          .then(() => notification.email.isSent = true)
          .catch(e => notification.email.error = e.message)
        break;
      case 'invitationToJoinOrgDeclined':
        await sendInvitationDeclinedToJoinOrgEmail(recipient, notification)
          .then(() => notification.email.isSent = true)
          .catch(e => notification.email.error = e.message)
        break;
      // Notifications relative to movies
      case 'movieSubmitted':
        // No email is sent to user(s)'s org that submitted the movie, only a notification
        // But an email is sent to supportEmails.[app] (catalog & MF only)
        break;
      case 'movieAccepted':
        await sendMovieAcceptedEmail(recipient, notification)
          .then(() => notification.email.isSent = true)
          .catch(e => notification.email.error = e.message);
        break;
      case 'movieAskingPriceRequested':
        await sendMovieAskingPriceRequested(recipient, notification)
          .then(() => notification.email.isSent = true)
          .catch(e => notification.email.error = e.message);
        break;
      case 'movieAskingPriceRequestSent':
        await sendMovieAskingPriceRequestSent(recipient, notification)
          .then(() => notification.email.isSent = true)
          .catch(e => notification.email.error = e.message);
        break;
      // Notifications relative to invitations
      case 'orgMemberUpdated':
        await sendOrgMemberUpdatedEmail(recipient, notification)
          .then(() => notification.email.isSent = true)
          .catch(e => notification.email.error = e.message);
        break;
      case 'requestFromUserToJoinOrgCreate':
        await sendUserRequestedToJoinYourOrgEmail(recipient, notification)
          .then(() => notification.email.isSent = true)
          .catch(e => notification.email.error = e.message);
        break;
      case 'requestFromUserToJoinOrgPending':
        await sendPendingRequestToJoinOrgEmail(notification)
          .then(() => notification.email.isSent = true)
          .catch(e => notification.email.error = e.message);
        break;
      // Events related notifications
      case 'requestToAttendEventCreated':
        await sendRequestToAttendEventCreatedEmail(recipient, notification)
          .then(() => notification.email.isSent = true)
          .catch(e => notification.email.error = e.message);
        break;
      case 'invitationToAttendMeetingCreated':
      case 'invitationToAttendScreeningCreated':
        await sendInvitationToAttendEventCreatedEmail(recipient, notification)
          .then(() => notification.email.isSent = true)
          .catch(e => notification.email.error = e.message);
        break;
      case 'requestToAttendEventSent':
        await sendRequestToAttendSentEmail(recipient, notification)
          .then(() => notification.email.isSent = true)
          .catch(e => notification.email.error = e.message);
        break;
      case 'eventIsAboutToStart':
        await sendReminderEmails(recipient, notification, templateIds.eventReminder.oneHour)
          .then(() => notification.email.isSent = true)
          .catch(e => notification.email.error = e.message)
        break;
      case 'oneDayReminder':
        await sendReminderEmails(recipient, notification, templateIds.eventReminder.oneDay)
          .then(() => notification.email.isSent = true)
          .catch(e => notification.email.error = e.message)
        break;
      case 'requestToAttendEventUpdated':
        await sendRequestToAttendEventUpdatedEmail(recipient, notification)
          .then(() => notification.email.isSent = true)
          .catch(e => notification.email.error = e.message);
        break;
      case 'invitationToAttendEventUpdated':
        await sendInvitationToAttendEventUpdatedEmail(recipient, notification)
          .then(() => notification.email.isSent = true)
          .catch(e => notification.email.error = e.message);
        break;
      case 'screeningRequested':
        await sendScreeningRequested(recipient, notification)
          .then(() => notification.email.isSent = true)
          .catch(e => notification.email.error = e.message);
        break;
      case 'screeningRequestSent':
        // No email is sent to user that requested the screening, only a notification
        break;
      case 'contractCreated':
        await sendContractCreated(recipient, notification)
          .then(() => notification.email.isSent = true)
          .catch(e => notification.email.error = e.message);
        break;
      case 'offerCreatedConfirmation':
        await sendOfferCreatedConfirmation(recipient, notification)
          .then(() => notification.email.isSent = true)
          .catch(e => notification.email.error = e.message);
        break;

      case 'createdCounterOffer':
        await sendCreatedCounterOfferConfirmation(recipient, notification)
          .then(() => notification.email.isSent = true)
          .catch(e => notification.email.error = e.message);
        break;

      case 'receivedCounterOffer':
        await sendReceivedCounterOfferConfirmation(recipient, notification)
          .then(() => notification.email.isSent = true)
          .catch(e => notification.email.error = e.message);
        break;

      case 'myOrgAcceptedAContract': {
        const orgAcceptedContractConfig = { isActionDeclined: false, didRecipientAcceptOrDecline: true } as const;
        await sendContractStatusChangedConfirmation(recipient, notification, orgAcceptedContractConfig)
          .then(() => notification.email.isSent = true)
          .catch(e => notification.email.error = e.message);
        break;
      }

      case 'myContractWasAccepted': {
        const orgContractWasAcceptedConfig = { isActionDeclined: false, didRecipientAcceptOrDecline: false } as const;
        await sendContractStatusChangedConfirmation(recipient, notification, orgContractWasAcceptedConfig)
          .then(() => notification.email.isSent = true)
          .catch(e => notification.email.error = e.message);
        break;
      }
      case 'myOrgDeclinedAContract': {
        const orgDeclinedContractConfig = { isActionDeclined: true, didRecipientAcceptOrDecline: true } as const;
        await sendContractStatusChangedConfirmation(recipient, notification, orgDeclinedContractConfig)
          .then(() => notification.email.isSent = true)
          .catch(e => notification.email.error = e.message);
        break;
      }
      case 'myContractWasDeclined': {
        const orgContractWasDeclinedConfig = { isActionDeclined: true, didRecipientAcceptOrDecline: false } as const;
        await sendContractStatusChangedConfirmation(recipient, notification, orgContractWasDeclinedConfig)
          .then(() => notification.email.isSent = true)
          .catch(e => notification.email.error = e.message);
        break;
      }
      case 'offerAccepted':
        await sendOfferAcceptedOrDeclinedConfirmation(recipient, notification)
          .then(() => notification.email.isSent = true)
          .catch(e => notification.email.error = e.message);
        break;
      case 'offerDeclined':
        await sendOfferAcceptedOrDeclinedConfirmation(recipient, notification)
          .then(() => notification.email.isSent = true)
          .catch(e => notification.email.error = e.message);
        break;
      case 'underSignature':
        await sendOfferUnderSignatureConfirmation(recipient, notification)
          .then(() => notification.email.isSent = true)
          .catch(e => notification.email.error = e.message);
        break;
      case "userRequestAppAccess":
        await requestAppAccessEmail(recipient, notification)
          .then(() => notification.email.isSent = true)
          .catch(e => notification.email.error = e.message);
        break;
      default:
        notification.email.error = emailErrorCodes.noTemplate.code;
        break;
    }

    const db = admin.firestore();
    await db.collection('notifications').doc(notification.id).set({ email: notification.email }, { merge: true });
  }
}

async function sendUserRequestedToJoinYourOrgEmail(recipient: User, notification: NotificationDocument) {
  const org = await getDocument<OrganizationDocument>(`orgs/${notification.organization.id}`);
  const urlToUse = applicationUrl[notification._meta.createdFrom];
  const orgData = getOrgEmailData(org);
  const toAdmin = getUserEmailData(recipient);
  const userSubject = getUserEmailData(notification.user);

  // Send an email to org's admin to let them know they have a request to join their org
  const template = userRequestedToJoinYourOrg(toAdmin, userSubject, orgData, urlToUse);

  const appKey = notification._meta.createdFrom;

  return sendMailFromTemplate(template, appKey, groupIds.unsubscribeAll);
}

async function sendPendingRequestToJoinOrgEmail(notification: NotificationDocument) {
  const appKey = notification._meta.createdFrom;
  const org = getOrgEmailData(notification.organization);
  const toUser = getUserEmailData(notification.user);

  // Send an email to the user who did the request to let him know its request has been sent
  const templateRequest = userJoinOrgPendingRequest(toUser, org);

  return sendMailFromTemplate(templateRequest, appKey, groupIds.unsubscribeAll);
}

async function sendOrgMemberUpdatedEmail(recipient: User, notification: NotificationDocument) {
  const org = await getDocument<OrganizationDocument>(`orgs/${notification.organization.id}`);
  const toAdmin = getUserEmailData(recipient);

  if (org.userIds.includes(notification.user.uid)) {
    const userSubject = getUserEmailData(notification.user);
    const orgData = getOrgEmailData(org);

    const template = userJoinedYourOrganization(toAdmin, orgData, userSubject);

    const appKey = notification._meta.createdFrom;
    return sendMailFromTemplate(template, appKey, groupIds.unsubscribeAll);
  } else {
    // Member left/removed from org
    const userSubject = getUserEmailData(notification.user); // user removed
    const app = notification._meta.createdFrom;
    const orgData = getOrgEmailData(org);
    const template = userLeftYourOrganization(toAdmin, userSubject, orgData);
    await sendMailFromTemplate(template, app, groupIds.unsubscribeAll);
  }

}

/** Send a reminder email 24h or 1h before event starts */
async function sendReminderEmails(recipient: User, notification: NotificationDocument, template: string) {
  const event = await getDocument<EventDocument<Screening>>(`events/${notification.docId}`);
  const org = await getDocument<OrganizationDocument>(`orgs/${event.ownerOrgId}`);
  const orgData = getOrgEmailData(org);
  const toUser = getUserEmailData(recipient)
  const eventData = getEventEmailData({ event, orgName: orgData.denomination, email: recipient.email, invitationId: notification.invitation?.id });

  const email = reminderEventToUser(toUser, orgData, eventData, template);
  return await sendMailFromTemplate(email, eventAppKey, groupIds.unsubscribeAll);
}

/** Send an email when an request to access an event is updated */
async function sendRequestToAttendEventUpdatedEmail(recipient: User, notification: NotificationDocument) {
  const invitation = await getDocument<InvitationDocument>(`invitations/${notification.invitation.id}`);

  if (invitation.toOrg) {
    const organizerOrg = await getDocument<OrganizationDocument>(`orgs/${notification.organization.id}`);
    const organizerOrgData = getOrgEmailData(organizerOrg);
    const event = await getDocument<EventDocument<EventMeta>>(`events/${notification.docId}`);
    const toUser = getUserEmailData(recipient);

    if (notification.invitation.status === 'accepted') {
      const eventData = getEventEmailData({ event, orgName: organizerOrgData.denomination });
      const template = requestToAttendEventFromUserAccepted(toUser, organizerOrgData, eventData);
      await sendMailFromTemplate(template, eventAppKey, groupIds.unsubscribeAll);
    } else {
      const eventData = getEventEmailData({ event, orgName: organizerOrgData.denomination, attachment: false });
      const template = requestToAttendEventFromUserRefused(toUser, organizerOrgData, eventData, notification.organization.id);
      await sendMailFromTemplate(template, eventAppKey, groupIds.unsubscribeAll);
    }
  } else {
    throw new Error('Invitation with mode === "request" can only have "toOrg" attribute');
  }

  return;
}

/** Send an email when an invitation to access an event is updated */
async function sendInvitationToAttendEventUpdatedEmail(recipient: User, notification: NotificationDocument) {
  const invitation = await getDocument<InvitationDocument>(`invitations/${notification.invitation.id}`);
  if (invitation.fromOrg) {
    const event = await getDocument<EventDocument<EventMeta>>(`events/${notification.docId}`);
    const user = await getDocument<User>(`users/${notification.user.uid}`);
    const userOrg = await getDocument<OrganizationDocument>(`orgs/${user.orgId}`);
    const userOrgData = getOrgEmailData(userOrg);
    const eventData = getEventEmailData({ event, orgName: userOrgData.denomination, email: user.email, invitationId: notification.invitation.id, attachment: false });
    const userSubject = getUserEmailData(user);
    const toAdmin = getUserEmailData(recipient);

    if (notification.invitation.status === 'accepted') {
      const templateId = templateIds.invitation.attendEvent.accepted;
      const template = invitationToEventFromOrgUpdated(toAdmin, userSubject, userOrgData, eventData, invitation.fromOrg.id, templateId);
      return sendMailFromTemplate(template, eventAppKey, groupIds.unsubscribeAll);
    } else {
      const templateId = templateIds.invitation.attendEvent.declined;
      const template = invitationToEventFromOrgUpdated(toAdmin, userSubject, userOrgData, eventData, invitation.fromOrg.id, templateId);
      return sendMailFromTemplate(template, eventAppKey, groupIds.unsubscribeAll);
    }
  } else {
    throw new Error('Invitation with mode === "invitation" can only have "fromOrg" attribute');
  }
}

/** Send an email to users of orgs of movie to request a screening */
async function sendScreeningRequested(recipient: User, notification: NotificationDocument) {
  const movie = await getDocument<MovieDocument>(`movies/${notification.docId}`);
  const requestor = await getDocument<User>(`users/${notification.user.uid}`);
  const toUser = getUserEmailData(recipient);
  const template = screeningRequestedToSeller(toUser, requestor, movie);
  await sendMailFromTemplate(template, 'festival', groupIds.unsubscribeAll);
}

/** Send an email to org admin when his/her org is accepted */
async function sendMailToOrgAcceptedAdmin(recipient: User, notification: NotificationDocument) {
  const app = await getOrgAppKey(notification.organization.id);
  const toAdmin = getUserEmailData(recipient);
  const urlToUse = applicationUrl[app];
  const template = organizationWasAccepted(toAdmin, urlToUse);
  await sendMailFromTemplate(template, app, groupIds.unsubscribeAll);
}

/** Send email to organization's admins when org appAccess has changed */
async function sendOrgAppAccessChangedEmail(recipient: User, notification: NotificationDocument) {
  const app = notification.appAccess;
  const url = applicationUrl[app];
  const toAdmin = getUserEmailData(recipient);
  const template = organizationAppAccessChanged(toAdmin, url, notification.appAccess);
  await sendMailFromTemplate(template, app, groupIds.unsubscribeAll);
}

async function sendRequestToAttendEventCreatedEmail(recipient: User, notification: NotificationDocument) {
  const event = await getDocument<EventDocument<EventMeta>>(`events/${notification.docId}`);
  const org = await getDocument<OrganizationDocument>(`orgs/${notification.user.orgId}`);
  const userOrg = getOrgEmailData(org);
  const userSubject = getUserEmailData(notification.user);
  const eventData: EventEmailData = getEventEmailData({ event, orgName: userOrg.denomination, email: userSubject.email, invitationId: notification.invitation.id, attachment: false });
  const link = getEventLink({
    invitation: notification.invitation,
    eventData: eventData,
    org: org,
    email: userSubject.email
  });
  const urlToUse = applicationUrl[eventAppKey];
  const toAdmin = getUserEmailData(recipient);

  logger.log(`Sending request email to attend an event (${notification.docId}) from ${notification.user.uid} to : ${toAdmin.email}`);
  const templateRequest = requestToAttendEventFromUser(toAdmin, userSubject, userOrg, eventData, link, urlToUse);
  return sendMailFromTemplate(templateRequest, eventAppKey, groupIds.unsubscribeAll).catch(e => logger.warn(e.message));
}

async function sendInvitationToAttendEventCreatedEmail(recipient: User, notification: NotificationDocument) {
  const event = await getDocument<EventDocument<EventMeta>>(`events/${notification.docId}`);
  const org = await getDocument<OrganizationDocument>(`orgs/${notification.organization.id}`);
  const orgData = getOrgEmailData(org);
  const eventEmailData: EventEmailData = getEventEmailData({ event, orgName: orgData.denomination, email: recipient.email, invitationId: notification.invitation.id });
  const toUser = getUserEmailData(recipient);
  const urlToUse = applicationUrl[eventAppKey];
  const link = getEventLink({
    invitation: notification.invitation,
    eventData: eventEmailData,
    org: org,
    email: recipient.email
  });
  logger.log(`Sending invitation email for an event (${notification.docId}) from ${orgData.denomination} to : ${toUser.email}`);
  const templateInvitation = invitationToEventFromOrg(toUser, orgData, eventEmailData, link, urlToUse);
  return sendMailFromTemplate(templateInvitation, eventAppKey, groupIds.unsubscribeAll).catch(e => logger.warn(e.message));
}

function getEventLink(data: { invitation: PublicInvitation, eventData: EventEmailData, org: OrganizationDocument, email: string }) {
  const { invitation, eventData, org, email } = data;
  const isPrivateInvitation = invitation.mode === 'invitation' && eventData.accessibility === 'private';
  if (invitation.mode === 'request' || isPrivateInvitation) {
    if (canAccessModule('marketplace', org)) {
      return '/c/o/marketplace/invitations';
    } else if (canAccessModule('dashboard', org)) {
      return '/c/o/dashboard/invitations';
    } else {
      return '';
    }
  } else {
    return `/event/${eventData.id}/r/i?email=${email}&i=${invitation.id}`;
  }
}

/** Send an email to org admin when his/her org is accepted */
async function sendMovieAcceptedEmail(recipient: User, notification: NotificationDocument) {
  const movie = await getDocument<MovieDocument>(`movies/${notification.docId}`);
  const movieUrl = `c/o/dashboard/title/${movie.id}`;
  const toUser = getUserEmailData(recipient);

  const app = notification._meta.createdFrom;
  const template = movieAcceptedEmail(toUser, movie.title.international, movieUrl);
  await sendMailFromTemplate(template, app, groupIds.unsubscribeAll);
}

/** Send an email to orgs of a movie about the fact that someone requested the asking price */
async function sendMovieAskingPriceRequested(recipient: User, notification: NotificationDocument) {
  const movie = await getDocument<MovieDocument>(`movies/${notification.docId}`);
  const toUser = getUserEmailData(recipient);
  const buyer = getUserEmailData(notification.user);
  const { territories, message } = notification.data;

  const app = notification._meta.createdFrom;
  const template = movieAskingPriceRequested(toUser, buyer, movie.title.international, territories, message);
  await sendMailFromTemplate(template, app, groupIds.unsubscribeAll);
}

/** Send an email to user when their request for the asking price has been sent */
async function sendMovieAskingPriceRequestSent(recipient: User, notification: NotificationDocument) {
  const movie = await getDocument<MovieDocument>(`movies/${notification.docId}`);
  const toUser = getUserEmailData(recipient);
  const { territories, message } = notification.data;

  const orgs = await Promise.all(
    movie.orgIds.map(orgId => getDocument<OrganizationDocument>(`orgs/${orgId}`))
  );
  const orgNames = orgs.map(org => orgName(org)).join(', ');

  const app = notification._meta.createdFrom;
  const template = movieAskingPriceRequestSent(toUser, movie, orgNames, territories, message);
  await sendMailFromTemplate(template, app, groupIds.unsubscribeAll);
}

/** Send an email to user when their request to attend an event has been sent */
async function sendRequestToAttendSentEmail(recipient: User, notification: NotificationDocument) {
  const event = await getDocument<EventDocument<EventMeta>>(`events/${notification.docId}`);
  const org = await getDocument<OrganizationDocument>(`orgs/${event.ownerOrgId}`);
  const organizerOrg = getOrgEmailData(org);
  const eventEmailData: EventEmailData = getEventEmailData({ event, orgName: organizerOrg.denomination, email: recipient.email, invitationId: notification.invitation.id, attachment: false });
  const toUser = getUserEmailData(recipient);

  const app = notification._meta.createdFrom;
  const template = requestToAttendEventFromUserSent(toUser, eventEmailData, organizerOrg);
  await sendMailFromTemplate(template, app, groupIds.unsubscribeAll);
}

/** Let admins knows their invitation to an user to join their org has been declined */
async function sendInvitationDeclinedToJoinOrgEmail(recipient: User, notification: NotificationDocument) {
  const userSubject = getUserEmailData(notification.user)
  const toAdmin = getUserEmailData(recipient);

  const app = notification._meta.createdFrom;
  const template = invitationToJoinOrgDeclined(toAdmin, userSubject);
  await sendMailFromTemplate(template, app, groupIds.unsubscribeAll);
}

/** Let user knows that his request to join an org has been declined */
async function sendRequestToJoinOrgDeclined(recipient: User, notification: NotificationDocument) {
  const org = await getDocument<OrganizationDocument>(`orgs/${recipient.orgId}`);
  const orgData = getOrgEmailData(org);
  const toUser = getUserEmailData(notification.user);
  const app = notification._meta.createdFrom;
  const template = requestToJoinOrgDeclined(toUser, orgData);
  await sendMailFromTemplate(template, app, groupIds.unsubscribeAll);
}

/** Send copy of offer that buyer has created to all non-buyer stakeholders */
async function sendContractCreated(recipient: User, notification: NotificationDocument) {
  const app: App = 'catalog';
  const toUser = getUserEmailData(recipient);
  const [contract, negotiation] = await Promise.all([
    getDocument<ContractDocument>(`contracts/${notification.docId}`),
    getDocument<NegotiationDocument>(notification.docPath),
  ]);
  const [title, buyerOrg] = await Promise.all([
    getDocument<MovieDocument>(`movies/${contract.titleId}`),
    getDocument<OrganizationDocument>(`orgs/${contract.buyerId}`),
  ]);
  const template = contractCreatedEmail(toUser, title, contract, negotiation, buyerOrg);
  return sendMailFromTemplate(template, app, groupIds.unsubscribeAll);
}

/**Send copy of offer to catalog admin and buyer who created the offer */
async function sendOfferCreatedConfirmation(recipient: User, notification: NotificationDocument) {
  const [org, offer] = await Promise.all([
    getDocument<OrganizationDocument>(`orgs/${recipient.orgId}`),
    getDocument<Offer>(`offers/${notification.docId}`),
  ]);
  const buyerOrg = await getDocument<OrganizationDocument>(`orgs/${offer.buyerId}`);
  const app: App = 'catalog';
  const toUser = getUserEmailData(recipient);
  const adminTemplate = adminOfferCreatedConfirmationEmail(toUser, org, notification.bucket);
  const buyerTemplate = buyerOfferCreatedConfirmationEmail(toUser, buyerOrg, offer.id, notification.bucket);
  await Promise.all([
    sendMailFromTemplate(adminTemplate, app, groupIds.unsubscribeAll),
    sendMailFromTemplate(buyerTemplate, app, groupIds.unsubscribeAll)
  ]);
}

async function sendCreatedCounterOfferConfirmation(recipient: User, notification: NotificationDocument) {
  const path = notification.docPath;
  const contractId = path.split('/')[1]
  const [contract, negotiation] = await Promise.all([
    getDocument<ContractDocument>(`contracts/${contractId}`),
    getDocument<NegotiationDocument>(`${path}`),
  ]);
  const recipientOrgId = getReviewer(negotiation);
  const recipientOrg = await getDocument<OrganizationDocument>(`orgs/${recipientOrgId}`);
  const title = await getDocument<MovieDocument>(`movies/${negotiation.titleId}`);
  const isMailRecipientBuyer = recipient.orgId === negotiation.buyerId;
  const app: App = 'catalog';
  const toUser = getUserEmailData(recipient);

  const senderTemplate = counterOfferSenderEmail(toUser, recipientOrg, contract.offerId, negotiation, title, contract.id, { isMailRecipientBuyer });
  return sendMailFromTemplate(senderTemplate, app, groupIds.unsubscribeAll);
}

async function sendReceivedCounterOfferConfirmation(recipient: User, notification: NotificationDocument) {
  const path = notification.docPath;
  const contractId = path.split('/')[1]
  const [contract, negotiation] = await Promise.all([
    getDocument<ContractDocument>(`contracts/${contractId}`),
    getDocument<NegotiationDocument>(`${path}`),
  ]);


  const [senderOrg, title] = await Promise.all([
    getDocument<OrganizationDocument>(`orgs/${negotiation.createdByOrg}`),
    getDocument<MovieDocument>(`movies/${negotiation.titleId}`),
  ]);
  const isMailRecipientBuyer = recipient.orgId === negotiation.buyerId;
  const app: App = 'catalog';
  const toUser = getUserEmailData(recipient);

  const recipientTemplate = counterOfferRecipientEmail(toUser, senderOrg, contract.offerId, title, contract.id, { isMailRecipientBuyer });
  return sendMailFromTemplate(recipientTemplate, app, groupIds.unsubscribeAll);
}

async function getNegotiationUpdatedEmailData(recipient: User, notification: NotificationDocument) {
  const { docPath: path, docId: contractId } = notification;
  const [contract, negotiation, recipientOrg] = await Promise.all([
    getDocument<ContractDocument>(`contracts/${contractId}`),
    getDocument<NegotiationDocument>(`${path}`),
    getDocument<OrganizationDocument>(`orgs/${recipient.orgId}`),
  ]);
  const [counterOfferSenderOrg, title] = await Promise.all([
    getDocument<OrganizationDocument>(`orgs/${negotiation.createdByOrg}`),
    getDocument<MovieDocument>(`movies/${negotiation.titleId}`),
  ]);
  const app: App = 'catalog';

  const isRecipientBuyer = recipient.orgId === negotiation.buyerId;
  const toUser = getUserEmailData(recipient);
  return {
    path, contractId, contract, negotiation, title, app,
    isRecipientBuyer, toUser, recipientOrg, counterOfferSenderOrg
  };
}

type ContractUpdatedConfig = {
  didRecipientAcceptOrDecline: boolean,
  isActionDeclined: boolean,
}

async function sendContractStatusChangedConfirmation(recipient: User, notification: NotificationDocument, options: ContractUpdatedConfig) {
  const {
    contract, title, app, isRecipientBuyer, toUser, recipientOrg, counterOfferSenderOrg
  } = await getNegotiationUpdatedEmailData(recipient, notification);

  const pageURL = isRecipientBuyer
    ? `${appUrl.content}/c/o/marketplace/offer/${contract.offerId}/${contract.id}`
    : `${appUrl.content}/c/o/dashboard/sales/${contract.id}/view`;

  const data = {
    user: toUser,
    org: recipientOrg,
    contract,
    title,
    pageURL,
    app: { name: appName.catalog }
  };

  let templateId = templateIds.negotiation.myContractWasAccepted;
  if (options.didRecipientAcceptOrDecline) {
    templateId = templateIds.negotiation.myOrgAcceptedAContract;
    data.org = counterOfferSenderOrg;
  }
  if (options.isActionDeclined) {
    templateId = templateIds.negotiation.myContractWasDeclined;
    if (options.didRecipientAcceptOrDecline) {
      templateId = templateIds.negotiation.myOrgDeclinedAContract;
      data.org = counterOfferSenderOrg;
    }
  }
  const template = { to: toUser.email, templateId, data };
  return sendMailFromTemplate(template, app, groupIds.unsubscribeAll);
}

async function sendOfferAcceptedOrDeclinedConfirmation(recipient: User, notification: NotificationDocument) {
  const offer = await getDocument<Offer>(`offers/${notification.docId}`);
  const contractsSnap = await admin.firestore().collection('contracts').where('offerId', '==', offer.id).get();
  const contracts = contractsSnap.docs.map(doc => doc.data() as ContractDocument);
  const negotiationPromises = contracts.map(async contract => {
    const ref = admin.firestore().collection(`contracts/${contract.id}/negotiations`)
      .orderBy('_meta.createdAt', 'desc').limit(1);
    const negoSnap = await ref.get();
    return negoSnap.docs[0]?.data() as NegotiationDocument;
  });
  const titlePromises = contracts.map(async contract => {
    return await getDocument<MovieDocument>(`movies/${contract.titleId}`);
  });
  const negotiations = await Promise.all(negotiationPromises);
  const titles = await Promise.all(titlePromises);
  const mailNegotiations = negotiations.map(createMailContract);

  contracts.forEach((contract, index) => contract['negotiation'] = mailNegotiations[index]);
  contracts.forEach((contract, index) => contract['title'] = titles[index].title.international);
  const toUser = getUserEmailData(recipient);
  const app: App = 'catalog';
  offer['currency_long'] = movieCurrencies[offer.currency]

  const template = offerAcceptedOrDeclined(toUser, offer, contracts);
  return sendMailFromTemplate(template, app, groupIds.unsubscribeAll);
}

async function sendOfferUnderSignatureConfirmation(recipient: User, notification: NotificationDocument) {
  const contract = await getDocument<ContractDocument>(`contracts/${notification.docId}`);
  const ref = admin.firestore().collection(`contracts/${contract.id}/negotiations`)
    .orderBy('_meta.createdAt', 'desc').limit(1);
  const negotiation = await ref.get().then(snap => snap.docs[0]?.data() as NegotiationDocument);
  const movie = await getDocument<MovieDocument>(`movies/${contract.titleId}`);


  const mailContract: MailContract = createMailContract(negotiation);

  const toUser = getUserEmailData(recipient);
  const app: App = 'catalog';
  mailContract['currency_long'] = movieCurrencies[negotiation.currency]

  const template = offerUnderSignature(toUser, contract.offerId, contract, mailContract, movie.title.international);
  return sendMailFromTemplate(template, app, groupIds.unsubscribeAll);
}

/** User receive a notification and an email to confirm his request access has been sent*/
async function requestAppAccessEmail(recipient: User, notification: NotificationDocument) {
  const userDoc = await getDocument<User>(`users/${notification.user.uid}`);
  const user = getUserEmailData(userDoc);
  const app = notification._meta.createdFrom;
  const template = appAccessEmail(recipient.email, user);
  await sendMailFromTemplate(template, app, groupIds.unsubscribeAll);
}<|MERGE_RESOLUTION|>--- conflicted
+++ resolved
@@ -6,18 +6,14 @@
   OrganizationDocument,
   canAccessModule,
   orgName,
-<<<<<<< HEAD
   MovieDocument,
   EventDocument,
   EventMeta,
-  Screening
-=======
   NotificationTypes,
   NotificationDocument,
-  MovieDocument,
   InvitationDocument,
-  PublicInvitation
->>>>>>> 82c8e972
+  PublicInvitation,
+  Screening
 } from '@blockframes/model';
 import { sendMailFromTemplate } from './internals/email';
 import { emailErrorCodes, EventEmailData, getEventEmailData, getOrgEmailData, getUserEmailData } from '@blockframes/utils/emails/utils';
