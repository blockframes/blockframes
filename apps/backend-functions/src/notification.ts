--- conflicted
+++ resolved
@@ -102,11 +102,7 @@
   }
 
   // Theses notifications are never displayed in front
-<<<<<<< HEAD
-  const notificationsHiddenFromFront: NotificationTypes[] = [
-=======
   const serverOnlyNotifications: NotificationTypes[] = [
->>>>>>> 9d000282
     // we already have an invitation that will always be displayed instead
     'requestFromUserToJoinOrgCreate',
     'requestToAttendEventCreated',
@@ -123,11 +119,7 @@
     'userAttendedScreening'
   ];
 
-<<<<<<< HEAD
-  if (notificationsHiddenFromFront.includes(notification.type)) {
-=======
   if (serverOnlyNotifications.includes(notification.type)) {
->>>>>>> 9d000282
     delete notification.app;
   }
 
