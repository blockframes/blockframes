--- conflicted
+++ resolved
@@ -13,11 +13,8 @@
   NotificationDocument,
   InvitationDocument,
   PublicInvitation,
-<<<<<<< HEAD
   ContractDocument,
-=======
   Screening
->>>>>>> 2c567c5a
 } from '@blockframes/model';
 import { sendMailFromTemplate } from './internals/email';
 import { emailErrorCodes, EventEmailData, getEventEmailData, getMovieEmailData, getOrgEmailData, getUserEmailData } from '@blockframes/utils/emails/utils';
