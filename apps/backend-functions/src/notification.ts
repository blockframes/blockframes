import { InvitationDocument, MovieDocument, NotificationDocument, OrganizationDocument, NotificationTypes } from './data/types';
import { getDocument, getOrgAppKey, createDocumentMeta } from './data/internals';
import { NotificationSettingsTemplate, User } from '@blockframes/user/types';
import { sendMailFromTemplate } from './internals/email';
import { emailErrorCodes, EventEmailData, getEventEmailData, getOrgEmailData, getUserEmailData } from '@blockframes/utils/emails/utils';
import { EventDocument, EventMeta, Screening } from '@blockframes/event/+state/event.firestore';
import {
  reminderEventToUser,
  userJoinedYourOrganization,
  userRequestedToJoinYourOrg,
  requestToAttendEventFromUserAccepted,
  organizationWasAccepted,
  organizationAppAccessChanged,
  requestToAttendEventFromUser,
  invitationToEventFromOrg,
  movieAcceptedEmail,
  requestToAttendEventFromUserSent,
  userLeftYourOrganization,
  requestToAttendEventFromUserRefused,
  invitationToJoinOrgDeclined,
  requestToJoinOrgDeclined,
  invitationToEventFromOrgUpdated,
  userJoinOrgPendingRequest,
  offerCreatedConfirmationEmail,
  appAccessEmail,
  contractCreatedEmail
} from './templates/mail';
import { templateIds, groupIds } from '@blockframes/utils/emails/ids';
import { canAccessModule } from '@blockframes/organization/+state/organization.firestore';
import { App, applicationUrl } from '@blockframes/utils/apps';
import * as admin from 'firebase-admin';
import { Movie } from '@blockframes/movie/+state';
import { PublicInvitation } from '@blockframes/invitation/+state/invitation.firestore';
<<<<<<< HEAD
=======
import { logger } from 'firebase-functions';
>>>>>>> 0db7ec6a

// @TODO (#2848) forcing to festival since invitations to events are only on this one
const eventAppKey: App = 'festival';

/** Takes one or more notifications and add them on the notifications collection */
export async function triggerNotifications(notifications: NotificationDocument[]) {
  const db = admin.firestore();
  const batch = db.batch();

  for (const n of notifications) {
    const notification = await appendNotificationSettings(n);

    const notificationRef = db.collection('notifications').doc(notification.id);
    batch.set(notificationRef, notification);
  }

  return batch.commit();
}

async function appendNotificationSettings(notification: NotificationDocument) {
  // get user notification settings
  const user = await getDocument<User>(`users/${notification.toUserId}`);

  const updateNotif = ({ email, app }: NotificationSettingsTemplate) => {
    if (email) notification.email = { isSent: false };
    if (app) notification.app = { isRead: false };
  }

  if (!!user.settings?.notifications && notification.type in user.settings.notifications) {
    updateNotif(user.settings.notifications[notification.type]);
  } else {
    updateNotif({ app: true, email: true });
  }

  // Theses notifications are never displayed in front
  const notificationsForInvitations: NotificationTypes[] = [
    // we already have an invitation that will always be displayed instead
    'requestFromUserToJoinOrgCreate',
    'requestToAttendEventCreated',
    'invitationToAttendScreeningCreated',
    'invitationToAttendMeetingCreated',

    // user does not have access to app yet, notification only used to send email
    'requestFromUserToJoinOrgPending'
  ];

  if (notificationsForInvitations.includes(notification.type)) {
    delete notification.app;
  }

  return notification;
}



/** Create a Notification with required and generic information. */
export function createNotification(notification: Partial<NotificationDocument> = {}): NotificationDocument {
  const db = admin.firestore();
  return {
    _meta: createDocumentMeta(),
    type: 'movieAccepted', // We need a default value for backend-function strict mode
    toUserId: '',
    id: db.collection('notifications').doc().id,
    ...notification
  };
}

export async function onNotificationCreate(snap: FirebaseFirestore.DocumentSnapshot) {
  const notification = snap.data() as NotificationDocument;

  if (notification.email?.isSent === false) {
    // Update notification state

    const recipient = await getDocument<User>(`users/${notification.toUserId}`);

    switch (notification.type) {

      // Notification related to organization
      case 'organizationAcceptedByArchipelContent':
        await sendMailToOrgAcceptedAdmin(recipient, notification)
          .then(() => notification.email.isSent = true)
          .catch(e => notification.email.error = e.message);
        break;
      case 'orgAppAccessChanged':
        await sendOrgAppAccessChangedEmail(recipient, notification)
          .then(() => notification.email.isSent = true)
          .catch(e => notification.email.error = e.message)
        break;
      case 'requestFromUserToJoinOrgDeclined':
        await sendRequestToJoinOrgDeclined(recipient, notification)
          .then(() => notification.email.isSent = true)
          .catch(e => notification.email.error = e.message)
        break;
      case 'invitationToJoinOrgDeclined':
        await sendInvitationDeclinedToJoinOrgEmail(recipient, notification)
          .then(() => notification.email.isSent = true)
          .catch(e => notification.email.error = e.message)
        break;
      // Notifications relative to movies
      case 'movieSubmitted':
        // No email is sent to user(s)'s org that submitted the movie, only a notification
        // But an email is sent to supportEmails.[app] (catalog & MF only)
        break;
      case 'movieAccepted':
        await sendMovieAcceptedEmail(recipient, notification)
          .then(() => notification.email.isSent = true)
          .catch(e => notification.email.error = e.message);
        break;

      // Notifications relative to invitations
      case 'orgMemberUpdated':
        await sendOrgMemberUpdatedEmail(recipient, notification)
          .then(() => notification.email.isSent = true)
          .catch(e => notification.email.error = e.message);
        break;
      case 'requestFromUserToJoinOrgCreate':
        await sendUserRequestedToJoinYourOrgEmail(recipient, notification)
          .then(() => notification.email.isSent = true)
          .catch(e => notification.email.error = e.message);
        break;
      case 'requestFromUserToJoinOrgPending':
        await sendPendingRequestToJoinOrgEmail(notification)
          .then(() => notification.email.isSent = true)
          .catch(e => notification.email.error = e.message);
        break;

      // Events related notifications
      case 'requestToAttendEventCreated':
        await sendRequestToAttendEventCreatedEmail(recipient, notification)
          .then(() => notification.email.isSent = true)
          .catch(e => notification.email.error = e.message);
        break;
      case 'invitationToAttendMeetingCreated':
      case 'invitationToAttendScreeningCreated':
        await sendInvitationToAttendEventCreatedEmail(recipient, notification)
          .then(() => notification.email.isSent = true)
          .catch(e => notification.email.error = e.message);
        break;
      case 'requestToAttendEventSent':
        await sendRequestToAttendSentEmail(recipient, notification)
          .then(() => notification.email.isSent = true)
          .catch(e => notification.email.error = e.message);
        break;
      case 'eventIsAboutToStart':
        await sendReminderEmails(recipient, notification, templateIds.eventReminder.oneHour)
          .then(() => notification.email.isSent = true)
          .catch(e => notification.email.error = e.message)
        break;
      case 'oneDayReminder':
        await sendReminderEmails(recipient, notification, templateIds.eventReminder.oneDay)
          .then(() => notification.email.isSent = true)
          .catch(e => notification.email.error = e.message)
        break;
      case 'requestToAttendEventUpdated':
        await sendRequestToAttendEventUpdatedEmail(recipient, notification)
          .then(() => notification.email.isSent = true)
          .catch(e => notification.email.error = e.message);
        break;
      case 'invitationToAttendEventUpdated':
        await sendInvitationToAttendEventUpdatedEmail(recipient, notification)
          .then(() => notification.email.isSent = true)
          .catch(e => notification.email.error = e.message);
        break;
      case 'contractCreated':
        await sendContractCreated(recipient, notification)
          .then(() => notification.email.isSent = true)
          .catch(e => notification.email.error = e.message);
        break;
      case 'offerCreatedConfirmation':
        await sendOfferCreatedConfirmation(recipient, notification)
          .then(() => notification.email.isSent = true)
          .catch(e => notification.email.error = e.message);
        break;
      case "userRequestAppAccess":
        await requestAppAccessEmail(recipient, notification)
          .then(() => notification.email.isSent = true)
          .catch(e => notification.email.error = e.message);
        break;
      default:
        notification.email.error = emailErrorCodes.noTemplate.code;
        break;
    }

    const db = admin.firestore();
    await db.collection('notifications').doc(notification.id).set({ email: notification.email }, { merge: true });
  }
}

async function sendUserRequestedToJoinYourOrgEmail(recipient: User, notification: NotificationDocument) {
  const org = await getDocument<OrganizationDocument>(`orgs/${notification.organization.id}`);
  const urlToUse = applicationUrl[notification._meta.createdFrom];
  const orgData = getOrgEmailData(org);
  const toAdmin = getUserEmailData(recipient);
  const userSubject = getUserEmailData(notification.user);

  // Send an email to org's admin to let them know they have a request to join their org
  const template = userRequestedToJoinYourOrg(toAdmin, userSubject, orgData, urlToUse);

  const appKey = notification._meta.createdFrom;

  return sendMailFromTemplate(template, appKey, groupIds.unsubscribeAll);
}

async function sendPendingRequestToJoinOrgEmail(notification: NotificationDocument) {
  const appKey = notification._meta.createdFrom;
  const org = getOrgEmailData(notification.organization);
  const toUser = getUserEmailData(notification.user);

  // Send an email to the user who did the request to let him know its request has been sent
  const templateRequest = userJoinOrgPendingRequest(toUser, org);

  return sendMailFromTemplate(templateRequest, appKey, groupIds.unsubscribeAll);
}

async function sendOrgMemberUpdatedEmail(recipient: User, notification: NotificationDocument) {
  const org = await getDocument<OrganizationDocument>(`orgs/${notification.organization.id}`);
  const toAdmin = getUserEmailData(recipient);

  if (org.userIds.includes(notification.user.uid)) {
    const userSubject = getUserEmailData(notification.user);
    const orgData = getOrgEmailData(org);

    const template = userJoinedYourOrganization(toAdmin, orgData, userSubject);

    const appKey = notification._meta.createdFrom;
    return sendMailFromTemplate(template, appKey, groupIds.unsubscribeAll);
  } else {
    // Member left/removed from org
    const userSubject = getUserEmailData(notification.user); // user removed
    const app = notification._meta.createdFrom;
    const orgData = getOrgEmailData(org);
    const template = userLeftYourOrganization(toAdmin, userSubject, orgData);
    await sendMailFromTemplate(template, app, groupIds.unsubscribeAll);
  }

}

/** Send a reminder email 24h or 1h before event starts */
async function sendReminderEmails(recipient: User, notification: NotificationDocument, template: string) {
  const event = await getDocument<EventDocument<Screening>>(`events/${notification.docId}`);
  const org = await getDocument<OrganizationDocument>(`orgs/${event.ownerOrgId}`);
  const orgData = getOrgEmailData(org);
  const toUser = getUserEmailData(recipient)
  const eventData = getEventEmailData(event, recipient.email, notification.invitation?.id);

  const email = reminderEventToUser(toUser, orgData, eventData, template);
  return await sendMailFromTemplate(email, eventAppKey, groupIds.unsubscribeAll);
}

/** Send an email when an request to access an event is updated */
async function sendRequestToAttendEventUpdatedEmail(recipient: User, notification: NotificationDocument) {
  const invitation = await getDocument<InvitationDocument>(`invitations/${notification.invitation.id}`);

  if (invitation.toOrg) {
    const organizerOrg = await getDocument<OrganizationDocument>(`orgs/${notification.organization.id}`);
    const organizerOrgData = getOrgEmailData(organizerOrg);
    const event = await getDocument<EventDocument<EventMeta>>(`events/${notification.docId}`);
    const toUser = getUserEmailData(recipient);
    const eventData = getEventEmailData(event);
    if (notification.invitation.status === 'accepted') {
      const template = requestToAttendEventFromUserAccepted(toUser, organizerOrgData, eventData);
      await sendMailFromTemplate(template, eventAppKey, groupIds.unsubscribeAll);
    } else {
      const template = requestToAttendEventFromUserRefused(toUser, organizerOrgData, eventData, notification.organization.id);
      await sendMailFromTemplate(template, eventAppKey, groupIds.unsubscribeAll);
    }
  } else {
    throw new Error('Invitation with mode === "request" can only have "toOrg" attribute');
  }

  return;
}

/** Send an email when an invitation to access an event is updated */
async function sendInvitationToAttendEventUpdatedEmail(recipient: User, notification: NotificationDocument) {
  const invitation = await getDocument<InvitationDocument>(`invitations/${notification.invitation.id}`);
  if (invitation.fromOrg) {
    const event = await getDocument<EventDocument<EventMeta>>(`events/${notification.docId}`);
    const user = await getDocument<User>(`users/${notification.user.uid}`);
    const userOrg = await getDocument<OrganizationDocument>(`orgs/${user.orgId}`);
    const eventData = getEventEmailData(event, user.email, notification.invitation.id);
    const userOrgData = getOrgEmailData(userOrg);
    const userSubject = getUserEmailData(user);
    const toAdmin = getUserEmailData(recipient);

    if (notification.invitation.status === 'accepted') {
      const templateId = templateIds.invitation.attendEvent.accepted;
      const template = invitationToEventFromOrgUpdated(toAdmin, userSubject, userOrgData, eventData, invitation.fromOrg.id, templateId);
      return sendMailFromTemplate(template, eventAppKey, groupIds.unsubscribeAll);
    } else {
      const templateId = templateIds.invitation.attendEvent.declined;
      const template = invitationToEventFromOrgUpdated(toAdmin, userSubject, userOrgData, eventData, invitation.fromOrg.id, templateId);
      return sendMailFromTemplate(template, eventAppKey, groupIds.unsubscribeAll);
    }
  } else {
    throw new Error('Invitation with mode === "invitation" can only have "fromOrg" attribute');
  }

  return;
}

/** Send an email to org admin when his/her org is accepted */
async function sendMailToOrgAcceptedAdmin(recipient: User, notification: NotificationDocument) {
  const app = await getOrgAppKey(notification.organization.id);
  const toAdmin = getUserEmailData(recipient);
  const urlToUse = applicationUrl[app];
  const template = organizationWasAccepted(toAdmin, urlToUse);
  await sendMailFromTemplate(template, app, groupIds.unsubscribeAll);
}

/** Send email to organization's admins when org appAccess has changed */
async function sendOrgAppAccessChangedEmail(recipient: User, notification: NotificationDocument) {
  const app = notification.appAccess;
  const url = applicationUrl[app];
  const toAdmin = getUserEmailData(recipient);
  const template = organizationAppAccessChanged(toAdmin, url, notification.appAccess);
  await sendMailFromTemplate(template, app, groupIds.unsubscribeAll);
}

async function sendRequestToAttendEventCreatedEmail(recipient: User, notification: NotificationDocument) {
  const eventDoc = await getDocument<EventDocument<EventMeta>>(`events/${notification.docId}`);
  const org = await getDocument<OrganizationDocument>(`orgs/${notification.user.orgId}`);
  const userOrg = getOrgEmailData(org);
  const userSubject = getUserEmailData(notification.user);
  const eventData: EventEmailData = getEventEmailData(eventDoc, userSubject.email, notification.invitation.id);
  const link = getEventLink({
    invitation: notification.invitation,
    eventData: eventData,
    org: org,
    email: userSubject.email
  });
  const urlToUse = applicationUrl[eventAppKey];
  const toAdmin = getUserEmailData(recipient);

<<<<<<< HEAD
  console.log(`Sending request email to attend an event (${notification.docId}) from ${notification.user.uid} to : ${toAdmin.email}`);
=======
  logger.log(`Sending request email to attend an event (${notification.docId}) from ${notification.user.uid} to : ${toAdmin.email}`);
>>>>>>> 0db7ec6a
  const templateRequest = requestToAttendEventFromUser(toAdmin, userSubject, userOrg, eventData, link, urlToUse);
  return sendMailFromTemplate(templateRequest, eventAppKey, groupIds.unsubscribeAll).catch(e => logger.warn(e.message));
}

async function sendInvitationToAttendEventCreatedEmail(recipient: User, notification: NotificationDocument) {
  const event = await getDocument<EventDocument<EventMeta>>(`events/${notification.docId}`);
  const eventEmailData: EventEmailData = getEventEmailData(event, recipient.email, notification.invitation.id);
  const org = await getDocument<OrganizationDocument>(`orgs/${notification.organization.id}`);
  const toUser = getUserEmailData(recipient);
  const urlToUse = applicationUrl[eventAppKey];
  const orgData = getOrgEmailData(org);
  const link = getEventLink({
    invitation: notification.invitation,
    eventData: eventEmailData,
    org: org,
    email: recipient.email
  });
<<<<<<< HEAD
  console.log(`Sending invitation email for an event (${notification.docId}) from ${orgData.denomination} to : ${toUser.email}`);
=======
  logger.log(`Sending invitation email for an event (${notification.docId}) from ${orgData.denomination} to : ${toUser.email}`);
>>>>>>> 0db7ec6a
  const templateInvitation = invitationToEventFromOrg(toUser, orgData, eventEmailData, link, urlToUse);
  return sendMailFromTemplate(templateInvitation, eventAppKey, groupIds.unsubscribeAll).catch(e => logger.warn(e.message));
}

function getEventLink(data: { invitation: PublicInvitation, eventData: EventEmailData, org: OrganizationDocument, email: string }) {
  const { invitation, eventData, org, email } = data;
<<<<<<< HEAD
  if (invitation.mode === 'request' || (invitation.mode === 'invitation' && eventData.accessibility === 'private')) {
=======
  const isPrivateInvitation = invitation.mode === 'invitation' && eventData.accessibility === 'private';
  if (invitation.mode === 'request' || isPrivateInvitation) {
>>>>>>> 0db7ec6a
    if (canAccessModule('marketplace', org)) {
      return '/c/o/marketplace/invitations';
    } else if (canAccessModule('dashboard', org)) {
      return '/c/o/dashboard/invitations';
    } else {
      return '';
    }
  } else {
    return `/event/${eventData.id}/r/i?email=${email}&i=${invitation.id}`;
  }
}

/** Send an email to org admin when his/her org is accepted */
async function sendMovieAcceptedEmail(recipient: User, notification: NotificationDocument) {
  const movie = await getDocument<MovieDocument>(`movies/${notification.docId}`);
  const movieUrl = `c/o/dashboard/title/${movie.id}`;
  const toUser = getUserEmailData(recipient);

  const app = notification._meta.createdFrom;
  const template = movieAcceptedEmail(toUser, movie.title.international, movieUrl);
  await sendMailFromTemplate(template, app, groupIds.unsubscribeAll);
}

/** Send an email to user when their request to attend an event has been sent */
async function sendRequestToAttendSentEmail(recipient: User, notification: NotificationDocument) {
  const event = await getDocument<EventDocument<EventMeta>>(`events/${notification.docId}`);
  const eventEmailData: EventEmailData = getEventEmailData(event, recipient.email, notification.invitation.id);
  const org = await getDocument<OrganizationDocument>(`orgs/${event.ownerOrgId}`);
  const organizerOrg = getOrgEmailData(org);
  const toUser = getUserEmailData(recipient);

  const app = notification._meta.createdFrom;
  const template = requestToAttendEventFromUserSent(toUser, eventEmailData, organizerOrg);
  await sendMailFromTemplate(template, app, groupIds.unsubscribeAll);
}

/** Let admins knows their invitation to an user to join their org has been declined */
async function sendInvitationDeclinedToJoinOrgEmail(recipient: User, notification: NotificationDocument) {
  const userSubject = getUserEmailData(notification.user)
  const toAdmin = getUserEmailData(recipient);

  const app = notification._meta.createdFrom;
  const template = invitationToJoinOrgDeclined(toAdmin, userSubject);
  await sendMailFromTemplate(template, app, groupIds.unsubscribeAll);
}

/** Let user knows that his request to join an org has been declined */
async function sendRequestToJoinOrgDeclined(recipient: User, notification: NotificationDocument) {
  const org = await getDocument<OrganizationDocument>(`orgs/${recipient.orgId}`);
  const orgData = getOrgEmailData(org);
  const toUser = getUserEmailData(notification.user);
  const app = notification._meta.createdFrom;
  const template = requestToJoinOrgDeclined(toUser, orgData);
  await sendMailFromTemplate(template, app, groupIds.unsubscribeAll);
}

/** Send copy of offer that buyer has created to all non-buyer stakeholders */
async function sendContractCreated(recipient: User, notification: NotificationDocument) {
  const app: App = 'catalog';
  const toUser = getUserEmailData(recipient);
  const movie = await getDocument<Movie>(`movies/${notification.docId}`)
  const template = contractCreatedEmail(toUser, movie.title?.international, 'catalog');
  return sendMailFromTemplate(template, app, groupIds.unsubscribeAll);
}

/** Send copy of offer that recipient has created */
async function sendOfferCreatedConfirmation(recipient: User, notification: NotificationDocument) {
  const org = await getDocument<OrganizationDocument>(`orgs/${recipient.orgId}`);
  const app: App = 'catalog';
  const toUser = getUserEmailData(recipient);
  const template = offerCreatedConfirmationEmail(toUser, org, notification.bucket);
  await sendMailFromTemplate(template, app, groupIds.unsubscribeAll);
}

/** User receive a notification and an email to confirm his request access has been sent*/
async function requestAppAccessEmail(recipient: User, notification: NotificationDocument) {
  const userDoc = await getDocument<User>(`users/${notification.user.uid}`);
  const user = getUserEmailData(userDoc);
  const app = notification._meta.createdFrom;
  const template = appAccessEmail(recipient.email, user);
  await sendMailFromTemplate(template, app, groupIds.unsubscribeAll);
}<|MERGE_RESOLUTION|>--- conflicted
+++ resolved
@@ -31,10 +31,7 @@
 import * as admin from 'firebase-admin';
 import { Movie } from '@blockframes/movie/+state';
 import { PublicInvitation } from '@blockframes/invitation/+state/invitation.firestore';
-<<<<<<< HEAD
-=======
 import { logger } from 'firebase-functions';
->>>>>>> 0db7ec6a
 
 // @TODO (#2848) forcing to festival since invitations to events are only on this one
 const eventAppKey: App = 'festival';
@@ -369,11 +366,7 @@
   const urlToUse = applicationUrl[eventAppKey];
   const toAdmin = getUserEmailData(recipient);
 
-<<<<<<< HEAD
-  console.log(`Sending request email to attend an event (${notification.docId}) from ${notification.user.uid} to : ${toAdmin.email}`);
-=======
   logger.log(`Sending request email to attend an event (${notification.docId}) from ${notification.user.uid} to : ${toAdmin.email}`);
->>>>>>> 0db7ec6a
   const templateRequest = requestToAttendEventFromUser(toAdmin, userSubject, userOrg, eventData, link, urlToUse);
   return sendMailFromTemplate(templateRequest, eventAppKey, groupIds.unsubscribeAll).catch(e => logger.warn(e.message));
 }
@@ -391,23 +384,15 @@
     org: org,
     email: recipient.email
   });
-<<<<<<< HEAD
-  console.log(`Sending invitation email for an event (${notification.docId}) from ${orgData.denomination} to : ${toUser.email}`);
-=======
   logger.log(`Sending invitation email for an event (${notification.docId}) from ${orgData.denomination} to : ${toUser.email}`);
->>>>>>> 0db7ec6a
   const templateInvitation = invitationToEventFromOrg(toUser, orgData, eventEmailData, link, urlToUse);
   return sendMailFromTemplate(templateInvitation, eventAppKey, groupIds.unsubscribeAll).catch(e => logger.warn(e.message));
 }
 
 function getEventLink(data: { invitation: PublicInvitation, eventData: EventEmailData, org: OrganizationDocument, email: string }) {
   const { invitation, eventData, org, email } = data;
-<<<<<<< HEAD
-  if (invitation.mode === 'request' || (invitation.mode === 'invitation' && eventData.accessibility === 'private')) {
-=======
   const isPrivateInvitation = invitation.mode === 'invitation' && eventData.accessibility === 'private';
   if (invitation.mode === 'request' || isPrivateInvitation) {
->>>>>>> 0db7ec6a
     if (canAccessModule('marketplace', org)) {
       return '/c/o/marketplace/invitations';
     } else if (canAccessModule('dashboard', org)) {
