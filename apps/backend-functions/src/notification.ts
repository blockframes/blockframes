--- conflicted
+++ resolved
@@ -12,8 +12,6 @@
   InvitationDocument,
   PublicInvitation,
   ContractDocument,
-  createMailContract,
-  MailContract
 } from '@blockframes/model';
 import { sendMailFromTemplate } from './internals/email';
 import { emailErrorCodes, EventEmailData, getEventEmailData, getMovieEmailData, getOrgEmailData, getUserEmailData } from '@blockframes/utils/emails/utils';
@@ -55,18 +53,11 @@
 import { logger } from 'firebase-functions';
 import { NegotiationDocument } from '@blockframes/contract/negotiation/+state/negotiation.firestore';
 import { Offer } from '@blockframes/contract/offer/+state';
-<<<<<<< HEAD
-import { movieCurrencies } from '@blockframes/utils/static-model';
-import { appUrl } from './environments/environment';
-import { getReviewer } from '@blockframes/contract/negotiation/utils';
-=======
-import { ContractDocument } from '@blockframes/contract/contract/+state';
 import { appUrl, supportEmails } from './environments/environment';
 import { getReviewer } from '@blockframes/contract/negotiation/utils';
 // #7946 this may be reactivated later
 // import { createMailContract, MailContract } from '@blockframes/contract/contract/+state/contract.firestore';
 // import { movieCurrencies } from '@blockframes/utils/static-model';
->>>>>>> c1298ed5
 
 // @TODO (#2848) forcing to festival since invitations to events are only on this one
 const eventAppKey: App = 'festival';
