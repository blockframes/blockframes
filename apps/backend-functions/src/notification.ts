--- conflicted
+++ resolved
@@ -1,10 +1,4 @@
-<<<<<<< HEAD
-import { NotificationDocument, NotificationTypes } from './data/types';
-import { getDocument, getOrgAppKey, createDocumentMeta } from './data/internals';
-import { NotificationSettingsTemplate, User, OrganizationDocument, canAccessModule, orgName, MovieDocument, InvitationDocument, PublicInvitation } from '@blockframes/model';
-=======
-
-import { InvitationDocument } from './data/types';
+
 import { getDocument, getOrgAppKey, createDocumentMeta } from './data/internals';
 import {
   NotificationSettingsTemplate,
@@ -14,9 +8,10 @@
   orgName,
   NotificationTypes,
   NotificationDocument,
-  MovieDocument
+  MovieDocument,
+  InvitationDocument,
+  PublicInvitation
 } from '@blockframes/model';
->>>>>>> 66101881
 import { sendMailFromTemplate } from './internals/email';
 import { emailErrorCodes, EventEmailData, getEventEmailData, getOrgEmailData, getUserEmailData } from '@blockframes/utils/emails/utils';
 import { EventDocument, EventMeta, Screening } from '@blockframes/event/+state/event.firestore';
