--- conflicted
+++ resolved
@@ -34,12 +34,7 @@
 const unsubscribeId = unsubscribeGroupIds.allExceptCriticals;
 
 /** Takes one or more notifications and add them on the notifications collection */
-<<<<<<< HEAD
-export async function triggerNotifications(notifications: NotificationDocument[]): Promise<unknown> {
-  const db = admin.firestore();
-=======
 export async function triggerNotifications(notifications: NotificationDocument[]) {
->>>>>>> b1a27028
   const batch = db.batch();
 
   for (const n of notifications) {
@@ -99,11 +94,7 @@
   };
 }
 
-<<<<<<< HEAD
-export async function onNotificationCreate(snap: FirebaseFirestore.DocumentSnapshot): Promise<void> {
-=======
 export async function onNotificationCreate(snap: FirebaseFirestore.DocumentSnapshot) {
->>>>>>> b1a27028
   const notification = snap.data() as NotificationDocument;
 
   if (notification.email?.isSent === false) {
@@ -221,19 +212,11 @@
   // Send an email to org's admin to let them know they have a request to join their org
   const template = userRequestedToJoinYourOrg({
     adminEmail: recipient.email,
-<<<<<<< HEAD
     adminName: recipient.firstName ?? '',
     organizationName: orgName(org),
     organizationId: notification.organization.id,
     userFirstname: notification.user?.firstName ?? '',
     userLastname: notification.user?.lastName ?? ''
-=======
-    adminName: recipient.firstName,
-    organizationName: orgName(org),
-    organizationId: notification.organization.id,
-    userFirstname: notification.user.firstName,
-    userLastname: notification.user.lastName
->>>>>>> b1a27028
   }, urlToUse);
 
   const appKey = notification._meta.createdFrom;
