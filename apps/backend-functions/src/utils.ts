import { db, functions, skipInMaintenance } from './internals/firebase';
import { logErrors } from './internals/sentry';
export { ErrorResultResponse } from '@blockframes/utils/utils';

///////////////////////////////////
// DOCUMENT ON-CHANGES FUNCTIONS //
///////////////////////////////////

<<<<<<< HEAD
type OnChangeFunction = (...args: any[]) => any;
=======
// eslint-disable-next-line @typescript-eslint/no-explicit-any
type FunctionType = (...args: any[]) => any;
>>>>>>> b1a27028

/**
 * Trigger a function when a document is written (create / update / delete).
 *
 * Handles internal features such as skipping functions when we backup / restore the db.
 */
<<<<<<< HEAD
export function onDocumentWrite(docPath: string, fn: OnChangeFunction) {
=======
export function onDocumentWrite(docPath: string, fn: FunctionType) {
>>>>>>> b1a27028
  return functions.firestore
    .document(docPath)
    .onWrite(skipInMaintenance(logErrors(fn)));
}

<<<<<<< HEAD
export function onDocumentDelete(docPath: string, fn: OnChangeFunction) {
=======
export function onDocumentDelete(docPath: string, fn: FunctionType) {
>>>>>>> b1a27028
  return functions.firestore
    .document(docPath)
    .onDelete(skipInMaintenance(fn))
}

<<<<<<< HEAD
export function onDocumentCreate(docPath: string, fn: OnChangeFunction) {
=======
export function onDocumentCreate(docPath: string, fn: FunctionType) {
>>>>>>> b1a27028
  return functions.firestore
    .document(docPath)
    .onCreate(skipInMaintenance(logErrors(fn)));
}

////////////////////
// MISC FUNCTIONS //
////////////////////

/**
 * Removes all one-depth subcollections
 * @param snapshot
 * @param batch
 */
export async function removeAllSubcollections(
  snapshot: FirebaseFirestore.DocumentSnapshot,
  batch: FirebaseFirestore.WriteBatch): Promise<FirebaseFirestore.WriteBatch> {
  console.log(`starting deletion of ${snapshot.ref.path} sub-collections`);
  const subCollections = await snapshot.ref.listCollections();
  for (const x of subCollections) {
    console.log(`deleting sub collection : ${x.path}`);
    const documents = await db.collection(x.path).listDocuments();
    documents.forEach(ref => batch.delete(ref))
  }
  return batch;
}<|MERGE_RESOLUTION|>--- conflicted
+++ resolved
@@ -6,43 +6,27 @@
 // DOCUMENT ON-CHANGES FUNCTIONS //
 ///////////////////////////////////
 
-<<<<<<< HEAD
-type OnChangeFunction = (...args: any[]) => any;
-=======
 // eslint-disable-next-line @typescript-eslint/no-explicit-any
 type FunctionType = (...args: any[]) => any;
->>>>>>> b1a27028
 
 /**
  * Trigger a function when a document is written (create / update / delete).
  *
  * Handles internal features such as skipping functions when we backup / restore the db.
  */
-<<<<<<< HEAD
-export function onDocumentWrite(docPath: string, fn: OnChangeFunction) {
-=======
 export function onDocumentWrite(docPath: string, fn: FunctionType) {
->>>>>>> b1a27028
   return functions.firestore
     .document(docPath)
     .onWrite(skipInMaintenance(logErrors(fn)));
 }
 
-<<<<<<< HEAD
-export function onDocumentDelete(docPath: string, fn: OnChangeFunction) {
-=======
 export function onDocumentDelete(docPath: string, fn: FunctionType) {
->>>>>>> b1a27028
   return functions.firestore
     .document(docPath)
     .onDelete(skipInMaintenance(fn))
 }
 
-<<<<<<< HEAD
-export function onDocumentCreate(docPath: string, fn: OnChangeFunction) {
-=======
 export function onDocumentCreate(docPath: string, fn: FunctionType) {
->>>>>>> b1a27028
   return functions.firestore
     .document(docPath)
     .onCreate(skipInMaintenance(logErrors(fn)));
