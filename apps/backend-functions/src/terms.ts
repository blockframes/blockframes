--- conflicted
+++ resolved
@@ -1,11 +1,5 @@
 import { db } from './internals/firebase';
-<<<<<<< HEAD
-import { Term } from '@blockframes/model';
-import { Bucket } from '@blockframes/contract/bucket/+state';
-=======
-import { Term } from '@blockframes/contract/term/+state';
-import { Bucket } from '@blockframes/model';
->>>>>>> 0d8c938d
+import { Bucket, Term } from '@blockframes/model';
 
 export async function onTermDelete(termSnapshot: FirebaseFirestore.DocumentSnapshot<Term>) {
 
