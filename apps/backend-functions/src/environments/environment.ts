--- conflicted
+++ resolved
@@ -5,12 +5,8 @@
  * Use this setup (non-production) when the execution context is outside firebase
  * functions.
  */
-<<<<<<< HEAD
-export const e2e_mode = false;
-=======
-//If running e2e tests locally, set e2eMode to true 
+
 export const e2eMode = false;
->>>>>>> 0632d5a5
 
 export {
   factoryContract,
