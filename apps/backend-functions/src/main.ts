--- conflicted
+++ resolved
@@ -24,12 +24,7 @@
 import { eventWebhook as sendgridEventWebhook } from './sendgrid';
 import { hotConfig, heavyConfig, superHeavyConfig } from '@blockframes/firebase-utils';
 import { onNotificationCreate } from './notification';
-<<<<<<< HEAD
-import { onOfferCreate, onOfferUpdate } from './offer';
-=======
-import { importAnalytics } from './pubsub/daily-analytics-import';
 import { onOfferCreate } from './offer';
->>>>>>> c1298ed5
 import { onContractDelete, onContractUpdate } from './contracts';
 import { onTermDelete } from './terms';
 import { downloadVideo } from './rescue';
