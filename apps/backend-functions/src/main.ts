import { functions } from './internals/firebase';
import * as users from './users';
import * as invitations from './invitation';
import {
  onDocumentCreate,
  onDocumentDelete,
  onDocumentWrite,
} from './utils';
import { logErrors } from './internals/sentry';
import { onInvitationWrite } from './invitation';
import { onOrganizationCreate, onOrganizationDelete, onOrganizationUpdate, accessToAppChanged } from './orgs';
import { adminApp } from './admin';
import { onMovieUpdate, onMovieCreate, onMovieDelete } from './movie';
import * as bigQuery from './bigQuery';
import { onDocumentPermissionCreate } from './permissions';
import { onContractWrite } from './contract';
import { createNotificationsForEventsToStart } from './internals/invitations/events';
import { getPrivateVideoUrl } from './player';
import { sendTestMail } from './internals/email';
import { linkFile, getMediaToken as _getMediaToken } from './media';
import { onEventDelete } from './event';
import { skipInMaintenance } from '@blockframes/firebase-utils';
import { RuntimeOptions } from 'firebase-functions';
import { getTwilioAccessToken } from './twilio';

//--------------------------------
//    Configuration             //
//--------------------------------

/**
 * Runtime options for heavy functions
 */
const heavyConfig: RuntimeOptions = {
  timeoutSeconds: 300,
  memory: '1GB',
};

//--------------------------------
//    Users Management          //
//--------------------------------

/** Trigger: REST call to invite a list of users by email. */
export const createUser = functions.https.onCall(logErrors(users.createUser));

/**
 * Trigger: when user creates an account.
 *
 * We create a corresponding document in `users/userID`.
 */
export const onUserCreate = functions.auth
  .user()
  .onCreate(logErrors(users.onUserCreate));

export const onUserCreateDocument = onDocumentCreate(
  '/users/{userID}',
  users.onUserCreateDocument
);

export const onUserUpdate = functions
  .runWith(heavyConfig) // user update can potentially trigger images processing
  .firestore.document('/users/{userID}')
  .onUpdate(skipInMaintenance(users.onUserUpdate));


export const onUserDelete = onDocumentDelete(
  '/users/{userID}',
  users.onUserDelete
);

/** Trigger: REST call to send a verify email to a user. */
// @TODO (#2821)
/*export const sendVerifyEmail = functions.https
  .onCall(users.startVerifyEmailFlow);*/

/** Trigger: REST call to send a reset password link to a user. */
export const sendResetPasswordEmail = functions.https
  .onCall(users.startResetPasswordEmail);

//--------------------------------
//        Misc Management       //
//--------------------------------

/** Trigger: REST call when an user contacts blockframes admin and send them an email. */
export const sendUserContactMail = functions.https.onCall(logErrors(users.sendUserMail));

/** Trigger: REST call to send a mail to an admin for demo request. */
export const sendDemoRequest = functions.https.onCall(logErrors(users.sendDemoRequest));

/** Trigger: REST call bigQuery with an array of movieIds to get their analytics. */
export const getMovieAnalytics = functions.https.onCall(logErrors(bigQuery.requestMovieAnalytics));

/** Trigger: REST call bigQuery with an array of eventIds to get their analytics. */
export const getEventAnalytics = functions.https.onCall(logErrors(bigQuery.requestEventAnalytics));

/** Trigger: REST call bigQuery to fetch analytics active users */
export const getAnalyticsActiveUsers = functions.https.onCall(logErrors(bigQuery.getAnalyticsActiveUsers));

//--------------------------------
//      Player  Management      //
//--------------------------------

export const privateVideo = functions.https.onCall(logErrors(getPrivateVideoUrl));

<<<<<<< HEAD
=======
/**
 * Trigger: REST call to the /admin app
 *
 *  - Backups / Restore the database
 * 
 * Region:
 * 
 * If you are using HTTP functions to serve dynamic content for Firebase Hosting, you must use us-central1.
 * @see https://firebase.google.com/docs/functions/locations
 * @TODO #3973
 * 
 */
export const admin = functions.region('us-central1').runWith(heavyConfig).https.onRequest(adminApp);

>>>>>>> 7deca366
//--------------------------------
//   Permissions  Management    //
//--------------------------------

/** Trigger: when a permission document is created. */
export const onDocumentPermissionCreateEvent = onDocumentCreate(
  'permissions/{orgID}/documentPermissions/{docID}',
  onDocumentPermissionCreate
);

/** Trigger: when an user ask for a private media. */
export const getMediaToken = functions.https.onCall(logErrors(_getMediaToken));

//--------------------------------
//    Invitations Management    //
//--------------------------------

/** Trigger: when an invitation is updated (e. g. when invitation.status change). */
export const onInvitationUpdateEvent = onDocumentWrite(
  'invitations/{invitationID}',
  onInvitationWrite
);

//--------------------------------
//    Events Management          //
//--------------------------------

export const onEventDeleteEvent = onDocumentDelete(
  'events/{eventID}',
  logErrors(onEventDelete)
);

/** Trigger: REST call to invite a list of users by email. */
export const inviteUsers = functions.https.onCall(logErrors(invitations.inviteUsers));

//--------------------------------
//      Twilio Access           //
//--------------------------------

/** Trigger: REST call to create the access token for connection to twilio */
export const getAccessToken = functions.https.onCall(logErrors(getTwilioAccessToken));


//--------------------------------
//   Notifications Management   //
//--------------------------------

/**
 * Creates notifications when an event is about to start
 */
export const scheduledNotifications = functions.pubsub.schedule('0 4 * * *')// every day at 4 AM
  .onRun(_ => createNotificationsForEventsToStart());

//--------------------------------
//       Movies Management      //
//--------------------------------

/**
 * Trigger: when a movie is created
 */
export const onMovieCreateEvent = onDocumentCreate(
  'movies/{movieId}',
  onMovieCreate
);

/**
 * Trigger: when a movie is updated
 */
export const onMovieUpdateEvent = functions
  .runWith(heavyConfig) // movie update can potentially trigger images processing
  .firestore.document('movies/{movieId}')
  .onUpdate(skipInMaintenance(onMovieUpdate));

/**
 * Trigger: when a movie is deleted
 */
export const onMovieDeleteEvent = onDocumentDelete(
  'movies/{movieId}',
  logErrors(onMovieDelete)
)

//------------------------------------------------
//   Contracts & Contracts Version Management   //
//------------------------------------------------

/**
 * Trigger: when a contract is created/updated/deleted
 */
export const onContractWriteEvent = onDocumentWrite(
  'contracts/{contractId}',
  onContractWrite
);

//--------------------------------
//       Apps Management        //
//--------------------------------

/**
 * Trigger: when a blockframes admin changed an org app access and wants to notify admins.
 */
export const onAccessToAppChanged = functions.https.onCall(accessToAppChanged);


//--------------------------------
//       Emails Management      //
//--------------------------------

/**
 * Trigger: when a blockframes admin wants to send an email.
 */
export const onSendTestMail = functions.https.onCall(sendTestMail);

//--------------------------------
//       Orgs Management        //
//--------------------------------

/** Trigger: when an organization is created. */
export const onOrganizationCreateEvent = onDocumentCreate(
  'orgs/{orgID}',
  onOrganizationCreate
);

/** Trigger: when an organization is updated. */
export const onOrganizationUpdateEvent = functions
  .runWith(heavyConfig) // org update can potentially trigger images processing
  .firestore.document('orgs/{orgID}')
  .onUpdate(skipInMaintenance(logErrors(onOrganizationUpdate)));

/** Trigger: when an organization is removed. */
export const onOrganizationDeleteEvent = onDocumentDelete(
  'orgs/{orgID}',
  onOrganizationDelete
);

//--------------------------------
//      Files management        //
//--------------------------------

export const onFileUpload = functions.storage.object().onFinalize(skipInMaintenance(linkFile));

/**
 * Trigger: REST call to the /admin app
 *
 *  - Backups / Restore the database
 *  - Quorum Deploy & setup a movie smart-contract
 */
export const admin = functions.region('us-central1').runWith(heavyConfig).https.onRequest(adminApp);<|MERGE_RESOLUTION|>--- conflicted
+++ resolved
@@ -101,23 +101,6 @@
 
 export const privateVideo = functions.https.onCall(logErrors(getPrivateVideoUrl));
 
-<<<<<<< HEAD
-=======
-/**
- * Trigger: REST call to the /admin app
- *
- *  - Backups / Restore the database
- * 
- * Region:
- * 
- * If you are using HTTP functions to serve dynamic content for Firebase Hosting, you must use us-central1.
- * @see https://firebase.google.com/docs/functions/locations
- * @TODO #3973
- * 
- */
-export const admin = functions.region('us-central1').runWith(heavyConfig).https.onRequest(adminApp);
-
->>>>>>> 7deca366
 //--------------------------------
 //   Permissions  Management    //
 //--------------------------------
