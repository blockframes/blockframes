import {
  RelayerConfig,
  relayerDeployLogic,
  relayerRegisterENSLogic,
  relayerSendLogic
} from './relayer';
import { mnemonic, relayer } from './environments/environment';
import { functions } from './internals/firebase';
import * as users from './users';
import * as invitations from './invitation';
import {
  onDocumentCreate,
  onDocumentDelete,
  onDocumentWrite,
} from './utils';
import { logErrors } from './internals/sentry';
import { onInvitationWrite } from './invitation';
import {
  onOrganizationCreate,
  onOrganizationDelete,
  onOrganizationUpdate,
  accessToAppChanged
} from './orgs';
import { adminApp } from './admin';
import { onMovieUpdate, onMovieCreate, onMovieDelete } from './movie';
import * as bigQuery from './bigQuery';
import { onDocumentPermissionCreate } from './permissions';
import { onContractWrite } from './contract';
import { createNotificationsForEventsToStart } from './internals/invitations/events';
import { getPrivateVideoUrl, uploadToJWPlayer } from './player';
import { sendTestMail } from './internals/email';
import { linkFile, unlinkFile } from './media';
import { onEventDelete } from './event';
import { skipInMaintenance } from './maintenance';

//--------------------------------
//    Configuration             //
//--------------------------------

<<<<<<< HEAD
// /**
//  * Runtime options for heavy functions
//  * @dev linked to #2531 (Changing functions REGION)
//  */
=======
/**
 * Runtime options for heavy functions
 * @dev linked to #2531 (Changing functions REGION)
 */
>>>>>>> a047fe96
const heavyConfig = {
  timeoutSeconds: 300,
  memory: '1GB'
} as functions.RuntimeOptions;

//--------------------------------
//    Users Management          //
//--------------------------------

/** Trigger: REST call to invite a list of users by email. */
export const createUser = functions.https.onCall(logErrors(users.createUser));

/**
 * Trigger: when user creates an account.
 *
 * We create a corresponding document in `users/userID`.
 */
export const onUserCreate = functions.auth.user().onCreate(logErrors(users.onUserCreate));

export const onUserCreateDocument = onDocumentCreate('/users/{userID}', users.onUserCreateDocument);

<<<<<<< HEAD
export const onUserUpdate = onDocumentUpdate('/users/{userID}', users.onUserUpdate);
=======
export const onUserUpdate = functions
  .runWith(heavyConfig) // user update can potentially trigger images processing
  .firestore.document('/users/{userID}')
  .onUpdate(skipInMaintenance(users.onUserUpdate));

>>>>>>> a047fe96

export const onUserDelete = onDocumentDelete('/users/{userID}', users.onUserDelete);

/** Trigger: REST call to send a verify email to a user. */
// @TODO (#2821)
/*export const sendVerifyEmail = functions.https
  .onCall(users.startVerifyEmailFlow);*/

/** Trigger: REST call to send a reset password link to a user. */
export const sendResetPasswordEmail = functions.https.onCall(users.startResetPasswordEmail);

//--------------------------------
//        Misc Management       //
//--------------------------------

/** Trigger: REST call when an user contacts blockframes admin and send them an email. */
export const sendUserContactMail = functions.https.onCall(logErrors(users.sendUserMail));

/** Trigger: REST call to send a mail to an admin for demo request. */
export const sendDemoRequest = functions.https.onCall(logErrors(users.sendDemoRequest));

/** Trigger: REST call bigQuery with an array of movieIds to get their analytics. */
export const getMovieAnalytics = functions.https.onCall(logErrors(bigQuery.requestMovieAnalytics));

/** Trigger: REST call bigQuery with an array of eventIds to get their analytics. */
export const getEventAnalytics = functions.https.onCall(logErrors(bigQuery.requestEventAnalytics));

/** Trigger: REST call bigQuery to fetch analytics active users */
export const getAnalyticsActiveUsers = functions.https.onCall(
  logErrors(bigQuery.getAnalyticsActiveUsers)
);

//--------------------------------
//      Player  Management      //
//--------------------------------

export const privateVideo = functions.https.onCall(logErrors(getPrivateVideoUrl));

export const uploadVideo = functions.https.onCall(logErrors(uploadToJWPlayer));

/**
 * Trigger: REST call to the /admin app
 *
 *  - Backups / Restore the database
 *  - Quorum Deploy & setup a movie smart-contract
 */
export const admin = functions.runWith(heavyConfig).https.onRequest(adminApp);

//--------------------------------
//   Permissions  Management    //
//--------------------------------

/** Trigger: when a permission document is created. */
export const onDocumentPermissionCreateEvent = onDocumentCreate(
  'permissions/{orgID}/documentPermissions/{docID}',
  onDocumentPermissionCreate
);

//--------------------------------
//    Invitations Management    //
//--------------------------------

/** Trigger: when an invitation is updated (e. g. when invitation.status change). */
export const onInvitationUpdateEvent = onDocumentWrite(
  'invitations/{invitationID}',
  onInvitationWrite
);

//--------------------------------
//    Events Management          //
//--------------------------------

export const onEventDeleteEvent = onDocumentDelete('events/{eventID}', logErrors(onEventDelete));

/** Trigger: REST call to invite a list of users by email. */
export const inviteUsers = functions.https.onCall(logErrors(invitations.inviteUsers));

//--------------------------------
//   Notifications Management   //
//--------------------------------

/**
 * Creates notifications when an event is about to start
 */
export const scheduledNotifications = functions.pubsub
  .schedule('0 4 * * *') // every day at 4 AM
  .onRun(_ => createNotificationsForEventsToStart());

//--------------------------------
//       Movies Management      //
//--------------------------------

/**
 * Trigger: when a movie is created
 */
export const onMovieCreateEvent = onDocumentCreate('movies/{movieId}', onMovieCreate);

/**
 * Trigger: when a movie is updated
 */
<<<<<<< HEAD
export const onMovieUpdateEvent = onDocumentUpdate('movies/{movieId}', onMovieUpdate);
=======
export const onMovieUpdateEvent =  functions
  .runWith(heavyConfig) // movie update can potentially trigger images processing
  .firestore.document('movies/{movieId}')
  .onUpdate(skipInMaintenance(onMovieUpdate));
>>>>>>> a047fe96

/**
 * Trigger: when a movie is deleted
 */
export const onMovieDeleteEvent = onDocumentDelete('movies/{movieId}', logErrors(onMovieDelete));

//------------------------------------------------
//   Contracts & Contracts Version Management   //
//------------------------------------------------

/**
 * Trigger: when a contract is created/updated/deleted
 */
export const onContractWriteEvent = onDocumentWrite('contracts/{contractId}', onContractWrite);

<<<<<<< HEAD
//---------------------------------
//  Private documents Management //
//---------------------------------

export const setDocumentPrivateConfig = functions.https.onCall(
  logErrors(privateConfig.setDocumentPrivateConfig)
);
export const getDocumentPrivateConfig = functions.https.onCall(
  logErrors(privateConfig.getDocumentPrivateConfig)
);

=======
>>>>>>> a047fe96
//--------------------------------
//       Apps Management        //
//--------------------------------

/**
 * Trigger: when a blockframes admin changed an org app access and wants to notify admins.
 */
export const onAccessToAppChanged = functions.https.onCall(accessToAppChanged);

//--------------------------------
//       Emails Management      //
//--------------------------------

/**
 * Trigger: when a blockframes admin wants to send an email.
 */
export const onSendTestMail = functions.https.onCall(sendTestMail);

//--------------------------------
//       Orgs Management        //
//--------------------------------

/** Trigger: when an organization is created. */
export const onOrganizationCreateEvent = onDocumentCreate('orgs/{orgID}', onOrganizationCreate);

/** Trigger: when an organization is updated. */
<<<<<<< HEAD
export const onOrganizationUpdateEvent = onOrganizationDocumentUpdate(
  // using `onOrganizationDocumentUpdate` instead of `onDocument` for an increase timout of 540s
  'orgs/{orgID}',
  onOrganizationUpdate
);
=======
export const onOrganizationUpdateEvent = functions
  .runWith(heavyConfig) // org update can potentially trigger images processing
  .firestore.document('orgs/{orgID}')
  .onUpdate(skipInMaintenance(logErrors(onOrganizationUpdate)));
>>>>>>> a047fe96

/** Trigger: when an organization is removed. */
export const onOrganizationDeleteEvent = onDocumentDelete('orgs/{orgID}', onOrganizationDelete);

//--------------------------------
//            RELAYER           //
//--------------------------------
const RELAYER_CONFIG: RelayerConfig = {
  ...relayer,
  mnemonic
};

export const relayerDeploy = functions
  .runWith({ timeoutSeconds: 540 })
  .https.onCall((data, context) => logErrors(relayerDeployLogic(data, RELAYER_CONFIG)));

export const relayerRegister = functions
  .runWith({ timeoutSeconds: 540 })
  .https.onCall((data, context) => logErrors(relayerRegisterENSLogic(data, RELAYER_CONFIG)));

export const relayerSend = functions.https.onCall((data, context) =>
  logErrors(relayerSendLogic(data, RELAYER_CONFIG))
);

//--------------------------------
//         File upload          //
//--------------------------------

<<<<<<< HEAD
/** Trigger: on every file uploaded to the storage. Immediately exit function if contentType is not an image. */
export const onFileUpload = functions
  .runWith(heavyConfig)
  .storage.object()
  .onFinalize(data => onFileUploadEvent(data));
=======
/** Trigger: on every file uploaded to the storage. */
export const onFileUpload = functions.storage.object().onFinalize(skipInMaintenance(linkFile));
>>>>>>> a047fe96

//--------------------------------
//         File delete          //
//--------------------------------

<<<<<<< HEAD
export const onFileDelete = functions.storage.object().onDelete(data => onFileDeletion(data));
=======
export const onFileDelete = functions.storage.object().onDelete(skipInMaintenance(unlinkFile));
>>>>>>> a047fe96
<|MERGE_RESOLUTION|>--- conflicted
+++ resolved
@@ -8,11 +8,7 @@
 import { functions } from './internals/firebase';
 import * as users from './users';
 import * as invitations from './invitation';
-import {
-  onDocumentCreate,
-  onDocumentDelete,
-  onDocumentWrite,
-} from './utils';
+import { onDocumentCreate, onDocumentDelete, onDocumentWrite } from './utils';
 import { logErrors } from './internals/sentry';
 import { onInvitationWrite } from './invitation';
 import {
@@ -37,17 +33,10 @@
 //    Configuration             //
 //--------------------------------
 
-<<<<<<< HEAD
-// /**
-//  * Runtime options for heavy functions
-//  * @dev linked to #2531 (Changing functions REGION)
-//  */
-=======
 /**
  * Runtime options for heavy functions
  * @dev linked to #2531 (Changing functions REGION)
  */
->>>>>>> a047fe96
 const heavyConfig = {
   timeoutSeconds: 300,
   memory: '1GB'
@@ -69,16 +58,11 @@
 
 export const onUserCreateDocument = onDocumentCreate('/users/{userID}', users.onUserCreateDocument);
 
-<<<<<<< HEAD
-export const onUserUpdate = onDocumentUpdate('/users/{userID}', users.onUserUpdate);
-=======
 export const onUserUpdate = functions
   .runWith(heavyConfig) // user update can potentially trigger images processing
   .firestore.document('/users/{userID}')
   .onUpdate(skipInMaintenance(users.onUserUpdate));
 
->>>>>>> a047fe96
-
 export const onUserDelete = onDocumentDelete('/users/{userID}', users.onUserDelete);
 
 /** Trigger: REST call to send a verify email to a user. */
@@ -178,14 +162,10 @@
 /**
  * Trigger: when a movie is updated
  */
-<<<<<<< HEAD
-export const onMovieUpdateEvent = onDocumentUpdate('movies/{movieId}', onMovieUpdate);
-=======
-export const onMovieUpdateEvent =  functions
+export const onMovieUpdateEvent = functions
   .runWith(heavyConfig) // movie update can potentially trigger images processing
   .firestore.document('movies/{movieId}')
   .onUpdate(skipInMaintenance(onMovieUpdate));
->>>>>>> a047fe96
 
 /**
  * Trigger: when a movie is deleted
@@ -201,20 +181,6 @@
  */
 export const onContractWriteEvent = onDocumentWrite('contracts/{contractId}', onContractWrite);
 
-<<<<<<< HEAD
-//---------------------------------
-//  Private documents Management //
-//---------------------------------
-
-export const setDocumentPrivateConfig = functions.https.onCall(
-  logErrors(privateConfig.setDocumentPrivateConfig)
-);
-export const getDocumentPrivateConfig = functions.https.onCall(
-  logErrors(privateConfig.getDocumentPrivateConfig)
-);
-
-=======
->>>>>>> a047fe96
 //--------------------------------
 //       Apps Management        //
 //--------------------------------
@@ -241,18 +207,10 @@
 export const onOrganizationCreateEvent = onDocumentCreate('orgs/{orgID}', onOrganizationCreate);
 
 /** Trigger: when an organization is updated. */
-<<<<<<< HEAD
-export const onOrganizationUpdateEvent = onOrganizationDocumentUpdate(
-  // using `onOrganizationDocumentUpdate` instead of `onDocument` for an increase timout of 540s
-  'orgs/{orgID}',
-  onOrganizationUpdate
-);
-=======
 export const onOrganizationUpdateEvent = functions
   .runWith(heavyConfig) // org update can potentially trigger images processing
   .firestore.document('orgs/{orgID}')
   .onUpdate(skipInMaintenance(logErrors(onOrganizationUpdate)));
->>>>>>> a047fe96
 
 /** Trigger: when an organization is removed. */
 export const onOrganizationDeleteEvent = onDocumentDelete('orgs/{orgID}', onOrganizationDelete);
@@ -281,23 +239,11 @@
 //         File upload          //
 //--------------------------------
 
-<<<<<<< HEAD
-/** Trigger: on every file uploaded to the storage. Immediately exit function if contentType is not an image. */
-export const onFileUpload = functions
-  .runWith(heavyConfig)
-  .storage.object()
-  .onFinalize(data => onFileUploadEvent(data));
-=======
 /** Trigger: on every file uploaded to the storage. */
 export const onFileUpload = functions.storage.object().onFinalize(skipInMaintenance(linkFile));
->>>>>>> a047fe96
 
 //--------------------------------
 //         File delete          //
 //--------------------------------
 
-<<<<<<< HEAD
-export const onFileDelete = functions.storage.object().onDelete(data => onFileDeletion(data));
-=======
-export const onFileDelete = functions.storage.object().onDelete(skipInMaintenance(unlinkFile));
->>>>>>> a047fe96
+export const onFileDelete = functions.storage.object().onDelete(skipInMaintenance(unlinkFile));