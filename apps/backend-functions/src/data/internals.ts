--- conflicted
+++ resolved
@@ -4,21 +4,12 @@
  * This code deals directly with the low level parts of firebase,
  */
 import * as admin from 'firebase-admin';
-<<<<<<< HEAD
-import { InvitationDocument } from './types';
-=======
-import { PermissionsDocument } from '@blockframes/permissions/+state/permissions.firestore';
->>>>>>> 82c8e972
 import { App, getOrgAppAccess } from '@blockframes/utils/apps';
 import { getDocument } from '@blockframes/firebase-utils';
 import { DocumentMeta } from '@blockframes/utils/models-meta';
 import { createStorageFile } from '@blockframes/media/+state/media.firestore';
-<<<<<<< HEAD
-import { createDenomination, OrganizationDocument, PublicUser } from '@blockframes/model';
+import { createDenomination, OrganizationDocument, PublicUser, InvitationDocument, PublicInvitation } from '@blockframes/model';
 import { PermissionsDocument } from 'libs/model/src/lib/permissions';
-=======
-import { createDenomination, OrganizationDocument, PublicUser, InvitationDocument, PublicInvitation } from '@blockframes/model';
->>>>>>> 82c8e972
 
 export { getDocument };
 
