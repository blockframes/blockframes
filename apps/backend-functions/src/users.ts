--- conflicted
+++ resolved
@@ -8,14 +8,9 @@
 import { algolia } from './environments/environment';
 import { upsertWatermark } from './internals/watermark';
 import { getDocument, getFromEmail } from './data/internals';
-<<<<<<< HEAD
 import { getSendgridFrom, sendgridUrl, App } from '@blockframes/utils/apps';
-import { createUserFromEmail } from './internals/users';
 import { templateIds } from '@env';
-=======
-import { getSendgridFrom } from '@blockframes/utils/apps';
-import { sendFirstConnexionEmail } from './internals/users';
->>>>>>> 34d8cb42
+import { sendFirstConnexionEmail, createUserFromEmail } from './internals/users';
 
 type UserRecord = admin.auth.UserRecord;
 type CallableContext = functions.https.CallableContext;
