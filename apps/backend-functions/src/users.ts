--- conflicted
+++ resolved
@@ -13,13 +13,10 @@
 type UserRecord = admin.auth.UserRecord;
 type CallableContext = functions.https.CallableContext;
 
-<<<<<<< HEAD
+
 interface EmailFlowData { email: string, app: App, firstName?: string }
 
 export const startVerifyEmailFlow = async (data: EmailFlowData) => {
-=======
-export const startVerifyEmailFlow = async (data) => {
->>>>>>> b1a27028
   const { email, app, firstName } = data;
 
   if (!email) {
@@ -35,11 +32,7 @@
   }
 };
 
-<<<<<<< HEAD
 export const startAccountCreationEmailFlow = async (data: EmailFlowData) => {
-=======
-export const startAccountCreationEmailFlow = async (data) => {
->>>>>>> b1a27028
   const { email, app, firstName } = data;
 
   if (!email) {
@@ -56,11 +49,7 @@
 
 };
 
-<<<<<<< HEAD
 export const startResetPasswordEmail = async (data: EmailFlowData) => {
-=======
-export const startResetPasswordEmail = async (data) => {
->>>>>>> b1a27028
   const { email, app } = data;
 
   if (!email) {
@@ -112,21 +101,13 @@
   ]);
 };
 
-<<<<<<< HEAD
-export async function onUserCreateDocument(snap: FirebaseFirestore.DocumentSnapshot): Promise<boolean> {
-=======
 export async function onUserCreateDocument(snap: FirebaseFirestore.DocumentSnapshot) {
->>>>>>> b1a27028
   const after = snap.data() as PublicUser;
   if (after.firstName) { await sendFirstConnexionEmail(after) }
   return true;
 }
 
-<<<<<<< HEAD
-export async function onUserUpdate(change: functions.Change<FirebaseFirestore.DocumentSnapshot>): Promise<unknown> {
-=======
 export async function onUserUpdate(change: functions.Change<FirebaseFirestore.DocumentSnapshot>)  {
->>>>>>> b1a27028
   const before = change.before.data() as PublicUser;
   const after = change.after.data() as PublicUser;
 
@@ -137,11 +118,7 @@
 
   await cleanUserMedias(before, after);
 
-<<<<<<< HEAD
-  const promises: Promise<unknown>[] = [];
-=======
   const promises = [];
->>>>>>> b1a27028
 
   // if name, email, avatar or orgId has changed : update algolia record
   if (
@@ -166,13 +143,7 @@
   return Promise.all(promises);
 }
 
-<<<<<<< HEAD
-export async function onUserDelete(
-  userSnapshot: FirebaseFirestore.DocumentSnapshot<PublicUser>,
-): Promise<void> {
-=======
 export async function onUserDelete(userSnapshot: FirebaseFirestore.DocumentSnapshot<PublicUser>) {
->>>>>>> b1a27028
 
   const user = userSnapshot.data() as PublicUser;
 
@@ -225,11 +196,7 @@
   return data;
 }
 
-<<<<<<< HEAD
-export const sendUserMail = async (data: { subject: string, message: string, app: App }, context: CallableContext): Promise<void> => {
-=======
 export const sendUserMail = async (data: { subject: string, message: string, app: App }, context: CallableContext) => {
->>>>>>> b1a27028
   const { subject, message, app } = data;
 
   if (!context?.auth) { throw new Error('Permission denied: missing auth context.'); }
