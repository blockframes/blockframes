--- conflicted
+++ resolved
@@ -8,12 +8,9 @@
 import { storeSearchableUser, deleteObject } from './internals/algolia';
 import { algolia } from './environments/environment';
 import { upsertWatermark } from './internals/watermark';
-<<<<<<< HEAD
-=======
 import { getDocument, getOrgAppName, getAppUrl } from './data/internals';
 import { App } from '@blockframes/utils/apps';
 import { templateIds } from '@env';
->>>>>>> ae92584d
 
 type UserRecord = admin.auth.UserRecord;
 type CallableContext = functions.https.CallableContext;
@@ -92,14 +89,7 @@
   ]);
 };
 
-<<<<<<< HEAD
-export async function onUserUpdate(
-  change: functions.Change<FirebaseFirestore.DocumentSnapshot>,
-  context: functions.EventContext
-): Promise<any> {
-=======
 export async function onUserUpdate(change: functions.Change<FirebaseFirestore.DocumentSnapshot>): Promise<any> {
->>>>>>> ae92584d
   const before = change.before.data() as PublicUser;
   const after = change.after.data() as PublicUser;
 
