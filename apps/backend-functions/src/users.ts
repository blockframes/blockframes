import * as admin from 'firebase-admin';
import * as functions from 'firebase-functions';
import { db } from './internals/firebase';
import { userVerifyEmail, welcomeMessage, userResetPassword, sendWishlist, sendWishlistPending, sendDemoRequestMail, sendContactEmail } from './templates/mail';
import { sendMailFromTemplate, sendMail } from './internals/email';
import { RequestDemoInformations, PublicUser } from './data/types';
import { storeSearchableUser, deleteObject } from './internals/algolia';
import { algolia } from './environments/environment';
import { upsertWatermark } from './internals/watermark';
<<<<<<< HEAD
import { getDocument, getOrgAppName, getAppUrl, getFromEmail } from './data/internals';
import { App, getSendgridFrom } from '@blockframes/utils/apps';
import { templateIds } from '@env';
=======
>>>>>>> 5b552cbc

type UserRecord = admin.auth.UserRecord;
type CallableContext = functions.https.CallableContext;


export const startVerifyEmailFlow = async (data: any) => {
  const { email, app } = data;
  const from = getSendgridFrom(app);

  if (!email) {
    throw new Error('email is a mandatory parameter for the "sendVerifyEmail()" function');
  }

  const verifyLink = await admin.auth().generateEmailVerificationLink(email);
  await sendMailFromTemplate(userVerifyEmail(email, verifyLink), from);
};

export const startResetPasswordEmailFlow = async (data: any) => {
  const { email, app } = data;
  const from = getSendgridFrom(app);

  if (!email) {
    throw new Error('email is a mandatory parameter for the "sendResetPassword()" function');
  }

  const resetLink = await admin.auth().generatePasswordResetLink(email);
  await sendMailFromTemplate(userResetPassword(email, resetLink), from);
};

export const startWishlistEmailsFlow = async (data: any, context: CallableContext) => {
  const { wishlist } = data;

  if (!context || !context.auth) { throw new Error('Permission denied: missing auth context.'); }
  const user = await getDocument<PublicUser>(`users/${context.auth.uid}`);
  const org = await getDocument<OrganizationDocument>(`orgs/${user.orgId}`);
  const from = await getFromEmail(org);

  await sendMail(sendWishlist(`${user.firstName} ${user.lastName}`, org.denomination.public || org.denomination.full, wishlist), from);
  await sendMailFromTemplate(sendWishlistPending(user.email), from);
}

export const onUserCreate = async (user: UserRecord) => {
  const { email, uid } = user;

  if (!email || !uid) {
    throw new Error(`email and uid are mandatory parameter, provided email (${email}), uid (${uid})`);
  }

  const userDocRef = db.collection('users').doc(user.uid);

  // transaction to UPSERT the user doc
  await db.runTransaction(async tx => {
    const userDoc = await tx.get(userDocRef);

    if (userDoc.exists) {
      if (!user.emailVerified) {
        const u = userDoc.data() as PublicUser;
        await startVerifyEmailFlow({ email });
        await sendMailFromTemplate(welcomeMessage(email, u.firstName));
      }
      tx.update(userDocRef, { email, uid });
    } else {
      tx.set(userDocRef, { email, uid });
    }
  });

  // update Algolia index
  const userSnap = await userDocRef.get();
  const userData = userSnap.data() as PublicUser;

  return Promise.all([
    storeSearchableUser(userData),
    upsertWatermark(userData),
  ]);
};

export async function onUserUpdate(change: functions.Change<FirebaseFirestore.DocumentSnapshot>): Promise<any> {
  const before = change.before.data() as PublicUser;
  const after = change.after.data() as PublicUser;

  const promises: Promise<any>[] = [];

  // if name, email or avatar has changed : update algolia record
  if (
    before.firstName !== after.firstName ||
    before.lastName !== after.lastName ||
    before.email !== after.email ||
    before.avatar?.urls.original !== after.avatar?.urls.original
  ) {
    promises.push(storeSearchableUser(after));
  }

  // if name or email has changed : update watermark
  if (
    before.firstName !== after.firstName ||
    before.lastName !== after.lastName ||
    before.email !== after.email
  ) {
    promises.push(upsertWatermark(after));
  }

  return Promise.all(promises);
}

export async function onUserDelete(
  userSnapshot: FirebaseFirestore.DocumentSnapshot<PublicUser>,
): Promise<any> {

  // update Algolia index
  return deleteObject(algolia.indexNameUsers, userSnapshot.id);
}


<<<<<<< HEAD
    const org = await getDocument<OrganizationDocument>(`orgs/${orgId}`);
    const appName: App = await getOrgAppName(org);
    const urlToUse = await getAppUrl(org);
    const from = await getFromEmail(org);
    const templateToUse = appName === 'festival' ? templateIds.userCredentialsMarket : templateIds.userCredentialsContent;

    await sendMailFromTemplate(userInvite(email, password, org.denomination.full, urlToUse, templateToUse), from);

    return { uid: user.uid, email };
  }
};
=======
>>>>>>> 5b552cbc

export const sendDemoRequest = async (data: RequestDemoInformations): Promise<RequestDemoInformations> => {
  const from = getSendgridFrom(data.app);
  await sendMail(sendDemoRequestMail(data), from);

  return data;
}

export const sendUserMail = async (data: any, context: CallableContext): Promise<any> => {
  const { subject, message } = data;

  if (!context || !context.auth) { throw new Error('Permission denied: missing auth context.'); }
  const user = await getDocument<PublicUser>(`users/${context.auth.uid}`);

  if (!subject || !message) {
    throw new Error('Subject and message are mandatory parameters for the "sendUserMail()" function');
  }

  let from;
  if (user.orgId) {
    from = await getFromEmail(user.orgId);
  }

  await sendMail(sendContactEmail(`${user.firstName} ${user.lastName}`, user.email, subject, message), from);
}<|MERGE_RESOLUTION|>--- conflicted
+++ resolved
@@ -3,20 +3,15 @@
 import { db } from './internals/firebase';
 import { userVerifyEmail, welcomeMessage, userResetPassword, sendWishlist, sendWishlistPending, sendDemoRequestMail, sendContactEmail } from './templates/mail';
 import { sendMailFromTemplate, sendMail } from './internals/email';
-import { RequestDemoInformations, PublicUser } from './data/types';
+import { RequestDemoInformations, PublicUser, OrganizationDocument } from './data/types';
 import { storeSearchableUser, deleteObject } from './internals/algolia';
 import { algolia } from './environments/environment';
 import { upsertWatermark } from './internals/watermark';
-<<<<<<< HEAD
-import { getDocument, getOrgAppName, getAppUrl, getFromEmail } from './data/internals';
-import { App, getSendgridFrom } from '@blockframes/utils/apps';
-import { templateIds } from '@env';
-=======
->>>>>>> 5b552cbc
+import { getDocument, getFromEmail } from './data/internals';
+import { getSendgridFrom } from '@blockframes/utils/apps';
 
 type UserRecord = admin.auth.UserRecord;
 type CallableContext = functions.https.CallableContext;
-
 
 export const startVerifyEmailFlow = async (data: any) => {
   const { email, app } = data;
@@ -125,22 +120,6 @@
   return deleteObject(algolia.indexNameUsers, userSnapshot.id);
 }
 
-
-<<<<<<< HEAD
-    const org = await getDocument<OrganizationDocument>(`orgs/${orgId}`);
-    const appName: App = await getOrgAppName(org);
-    const urlToUse = await getAppUrl(org);
-    const from = await getFromEmail(org);
-    const templateToUse = appName === 'festival' ? templateIds.userCredentialsMarket : templateIds.userCredentialsContent;
-
-    await sendMailFromTemplate(userInvite(email, password, org.denomination.full, urlToUse, templateToUse), from);
-
-    return { uid: user.uid, email };
-  }
-};
-=======
->>>>>>> 5b552cbc
-
 export const sendDemoRequest = async (data: RequestDemoInformations): Promise<RequestDemoInformations> => {
   const from = getSendgridFrom(data.app);
   await sendMail(sendDemoRequestMail(data), from);
