import { CallableContext } from "firebase-functions/lib/providers/https";
import { BigQuery } from '@google-cloud/bigquery';
import { PublicUser, OrganizationDocument, EventsAnalytics, EventAnalytics, ScreeningEventDocument } from "./data/types";
import { getDocument } from './data/internals';
import { bigQueryAnalyticsTable } from "./environments/environment";
import { db } from './internals/firebase';
import { orgName } from "@blockframes/organization/+state/organization.firestore";

/** Query to get analytics of the number of views for the festival app event sessions pages
 * for an array of eventId
 */
const queryEventAnalytics = `
SELECT
  event_name as event_name,
  COUNT(*) as hits,
  value.string_value as eventIdPage,
  user_id as userId,
<<<<<<< HEAD
  REGEXP_EXTRACT(value.string_value, '/event/([^/]+)/r/i/session') as eventId
=======
  REGEXP_EXTRACT(value.string_value, '[.*]?/event/([^/]+)/[r/i/]?session') as eventId
>>>>>>> 0db7ec6a
FROM
  \`${bigQueryAnalyticsTable}*\`,
  UNNEST(event_params) AS params
WHERE
    (
      event_name = @pageView
      AND key = 'page_path'
<<<<<<< HEAD
      AND REGEXP_EXTRACT(value.string_value, '/event/([^/]+)/r/i/session') in UNNEST(@eventIds)
=======
      AND REGEXP_EXTRACT(value.string_value, '[.*]?/event/([^/]+)/[r/i/]?session') in UNNEST(@eventIds)
>>>>>>> 0db7ec6a
    )

GROUP BY
  event_name, eventId, eventIdPage, userId
ORDER BY
  event_name
`

const queryAnalyticsActiveUsers = `
  SELECT
    count(*) as page_view,
    user_id,
    (SELECT count(distinct(params.value.int_value)) as session_count FROM \`${bigQueryAnalyticsTable}*\`, UNNEST(event_params) AS params WHERE user_id = main.user_id  AND params.key = 'ga_session_id') AS session_count,
    TIMESTAMP_MICROS(MIN(event_timestamp)) as first_connexion,
    TIMESTAMP_MICROS(MAX(event_timestamp)) as last_connexion
  FROM
    \`${bigQueryAnalyticsTable}*\` as main,
    UNNEST(event_params) AS params
  WHERE event_name = 'pageView'
  AND user_id is not null
  GROUP BY user_id
  ORDER BY last_connexion DESC
  LIMIT 1000
`

async function executeQueryEventAnalytics(query, eventIds: string[]) {
  const bigqueryClient = new BigQuery();

  const options = {
    query,
    timeoutMs: 100000,
    useLegacySql: false,
    params: {
      eventIds,
      pageView: 'pageView'
    }
  };

  return bigqueryClient.query(options);
}

async function executeQuery(query) {
  const bigqueryClient = new BigQuery();

  const options = {
    query,
    timeoutMs: 100000,
  };

  return bigqueryClient.query(options);
}

const findByUserId = (users: PublicUser[], userId: string) => {
  return users.find(user => user.uid === userId);
};

const findByOrgId = (orgs: OrganizationDocument[], orgId: string) => {
  return orgs.find(org => !!org && org.id === orgId);
};

const createEventAnalytics = (result, user: PublicUser | undefined, org: OrganizationDocument | undefined): EventAnalytics => {
  return {
    ...result,
    email: user?.email,
    firstName: user?.firstName,
    lastName: user?.lastName,
    orgName: orgName(org),
    orgActivity: org?.activity,
    orgCountry: org?.addresses?.main.country,
  }
};

/** Call bigQuery with an array of eventId to get their analytics. */
export const requestEventAnalytics = async (
  data: { eventIds: string[] },
  context: CallableContext
): Promise<EventsAnalytics[]> => {
  const eventIds = data.eventIds;
  if (!eventIds) {
    return [];
  }
  const uid = context.auth.uid;
  const user = await getDocument<PublicUser>(`users/${uid}`);
  const org = await getDocument<OrganizationDocument>(`orgs/${user.orgId}`);

  // Security: only events with the same ownerOrgId that orgId of user
  const screeningEventsPromises = eventIds.map(eventId => {
    return getDocument<ScreeningEventDocument>(`events/${eventId}`)
  });
  const screeningEvents = await Promise.all(screeningEventsPromises);
  const screeningEventsOwnerOrgIds = screeningEvents.map(e => e.ownerOrgId);
  if (!screeningEventsOwnerOrgIds.every(ownerOrgId => org.id === ownerOrgId)) {
    throw new Error(`Insufficient permission to get events analytics.`)
  }

  // Request BigQuery
  let [rows] = await executeQueryEventAnalytics(queryEventAnalytics, eventIds);
  if (rows !== undefined && rows.length >= 0) {
    // Get all users to eliminate those who are part of the same org
    const eventsUsersPromises = rows.map(row => {
      return getDocument<PublicUser>(`users/${row.userId}`);
    });
    const eventsUsers = await Promise.all(eventsUsersPromises);
    const eventsUsersNotInOrg = eventsUsers.filter(u => !!u && !org.userIds.includes(u.uid));
    const userIdsNotInOrg = eventsUsersNotInOrg.map(u => u.uid);
    // Clean rows without users of the same org
    rows = rows.filter(row => userIdsNotInOrg.includes(row.userId));

    const orgsPromises = eventsUsersNotInOrg.filter(u => !!u.orgId).map(u => getDocument<OrganizationDocument>(`orgs/${u.orgId}`));
    const eventsOrgs = await Promise.all(orgsPromises);

    return eventIds.map(eventId => {
      const rowsEvents = rows.filter(row => row.eventId === eventId);
      const resultRows = rowsEvents.map(result => {
        const eventUser = findByUserId(eventsUsersNotInOrg, result.userId);
        const eventOrg = findByOrgId(eventsOrgs, eventUser.orgId);
        return createEventAnalytics(result, eventUser, eventOrg);
      });
      return {
        eventId,
        eventUsers: resultRows
      };
    });
  } else {
    throw new Error('Unexepected error.');
  }
};

export const getAnalyticsActiveUsers = async (
  _,
  context: CallableContext
) => {

  if (!context?.auth) { throw new Error('Permission denied: missing auth context.'); }
  const admin = await db.doc(`blockframesAdmin/${context.auth.uid}`).get();
  if (!admin.exists) { throw new Error('Permission denied: you are not blockframes admin'); }

  const [rows] = await executeQuery(queryAnalyticsActiveUsers);

  if (rows !== undefined && rows.length >= 0) {
    return rows;
  } else {
    throw new Error('Unexepected error.');
  }
};<|MERGE_RESOLUTION|>--- conflicted
+++ resolved
@@ -15,11 +15,7 @@
   COUNT(*) as hits,
   value.string_value as eventIdPage,
   user_id as userId,
-<<<<<<< HEAD
-  REGEXP_EXTRACT(value.string_value, '/event/([^/]+)/r/i/session') as eventId
-=======
   REGEXP_EXTRACT(value.string_value, '[.*]?/event/([^/]+)/[r/i/]?session') as eventId
->>>>>>> 0db7ec6a
 FROM
   \`${bigQueryAnalyticsTable}*\`,
   UNNEST(event_params) AS params
@@ -27,11 +23,7 @@
     (
       event_name = @pageView
       AND key = 'page_path'
-<<<<<<< HEAD
-      AND REGEXP_EXTRACT(value.string_value, '/event/([^/]+)/r/i/session') in UNNEST(@eventIds)
-=======
       AND REGEXP_EXTRACT(value.string_value, '[.*]?/event/([^/]+)/[r/i/]?session') in UNNEST(@eventIds)
->>>>>>> 0db7ec6a
     )
 
 GROUP BY
