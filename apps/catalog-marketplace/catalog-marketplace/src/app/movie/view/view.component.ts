--- conflicted
+++ resolved
@@ -12,11 +12,8 @@
 export class MovieViewComponent implements OnInit {
   public movie$: Observable<Movie>;
   public loading$: Observable<boolean>;
-<<<<<<< HEAD
   public parseRightEnds: Date;
-=======
   public movieId: string;
->>>>>>> 1916c5e8
 
   constructor(private query: MovieQuery) {}
 
@@ -26,7 +23,6 @@
 
   private async getMovie() {
     this.loading$ = this.query.selectLoading();
-<<<<<<< HEAD
     this.movie$ = this.query
       .selectActive()
       .pipe(
@@ -35,10 +31,8 @@
             (this.parseRightEnds = (salesAgentDeal.rightsEnd as any).to.toDate())
         )
       );
-=======
     this.movieId = this.query.getActiveId();
     this.movie$ = this.query.selectActive();
->>>>>>> 1916c5e8
   }
 
   get internationalPremiere() {
