// Angular
import { BrowserModule } from '@angular/platform-browser';
import { NgModule } from '@angular/core';
import { BrowserAnimationsModule } from '@angular/platform-browser/animations';
import { FlexLayoutModule } from '@angular/flex-layout';

// Akita
import { AkitaNgDevtools } from '@datorama/akita-ngdevtools';
import { AkitaNgRouterStoreModule } from '@datorama/akita-ng-router-store';
import { environment } from '../environments/environment';

// Components
import { AppComponent } from './app.component';
import { AppRoutingModule } from './app-routing-module';
import { LayoutComponent } from './layout/layout.component';

// Firebase
import { AngularFireModule } from '@angular/fire';
import { AngularFirestoreModule } from '@angular/fire/firestore';

// Libraries
import { AuthModule } from '@blockframes/auth';
import { UiFormModule, UploadModule, ToolbarModule } from '@blockframes/ui';
import { WalletModule } from '@blockframes/ethers';
import { MovieModule } from '@blockframes/movie';
import { DeliveryModule } from '@blockframes/delivery';
// TODO: find the correct way to pass lint'ing when we import OrganizationModule
// tslint:disable-next-line
import { OrganizationModule } from '@blockframes/organization';

// Material
import { MatSnackBarModule } from '@angular/material/snack-bar';
import { MatCardModule } from '@angular/material/card';
import { MatToolbarModule } from '@angular/material/toolbar';
import { MatSidenavModule } from '@angular/material/sidenav';
import { MatIconModule } from '@angular/material/icon';
import { MatButtonModule } from '@angular/material/button';
import { MatListModule } from '@angular/material/list';
import { MatRippleModule } from '@angular/material/core';
import { MatDividerModule } from '@angular/material/divider';
import { MatFormFieldModule } from '@angular/material/form-field';
import { MatInputModule } from '@angular/material/input';
import { MatSelectModule } from '@angular/material/select';
import { MatChipsModule } from '@angular/material/chips';
import { MatCheckboxModule } from '@angular/material/checkbox';
import { MatProgressSpinnerModule} from '@angular/material/progress-spinner';

@NgModule({
  declarations: [AppComponent, LayoutComponent],
  imports: [
    // Angular
    BrowserModule,
    BrowserAnimationsModule,
    AppRoutingModule,
    FlexLayoutModule,

    // Material
    MatSnackBarModule,
    MatCardModule,
    MatToolbarModule,
    MatSidenavModule,
    MatIconModule,
    MatButtonModule,
    MatListModule,
    MatRippleModule,
    MatDividerModule,
    MatFormFieldModule,
    MatInputModule,
    MatSelectModule,
    MatChipsModule,
    MatCheckboxModule,
    MatProgressSpinnerModule,


<<<<<<< HEAD
    // Libraries
=======
    // Modules
>>>>>>> e2584cad
    AuthModule,
    UploadModule,
    UiFormModule,
    WalletModule,
    OrganizationModule,
    ToolbarModule,
    MovieModule,
    DeliveryModule,

    // Firebase
    AngularFireModule.initializeApp(environment.firebase),
    AngularFirestoreModule,

    // Akita
    environment.production ? [] : [AkitaNgDevtools.forRoot(), AkitaNgRouterStoreModule.forRoot()]
  ],
  providers: [],
  bootstrap: [AppComponent]
})
export class AppModule {}<|MERGE_RESOLUTION|>--- conflicted
+++ resolved
@@ -71,12 +71,7 @@
     MatCheckboxModule,
     MatProgressSpinnerModule,
 
-
-<<<<<<< HEAD
     // Libraries
-=======
-    // Modules
->>>>>>> e2584cad
     AuthModule,
     UploadModule,
     UiFormModule,
