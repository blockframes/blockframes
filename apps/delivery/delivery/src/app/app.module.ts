// Angular
import { BrowserModule } from '@angular/platform-browser';
import { NgModule } from '@angular/core';
import { BrowserAnimationsModule } from '@angular/platform-browser/animations';
import { FlexLayoutModule } from '@angular/flex-layout';
import { HttpClientModule } from '@angular/common/http';


// Akita
import { AkitaNgDevtools } from '@datorama/akita-ngdevtools';
import { AkitaNgRouterStoreModule } from '@datorama/akita-ng-router-store';
import { environment } from '../environments/environment';

// Components
import { AppComponent } from './app.component';
import { AppRoutingModule } from './app-routing-module';
import { LayoutComponent } from './layout/layout.component';
import { DeliveryQuery} from '@blockframes/material'; // TODO: find better way to load material lib
import { TemplateModule} from '@blockframes/material'; // TODO: find better way to load material lib

// Firebase
import { AngularFireModule } from '@angular/fire';
import { AngularFireFunctionsModule } from '@angular/fire/functions';

// Libraries
import { AuthModule } from '@blockframes/auth';
import { UiFormModule, UploadModule, ToolbarModule } from '@blockframes/ui';
import { MovieModule } from '@blockframes/movie';
import { OrganizationModule } from '@blockframes/organization';
import { ProfileModule } from '@blockframes/account';
import { AccountModule } from '@blockframes/account';
import { WalletModule } from '@blockframes/ethers';
<<<<<<< HEAD
import { KeyManagerModule } from '@blockframes/ethers';
=======
import { NotificationModule } from 'libs/notification/notification.module';
>>>>>>> f2046b6f

// Material
import {
  MatSnackBarModule,
  MatMenuModule,
  MatBadgeModule,
  MatCardModule,
  MatToolbarModule,
  MatSidenavModule,
  MatIconModule,
  MatButtonModule,
  MatListModule,
  MatRippleModule,
  MatDividerModule,
  MatFormFieldModule,
  MatInputModule,
  MatSelectModule,
  MatChipsModule,
  MatCheckboxModule,
  MatProgressSpinnerModule,
} from '@angular/material';

@NgModule({
  declarations: [AppComponent, LayoutComponent],
  imports: [
    // Angular
    BrowserModule,
    BrowserAnimationsModule,
    AppRoutingModule,
    FlexLayoutModule,
    HttpClientModule,

    // Material
    MatSnackBarModule,
    MatCardModule,
    MatToolbarModule,
    MatSidenavModule,
    MatIconModule,
    MatButtonModule,
    MatListModule,
    MatRippleModule,
    MatDividerModule,
    MatFormFieldModule,
    MatInputModule,
    MatSelectModule,
    MatChipsModule,
    MatCheckboxModule,
    MatProgressSpinnerModule,
    MatMenuModule,
    MatBadgeModule,

    // Libraries
    AuthModule,
    UploadModule,
    UiFormModule,
    OrganizationModule,
    ToolbarModule,
    MovieModule,
    AccountModule,
    ProfileModule,
    WalletModule,
    KeyManagerModule,
    NotificationModule,

    // Firebase
    AngularFireModule.initializeApp(environment.firebase),
    AngularFireFunctionsModule,

    // Akita
    AkitaNgRouterStoreModule.forRoot(),
    environment.production ? [] : [AkitaNgDevtools.forRoot()]
  ],
  providers: [],
  bootstrap: [AppComponent]
})
export class AppModule {}
<|MERGE_RESOLUTION|>--- conflicted
+++ resolved
@@ -30,11 +30,8 @@
 import { ProfileModule } from '@blockframes/account';
 import { AccountModule } from '@blockframes/account';
 import { WalletModule } from '@blockframes/ethers';
-<<<<<<< HEAD
 import { KeyManagerModule } from '@blockframes/ethers';
-=======
 import { NotificationModule } from 'libs/notification/notification.module';
->>>>>>> f2046b6f
 
 // Material
 import {
