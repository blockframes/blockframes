import { Injectable } from '@angular/core';
// tslint:disable-next-line
import { OrganizationQuery } from '@blockframes/organization';
import { switchMap, tap, filter, map } from 'rxjs/operators';
import { AngularFirestore } from '@angular/fire/firestore';
import { TemplateStore } from './template.store';
import { createTemplate, Template } from './template.model';
import { Material, MaterialService } from '../../material/+state';
import { TemplateQuery } from './template.query';

@Injectable({ providedIn: 'root' })
export class TemplateService {
  public subscribeOnOrganizationTemplates$ = this.organizationQuery.selectActiveId().pipe(
    filter(id => !!id),
    switchMap(id => this.db.collection<Template>(`orgs/${id}/templates`).valueChanges()),
    tap(templates => this.store.set(templates))
  );

  constructor(
    private organizationQuery: OrganizationQuery,
    private db: AngularFirestore,
    private store: TemplateStore,
    private materialService: MaterialService,
    private query: TemplateQuery
  ) {}

  public addTemplate(templateName: string) {
    const idOrg = this.organizationQuery.getActiveId();
    const idTemplate = this.db.createId();
    const template = createTemplate({ id: idTemplate, name: templateName });
    this.db.doc<Template>(`orgs/${idOrg}/templates/${idTemplate}`).set(template);
  }

  public deleteTemplate(id: string) {
    const idOrg = this.organizationQuery.getActiveId();
    this.db.doc<Template>(`orgs/${idOrg}/templates/${id}`).delete();
  }

  public updateCategory(newCategory: string, materials: Material[]) {
    for (const material of materials) {
      this.materialService.updateMaterial(material, { category: newCategory } as Material);
    }
  }

  public deleteCategory(materials: Material[]) {
    for (const material of materials) {
      this.materialService.deleteMaterial(material.id);
    }
  }

<<<<<<< HEAD
  public async saveTemplate(templateName?: string) {
=======
  public async saveTemplate() {
>>>>>>> 3229fe41
    const idOrg = this.organizationQuery.getActiveId();
    const template = this.query.getActive();
    const materials = this.query.unsortedMaterialsByTemplate();
    const promises: Promise<any>[] = [];

    for (const material of materials) {
      const promise = this.db.doc<Material>(`orgs/${idOrg}/materials/${material.id}`).set(material);
      promises.push(promise);
    }
    await Promise.all(promises);
<<<<<<< HEAD
    if (!!templateName) {
      const newTemplateId = this.db.createId();
      const newTemplate = createTemplate({ id: newTemplateId, name: templateName, materialsId: template.materialsId });
      this.db.doc<Template>(`orgs/${idOrg}/templates/${newTemplateId}`).set(newTemplate);
    } else {
      this.db.doc<Template>(`orgs/${idOrg}/templates/${template.id}`).update({ materialsId: template.materialsId });
    }
=======
    this.db.doc<Template>(`orgs/${idOrg}/templates/${template.id}`).update({ materialsId: template.materialsId });
>>>>>>> 3229fe41
  }
}<|MERGE_RESOLUTION|>--- conflicted
+++ resolved
@@ -48,11 +48,9 @@
     }
   }
 
-<<<<<<< HEAD
   public async saveTemplate(templateName?: string) {
-=======
+
   public async saveTemplate() {
->>>>>>> 3229fe41
     const idOrg = this.organizationQuery.getActiveId();
     const template = this.query.getActive();
     const materials = this.query.unsortedMaterialsByTemplate();
@@ -63,7 +61,6 @@
       promises.push(promise);
     }
     await Promise.all(promises);
-<<<<<<< HEAD
     if (!!templateName) {
       const newTemplateId = this.db.createId();
       const newTemplate = createTemplate({ id: newTemplateId, name: templateName, materialsId: template.materialsId });
@@ -71,8 +68,5 @@
     } else {
       this.db.doc<Template>(`orgs/${idOrg}/templates/${template.id}`).update({ materialsId: template.materialsId });
     }
-=======
-    this.db.doc<Template>(`orgs/${idOrg}/templates/${template.id}`).update({ materialsId: template.materialsId });
->>>>>>> 3229fe41
   }
 }