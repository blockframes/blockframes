import { Injectable } from '@angular/core';
import { QueryEntity } from '@datorama/akita';
import { TemplateStore, TemplateState } from './template.store';
import { Template } from './template.model';
<<<<<<< HEAD
import { MaterialQuery, materialsByCategory } from '../../material/+state/material.query';
=======
import { MaterialQuery } from '../../material/+state/material.query';
>>>>>>> ef687c7a
import { map } from 'rxjs/operators';
import { combineLatest, } from 'rxjs';

@Injectable({
  providedIn: 'root'
})
export class TemplateQuery extends QueryEntity<TemplateState, Template> {

  public materialsByTemplate$ = combineLatest([
    this.selectActive(),
    this.materialQuery.selectAll()
  ]).pipe(
    map(([template, materials]) => {
      const ids = template ? template.materialsId : [];
      return ids.map(materialId => materials.find(material => material.id === materialId));
    }),
<<<<<<< HEAD
    map(materials => materialsByCategory(materials)
=======
    map(materials =>
      materials.reduce((acc, item) => {
        return {
          ...acc,
          [item.category]: [...(acc[item.category] || []), item]
        };
      }, {})
>>>>>>> ef687c7a
    )
  );

  constructor
  (
    protected store: TemplateStore,
    private materialQuery: MaterialQuery,
    ) {
    super(store);
  }

  public templates$() {
    return this.materialQuery.selectAll().pipe(
      map(materials =>
        materials.reduce((acc, item) => {
          return {
            ...acc,
            [item.category]: [...(acc[item.category] || []), item]
          };
        }, {})
      )
    );
  }


}<|MERGE_RESOLUTION|>--- conflicted
+++ resolved
@@ -2,11 +2,7 @@
 import { QueryEntity } from '@datorama/akita';
 import { TemplateStore, TemplateState } from './template.store';
 import { Template } from './template.model';
-<<<<<<< HEAD
 import { MaterialQuery, materialsByCategory } from '../../material/+state/material.query';
-=======
-import { MaterialQuery } from '../../material/+state/material.query';
->>>>>>> ef687c7a
 import { map } from 'rxjs/operators';
 import { combineLatest, } from 'rxjs';
 
@@ -23,17 +19,7 @@
       const ids = template ? template.materialsId : [];
       return ids.map(materialId => materials.find(material => material.id === materialId));
     }),
-<<<<<<< HEAD
     map(materials => materialsByCategory(materials)
-=======
-    map(materials =>
-      materials.reduce((acc, item) => {
-        return {
-          ...acc,
-          [item.category]: [...(acc[item.category] || []), item]
-        };
-      }, {})
->>>>>>> ef687c7a
     )
   );
 
