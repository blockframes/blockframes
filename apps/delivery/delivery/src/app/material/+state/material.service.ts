--- conflicted
+++ resolved
@@ -5,12 +5,8 @@
 import { OrganizationQuery } from '@blockframes/organization';
 import { AngularFirestore } from '@angular/fire/firestore';
 import { MaterialStore } from './material.store';
-<<<<<<< HEAD
-import { TemplateStore, TemplateQuery } from '../../template/+state';
-=======
 import { TemplateQuery } from '../../template/+state/template.query';
 import { TemplateStore } from '../../template/+state/template.store';
->>>>>>> 3229fe41
 
 @Injectable({
   providedIn: 'root'
