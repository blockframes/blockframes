<header>
<<<<<<< HEAD
  <toolbar-header>

    <section class="top-toolbar-mat-icon">
      <mat-icon>local_post_office</mat-icon>
    </section>

    <!-- @todo bruce transform into context-menu component 
      and use 
      const deliveryContextMenu = {
        '' : [
        { name: 'movie list', route: 'explorer' },
        { name: 'templates', route: 'templates' }
        ] 
      }
    -->
    <section class="top-toolbar-context-menu">
      <mat-nav-list>
        <mat-list-item>
          <a [routerLink]="['/delivery/explorer']">Explorer</a>
        </mat-list-item>
      </mat-nav-list>
    </section>

  </toolbar-header>
=======
  <toolbar-header></toolbar-header>
>>>>>>> 3229fe41
</header>
<main>
  <router-outlet></router-outlet>
</main><|MERGE_RESOLUTION|>--- conflicted
+++ resolved
@@ -1,5 +1,4 @@
 <header>
-<<<<<<< HEAD
   <toolbar-header>
 
     <section class="top-toolbar-mat-icon">
@@ -24,9 +23,7 @@
     </section>
 
   </toolbar-header>
-=======
-  <toolbar-header></toolbar-header>
->>>>>>> 3229fe41
+
 </header>
 <main>
   <router-outlet></router-outlet>
