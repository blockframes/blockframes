// Angular
import { BrowserModule } from '@angular/platform-browser';
import { BrowserAnimationsModule } from '@angular/platform-browser/animations';
import { NgModule } from '@angular/core';
import { RouterModule } from '@angular/router';
// Material
import { MatIconModule } from '@angular/material/icon';
// Akita
import { AkitaNgDevtools } from '@datorama/akita-ngdevtools';
import { AkitaNgRouterStoreModule } from '@datorama/akita-ng-router-store';
import { environment } from '../environments/environment';
// Components
import { AppComponent } from './app.component';
import { AppRoutingModule } from './app-routing.module';
import { LayoutComponent } from './layout/layout.component';
// Librairies
import { ToolbarModule } from '@blockframes/ui';
import { MovieModule } from '@blockframes/movie';
import { AuthModule } from '@blockframes/auth';
// Material
import { MatIconModule, MatListModule, MatToolbarModule } from '@angular/material';

@NgModule({
  declarations: [AppComponent, LayoutComponent],
  imports: [
    BrowserModule,
    BrowserAnimationsModule,
    AppRoutingModule,
    MatIconModule,
    MovieModule,
    RouterModule,
    AuthModule,
    ToolbarModule,
<<<<<<< HEAD
=======
    // Material
    MatToolbarModule,
    MatListModule,
    MatIconModule,
>>>>>>> 2161ddef
    // Akita
    environment.production ? [] : [AkitaNgDevtools.forRoot(), AkitaNgRouterStoreModule.forRoot()]
  ],
  providers: [],
  bootstrap: [AppComponent]
})
export class AppModule {
}<|MERGE_RESOLUTION|>--- conflicted
+++ resolved
@@ -31,13 +31,11 @@
     RouterModule,
     AuthModule,
     ToolbarModule,
-<<<<<<< HEAD
-=======
     // Material
     MatToolbarModule,
     MatListModule,
     MatIconModule,
->>>>>>> 2161ddef
+
     // Akita
     environment.production ? [] : [AkitaNgDevtools.forRoot(), AkitaNgRouterStoreModule.forRoot()]
   ],
