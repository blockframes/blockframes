import { initFunctionsTestMock } from '@blockframes/testing/firebase/functions';
import { runChunks } from './tools';
import {
  cleanMovies,
  cleanOrganizations,
  cleanPermissions,
  cleanDocsIndex,
  cleanNotifications,
  dayInMillis,
  numberOfDaysToKeepNotifications,
  cleanUsers
} from './db-cleaning';
import { every } from 'lodash';
import { AdminAuthMocked } from '@blockframes/testing/firebase';
import { AdminServices, loadAdminServices } from './admin';
import moviesTestSet from '@blockframes/testing/mocked-data-unit-tests/movies.json';
import orgsTestSet from '@blockframes/testing/mocked-data-unit-tests/orgs.json';
import permissionsTestSet from '@blockframes/testing/mocked-data-unit-tests/permissions.json';
import docsIndexTestSet from '@blockframes/testing/mocked-data-unit-tests/docsIndex.json';
import notificationsTestSet from '@blockframes/testing/mocked-data-unit-tests/notifications.json';
import eventsTestSet from '@blockframes/testing/mocked-data-unit-tests/events.json';
import usersTestSet from '@blockframes/testing/mocked-data-unit-tests/users.json';

type Snapshot = FirebaseFirestore.QuerySnapshot<FirebaseFirestore.DocumentData>
jest.setTimeout(30000);

describe('DB cleaning script', () => {
  let adminServices: AdminServices;

  beforeAll(async () => {
    initFunctionsTestMock();
    adminServices = loadAdminServices();
<<<<<<< HEAD

=======
>>>>>>> cf1938bf
    console.log('loading data..');
    const promises = [];
    const sets = {
      movies: moviesTestSet,
      orgs: orgsTestSet,
      permissions: permissionsTestSet,
      docsIndex: docsIndexTestSet,
      events: eventsTestSet,
      notifications: notificationsTestSet,
      users: usersTestSet
    };

    for (const collection in sets) {
      promises.push(runChunks(sets[collection], async (d) => {
        const docRef = adminServices.db.collection(collection).doc(d.id || d.uid);
        if (d.date?._seconds) { d.date = new Date(d.date._seconds * 1000) };
        await docRef.set(d);
      }, 50, false));
    }

    await Promise.all(promises);
  });
            
  it('should clean users by comparing auth and database', async () => {
    const [organizations, usersBefore] = await Promise.all([
      adminServices.db.collection('orgs').get(),
      adminServices.db.collection('users').get()
    ]);
    const organizationIds = organizations.docs.map(ref => ref.id);

    const adminAuth = new AdminAuthMocked() as any;
    await cleanUsers(usersBefore, organizationIds, adminAuth, adminServices.db);

    // @TODO #3066 make more tests here

    const usersAfter: Snapshot = await adminServices.db.collection('users').get();
    const cleanedUsers = usersAfter.docs.filter(u => isUserClean(u)).length;
    expect(2).toEqual(cleanedUsers);
  });

  it('should clean organizations', async () => {
    const [movies, organizationsBefore, users] = await Promise.all([
      adminServices.db.collection('movies').get(),
      adminServices.db.collection('orgs').get(),
      adminServices.db.collection('users').get()
    ]);

    const [movieIds, userIds] = [
      movies.docs.map(ref => ref.id),
      users.docs.map(ref => ref.id)
    ];

    await cleanOrganizations(organizationsBefore, userIds, movieIds);

    const organizationsAfter: Snapshot = await adminServices.db.collection('orgs').get();
    const cleanedOrgs = organizationsAfter.docs.filter(m => isOrgClean(m, userIds, movieIds)).length;
    expect(orgsTestSet.length).toEqual(cleanedOrgs);
  });

  it('should remove permissions not belonging to existing org', async () => {
    const [permissionsBefore, organizations,] = await Promise.all([
      adminServices.db.collection('permissions').get(),
      adminServices.db.collection('orgs').get(),
    ]);
    const organizationIds = organizations.docs.map(ref => ref.id);
    const orgsToKeep = permissionsBefore.docs.filter(d => organizationIds.includes(d.id)).length;

    await cleanPermissions(permissionsBefore, organizationIds);
    const permissionsAfter: Snapshot = await adminServices.db.collection('permissions').get();
    expect(orgsToKeep).toEqual(permissionsAfter.docs.length);
  });

  it('should clean movies from unwanted attributes', async () => {
    const moviesBefore: Snapshot = await adminServices.db.collection('movies').get();
    await cleanMovies(moviesBefore);
    const moviesAfter: Snapshot = await adminServices.db.collection('movies').get();
    const cleanedMovies = moviesAfter.docs.filter(m => isMovieClean(m)).length;
    expect(moviesTestSet.length).toEqual(cleanedMovies);
  });
      
  it('should remove documents undefined or not linked to existing document from docsIndex', async () => {
    const [docsIndexBefore, movies,] = await Promise.all([
      adminServices.db.collection('docsIndex').get(), // @TODO #3066 create collectionRef(path: string) method to factorize
      adminServices.db.collection('movies').get()
    ]);

    const movieIds = movies.docs.map(m => m.id);
    const docsToKeep = docsIndexBefore.docs.filter(d => movieIds.includes(d.id)).length;
    await cleanDocsIndex(docsIndexBefore, movieIds);
    const docsIndexAfter: Snapshot = await adminServices.db.collection('docsIndex').get();
    expect(docsToKeep).toEqual(docsIndexAfter.docs.length);
  });
      
  it('should clean notifications', async () => {
    const [notificationsBefore, events, movies, users] = await Promise.all([
      adminServices.db.collection('notifications').get(),
      adminServices.db.collection('events').get(),
      adminServices.db.collection('movies').get(),
      adminServices.db.collection('users').get()
    ]);

    const documentIds = movies.docs.map(m => m.id)
      .concat(events.docs.map(m => m.id))
      .concat(users.docs.map(m => m.id))

    await cleanNotifications(adminServices, notificationsBefore, documentIds);
    const notificationsAfter: Snapshot = await adminServices.db.collection('notifications').get();

    const cleanOutput = notificationsAfter.docs.map(d => isNotificationClean(d));
    expect(every(cleanOutput)).toEqual(true);
  });
});

function isMovieClean(d: any) {
  return d.data().distributionRights === undefined;
}

function isOrgClean(doc: any, existingUserIds: string[], existingMovieIds: string[]) {
  const o = doc.data();
  if (o.members !== undefined) {
    return false;
  }

  const { userIds, movieIds } = o;
  const validUserIds = userIds.filter(userId => existingUserIds.includes(userId));

  if (validUserIds.length !== userIds.length) {
    return false;
  }

  const validMovieIds = movieIds.filter(movieId => existingMovieIds.includes(movieId));
  if (validMovieIds.length !== movieIds.length) {
    return false;
  }


  return true;
}

function isNotificationClean(d: any) {
  // @TODO (#3066) check also toUserId and user/org ?
  const notificationTimestamp = d.data().date.toMillis();
  if (notificationTimestamp < new Date().getTime() - (dayInMillis * numberOfDaysToKeepNotifications)) {
    return false;
  }

  return true;
}

function isUserClean(doc: any) {
  const d = doc.data();
  if (d.surname !== undefined) { // old model
    return false;
  }

  if (d.name !== undefined) {// old model
    return false;
  }

  return true;
}<|MERGE_RESOLUTION|>--- conflicted
+++ resolved
@@ -30,10 +30,6 @@
   beforeAll(async () => {
     initFunctionsTestMock();
     adminServices = loadAdminServices();
-<<<<<<< HEAD
-
-=======
->>>>>>> cf1938bf
     console.log('loading data..');
     const promises = [];
     const sets = {
