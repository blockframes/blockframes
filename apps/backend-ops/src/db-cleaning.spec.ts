--- conflicted
+++ resolved
@@ -1,9 +1,5 @@
-<<<<<<< HEAD
-import { initFunctionsTestMock } from '../../../libs/testing/src/lib/firebase/functions';
-=======
 import { auth, firestore, storage } from 'firebase-admin';
 import { initFunctionsTestMock } from '@blockframes/testing/firebase/functions';
->>>>>>> b6a6ba34
 import { runChunks } from './tools';
 import {
   cleanMovies,
@@ -16,18 +12,7 @@
   cleanUsers
 } from './db-cleaning';
 import { every } from 'lodash';
-<<<<<<< HEAD
-import { AdminServices, loadAdminServices } from './admin';
-
-const moviesTestSet = require('../../../libs/testing/src/lib/mocked-data-unit-tests/movies.json'); // @TODO (#3066) commit this file only when fully anonymised
-const orgsTestSet = require('../../../libs/testing/src/lib/mocked-data-unit-tests/orgs.json');// @TODO (#3066) commit this file only when fully anonymised
-const permissionsTestSet = require('../../../libs/testing/src/lib/mocked-data-unit-tests/permissions.json');
-// const docsIndexTestSet = require('../../../libs/testing/src/lib/mocked-data-unit-tests/docsIndex.json');
-// const notificationsTestSet = require('../../../libs/testing/src/lib/mocked-data-unit-tests/notifications.json'); // @TODO (#3066) commit this file only when fully anonymised
-// const eventsTestSet = require('../../../libs/testing/src/lib/mocked-data-unit-tests/2020-07-20T22 00 20.378Z-anonymised-mocked-events.json'); // @TODO (#3066) commit this file only when fully anonymised
-// const usersTestSet = require('../../../libs/testing/src/lib/mocked-data-unit-tests/users.json');
-
-=======
+
 import { AdminAuthMocked } from '@blockframes/testing/firebase';
 import { AdminServices } from './admin';
 import moviesTestSet from '@blockframes/testing/mocked-data-unit-tests/movies.json';
@@ -38,27 +23,14 @@
 import eventsTestSet from '@blockframes/testing/mocked-data-unit-tests/events.json';
 import usersTestSet from '@blockframes/testing/mocked-data-unit-tests/users.json';
 
->>>>>>> b6a6ba34
 jest.setTimeout(30000);
 
 describe('DB cleaning script', () => {
   let adminServices: AdminServices;
 
   beforeAll(async () => {
-<<<<<<< HEAD
     initFunctionsTestMock();
     adminServices = loadAdminServices();
-    
-=======
-    const featList = initFunctionsTestMock();
-    adminServices = { // @TODO #3066 Flatten everything
-      auth: auth(),
-      db: firestore(),
-      storage: storage(),
-      firebaseConfig: featList.firebaseConfig
-    };
-
->>>>>>> b6a6ba34
     console.log('loading movies data set...');
     await runChunks(moviesTestSet, async (d) => {
       const docRef = adminServices.db.collection('movies').doc(d.id);
