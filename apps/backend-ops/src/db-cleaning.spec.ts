import { initFunctionsTestMock, getTestingProjectId, populate } from '@blockframes/testing/firebase/functions';
import {
  cleanMovies,
  cleanOrganizations,
  cleanPermissions,
  cleanDocsIndex,
  cleanNotifications,
  dayInMillis,
  numberOfDaysToKeepNotifications,
  cleanUsers,
  cleanInvitations,
  cleanDeprecatedData
} from './db-cleaning';
import { every } from 'lodash';
import { AdminAuthMocked } from '@blockframes/testing/firebase';
import { loadAdminServices } from '@blockframes/firebase-utils';
import { removeUnexpectedUsers, UserConfig } from './users';
import { getCollectionRef } from '@blockframes/firebase-utils';
<<<<<<< HEAD
=======
import { createHostedMedia } from '@blockframes/media/+state/media.firestore';
>>>>>>> 837c62db
import { clearFirestoreData } from '@firebase/testing';

type Snapshot = FirebaseFirestore.QuerySnapshot<FirebaseFirestore.DocumentData>
let db: FirebaseFirestore.Firestore;
let adminAuth;

describe('DB cleaning script', () => {
  beforeAll(async () => {
    initFunctionsTestMock();
    const adminServices = loadAdminServices();
    db = adminServices.db;
    // To be sure that tests are not polluted
    await clearFirestoreData({ projectId: getTestingProjectId() });
    adminAuth = new AdminAuthMocked() as any;
  });

<<<<<<< HEAD
  // it.only('this', () => {expect(1).toBe(1)})
=======
>>>>>>> 837c62db
  afterEach(async () => {
    // After each test, db is reseted
    await clearFirestoreData({ projectId: getTestingProjectId() });
  });

  it('should return true when cleanDeprecatedData is called', async () => {
    const output = await cleanDeprecatedData(db, adminAuth);
    expect(output).toBeTruthy();
  });

  it('should remove incorrect attributes from users', async () => {
    // User with good org but with "name" and "surname"
    const testUser1 = { uid: 'A', email: 'johndoe@fake.com', name: 'john', surname: 'doe', firstName: 'john', lastName: 'doe', orgId: 'org-A' };

    // User with fake orgId
    const testUser2 = { uid: 'B', email: 'johnmcclain@fake.com', firstName: 'john', lastName: 'mcclain', orgId: 'org-B' };

    const testOrg1 = { id: 'org-A' };

    await populate('users', [testUser1, testUser2]);
    await populate('orgs', [testOrg1]);
    adminAuth.users = [testUser1, testUser2];

    const [organizations, usersBefore] = await Promise.all([
      getCollectionRef('orgs'),
      getCollectionRef('users')
    ]);

    // Check if data have been correctly added
    expect(usersBefore.docs.length).toEqual(2);
    expect(organizations.docs.length).toEqual(1);

    const organizationIds = organizations.docs.map(ref => ref.id);

    await cleanUsers(usersBefore, organizationIds, adminAuth, db);

    const usersAfter: Snapshot = await getCollectionRef('users');
    const cleanedUsers = usersAfter.docs.filter(u => isUserClean(u, organizationIds)).length;

    expect(cleanedUsers).toEqual(2);
  });

  it('should remove unexpected users from auth', async () => {
    const users = [
      { uid: 'A', email: 'A@fake.com' },
      { uid: 'B', email: 'B@fake.com' },
      { uid: 'C', email: 'C@fake.com' },
    ];

    // Load our test set
    await populate('users', users);

    // Check if data have been correctly added
    const usersBefore = await getCollectionRef('users');
    expect(usersBefore.docs.length).toEqual(3);

    // See auth users
    adminAuth.users = [
      { uid: 'A', email: 'A@fake.com' },
      { uid: 'B', email: 'B@fake.com' },
      { uid: 'C', email: 'C@fake.com' },
    ];

    // Add a new auth user that is not on db
    const fakeAuthUser = { uid: 'D', email: 'D@fake.com' };

    adminAuth.users.push(fakeAuthUser);

    const authBefore = await adminAuth.listUsers();
    expect(authBefore.users.length).toEqual(4);

    await removeUnexpectedUsers(usersBefore.docs.map(u => u.data() as UserConfig), adminAuth);

    // An user should have been removed from auth because it is not in DB.
    const authAfter = await adminAuth.listUsers();
    expect(authAfter.users.length).toEqual(3);

    // We check if the good user (abc123) have been removed.
    const user = await adminAuth.getUserByEmail(fakeAuthUser.email);
    expect(user).toEqual(undefined);

  });

  it('should smoothly delete users that are not in auth', async () => {

    // User with no orgId
    const testUser1 = { uid: 'A', email: 'johndoe@fake.com' };
    // User with fake orgId
    const testUser2 = { uid: 'B', email: 'johnmcclain@fake.com', orgId: 'fake-org-id' };

    // Set empty auth
    adminAuth.users = [];

    // Load our test set : only one user
    await populate('users', [testUser1, testUser2]);

    // Check if users have been correctly added
    const usersBefore = await getCollectionRef('users');
    expect(usersBefore.docs.length).toEqual(2);

    await cleanUsers(usersBefore, [], adminAuth, db);

    // Check if user have been correctly removed
    const usersAfter = await getCollectionRef('users');
    expect(usersAfter.docs.length).toEqual(0);

  });

  it('should update org and permissions documents when deleting user with org', async () => {

    const testUser = { uid: 'A', email: 'johndoe@fake.com', orgId: 'orgA' };
    const anotherOrgMember = 'B';
    const testOrg = { id: testUser.orgId, userIds: [anotherOrgMember, testUser.uid] };
    const testPermission = { id: testUser.orgId, roles: { [testUser.uid]: 'admin', [anotherOrgMember]: 'superAdmin' } };

    // Set empty auth
    adminAuth.users = [];

    // Load our test set : only one user
    await populate('users', [testUser]);
    // Loading a fake org belonging to user
    await populate('orgs', [testOrg]);
    // Loading a fake permission document
    await populate('permissions', [testPermission]);

    // Check if user have been correctly added
    const usersBefore = await getCollectionRef('users');
    expect(usersBefore.docs.length).toEqual(1);

    // Check if org have been correctly added
    const orgsBefore = await getCollectionRef('orgs');
    expect(orgsBefore.docs.length).toEqual(1);

    // Check permission org have been correctly added
    const permissionsBefore = await getCollectionRef('permissions');
    expect(permissionsBefore.docs.length).toEqual(1);

    await cleanUsers(usersBefore, [testOrg.id], adminAuth, db);

    /** 
     * In this scenario, user should be removed from DB because it was not found in Auth (empty)
     * Since it is linked to an existing org, org and permissions documents should be updated
     * */

    // Check if user have been correctly removed
    const usersAfter = await getCollectionRef('users');
    expect(usersAfter.docs.length).toEqual(0);

    // Check if userId have been removed from org
    const orgsAfter = await getCollectionRef('orgs');
    const orgAfter = orgsAfter.docs.pop().data();
    expect(orgAfter.userIds.length).toEqual(1);
    expect(orgAfter.userIds[0]).toEqual(anotherOrgMember);

    // Check if permissions have been updated
    const permissionsAfter = await getCollectionRef('permissions');
    const permisisonAfter = permissionsAfter.docs.pop().data();
    expect(permisisonAfter.roles[anotherOrgMember]).toEqual('superAdmin');
    expect(permisisonAfter.roles[testUser.uid]).toBe(undefined);

  });

  it('should clean organizations', async () => {
    const testUsers = [{ uid: 'A', email: 'A@fake.com' }, { uid: 'B', email: 'B@fake.com' }];

    const testOrgs = [
      { id: 'org-A', email: 'org-A@fake.com', members: [testUsers[0]], userIds: [testUsers[0].uid], movieIds: ['mov-A', 'mov-C'] },
      { id: 'org-B', email: 'org-B@fake.com', members: [testUsers[1]], userIds: [testUsers[1].uid, 'C'], movieIds: ['mov-A', 'mov-B'] }
    ];

    const testMovies = [{ id: 'mov-A' }, { id: 'mov-B' }];

    // Load our test set
    await populate('users', testUsers);
    await populate('orgs', testOrgs);
    await populate('movies', testMovies);


    const [users, organizationsBefore, movies] = await Promise.all([
      getCollectionRef('users'),
      getCollectionRef('orgs'),
      getCollectionRef('movies')
    ]);

    // Check if data have been correctly added
    expect(users.docs.length).toEqual(2);
    expect(organizationsBefore.docs.length).toEqual(2);
    expect(movies.docs.length).toEqual(2);

    const [movieIds, userIds] = [
      movies.docs.map(ref => ref.id),
      users.docs.map(ref => ref.id)
    ];

    await cleanOrganizations(organizationsBefore, userIds, movieIds);

    const organizationsAfter: Snapshot = await getCollectionRef('orgs');
    const cleanedOrgs = organizationsAfter.docs.filter(m => isOrgClean(m, userIds, movieIds)).length;
    expect(cleanedOrgs).toEqual(testOrgs.length);
  });

  it('should remove permissions not belonging to existing org', async () => {

    const testPermissions = [{ id: "org-A" }, { id: "org-B" }];
    const testOrgs = [{ id: "org-A" }];

    // Load our test set
    await populate('permissions', testPermissions);
    await populate('orgs', testOrgs);

    const [permissionsBefore, organizations] = await Promise.all([
      getCollectionRef('permissions'),
      getCollectionRef('orgs'),
    ]);

    // Check if data have been correctly added
    expect(permissionsBefore.docs.length).toEqual(2);
    expect(organizations.docs.length).toEqual(1);

    const organizationIds = organizations.docs.map(ref => ref.id);

    await cleanPermissions(permissionsBefore, organizationIds);
    const permissionsAfter: Snapshot = await getCollectionRef('permissions');
    expect(permissionsAfter.docs.length).toEqual(1);
    expect(permissionsAfter.docs[0].data().id).toEqual('org-A');
  });

  it('should clean movies from unwanted attributes', async () => {
    const testMovies = [{ id: 'mov-A' }, { id: 'mov-B', distributionRights: [] }, { id: 'mov-C' }];

    // Load our test set
    await populate('movies', testMovies);

    const moviesBefore: Snapshot = await getCollectionRef('movies');
    // Check if data have been correctly added
    expect(moviesBefore.docs.length).toEqual(3);

    await cleanMovies(moviesBefore);
    const moviesAfter: Snapshot = await getCollectionRef('movies');
    const cleanedMovies = moviesAfter.docs.filter(m => isMovieClean(m)).length;
    expect(cleanedMovies).toEqual(testMovies.length);
  });

  it('should remove documents undefined or not linked to existing document from docsIndex', async () => {

    const testDocsIndex = [{ id: 'undefined' }, { id: 'mov-A' }, { id: 'mov-C' }];

    const testMovies = [{ id: 'mov-A' }];

    // Load our test set
    await populate('movies', testMovies);
    await populate('docsIndex', testDocsIndex);

    const [docsIndexBefore, movies] = await Promise.all([
      getCollectionRef('docsIndex'),
      getCollectionRef('movies')
    ]);

    // Check if data have been correctly added
    expect(docsIndexBefore.docs.length).toEqual(3);
    expect(movies.docs.length).toEqual(1);

    const movieIds = movies.docs.map(m => m.id);

    await cleanDocsIndex(docsIndexBefore, movieIds);
    const docsIndexAfter: Snapshot = await getCollectionRef('docsIndex');
    expect(docsIndexAfter.docs.length).toEqual(1);
  });

  it('should delete notifications that are to old', async () => {
    const currentTimestamp = new Date().getTime() / 1000;
    const testNotifications = [
      {
        id: 'notif-A',
        toUserId: 'A',
        // Should be kept
        date: { _seconds: currentTimestamp },
        type: 'requestToAttendEventSent',
        docId: 'A',
        user: { uid: 'A' }
      },
      {
        id: 'notif-B',
        toUserId: 'A',
        // Just to the limit, should be kept
        date: { _seconds: 30 + currentTimestamp - (3600 * 24 * numberOfDaysToKeepNotifications) },
        type: 'requestToAttendEventSent',
        docId: 'A',
        user: { uid: 'A' }
      },
      {
        id: 'notif-C',
        toUserId: 'A',
        // Should be removed
        date: { _seconds: currentTimestamp - (3600 * 24 * (numberOfDaysToKeepNotifications + 1)) },
        type: 'requestToAttendEventSent',
        docId: 'A',
        user: { uid: 'A' }
      },
    ];

    const testUsers = [{ uid: 'A', email: 'A@fake.com' }];

    // Load our test set
    await populate('notifications', testNotifications);
    await populate('users', testUsers);

    const [notificationsBefore, users] = await Promise.all([
      getCollectionRef('notifications'),
      getCollectionRef('users')
    ]);

    // Check if data have been correctly added
    expect(notificationsBefore.docs.length).toEqual(3);
    expect(users.docs.length).toEqual(1);

    const documentIds = users.docs.map(d => d.id);

    await cleanNotifications(notificationsBefore, documentIds);
    const notificationsAfter: Snapshot = await getCollectionRef('notifications');

    expect(notificationsAfter.docs.length).toEqual(2);
  });

  it('should update notifications with related documents data', async () => {
    const currentTimestamp = new Date().getTime() / 1000;
    const testNotifications = [
      {
        id: 'notif-A',
        toUserId: 'A',
        date: { _seconds: currentTimestamp },
        type: 'requestToAttendEventSent',
        docId: 'A',
        user: { uid: 'A' }
      },
      {
        id: 'notif-B',
        toUserId: 'B',
        date: { _seconds: currentTimestamp },
        type: 'requestToAttendEventSent',
        docId: 'A',
        user: { uid: 'B' }
      },
      {
        id: 'notif-C',
        toUserId: 'B',
        date: { _seconds: currentTimestamp },
        type: 'organizationAcceptedByArchipelContent',
        organization: { id: 'org-A' }
      },
    ];

    const testUsers = [
<<<<<<< HEAD
      { uid: 'A', email: 'A@fake.com', watermark: 'A.svg', avatar: 'A.png' },
      { uid: 'B', email: 'B@fake.com', watermark: 'B.svg', avatar: 'B.png' }
    ];

    const testOrgs = [{ id: 'org-A', email: 'org-A@fake.com', logo: 'org-A.svg' }];
=======
      { uid: 'A', email: 'A@fake.com', watermark: createHostedMedia({ url: 'A.svg' }), avatar: createHostedMedia({ url: 'A.png' }) },
      { uid: 'B', email: 'B@fake.com', watermark: createHostedMedia({ url: 'B.svg' }), avatar: createHostedMedia({ url: 'B.png' }) }
    ];

    const testOrgs = [{ id: 'org-A', email: 'org-A@fake.com', logo: createHostedMedia({ url: 'org-A.svg' }) }];
>>>>>>> 837c62db

    // Load our test set
    await populate('notifications', testNotifications);
    await populate('users', testUsers);
    await populate('orgs', testOrgs);

    const [notificationsBefore, users, orgs] = await Promise.all([
      getCollectionRef('notifications'),
      getCollectionRef('users'),
      getCollectionRef('orgs')
    ]);

    // Check if data have been correctly added
    expect(notificationsBefore.docs.length).toEqual(3);
    expect(users.docs.length).toEqual(2);
    expect(orgs.docs.length).toEqual(1);

    const documentIds = users.docs.map(d => d.id).concat(orgs.docs.map(d => d.id));

    await cleanNotifications(notificationsBefore, documentIds);
    const notificationsAfter: Snapshot = await getCollectionRef('notifications');

    const cleanOutput = notificationsAfter.docs.map(d => isNotificationClean(d));
    expect(every(cleanOutput)).toEqual(true);
  });

  it('should delete invitations to a deleted event and keep outdated but valids events', async () => {
    const currentTimestamp = new Date().getTime() / 1000;
    const testInvitations = [
      {
        id: 'invit-A',
        type: 'attendEvent',
        docId: 'event-C', // event-C does not exists, should be removed
        fromOrg: { id: 'org-A' },
        toUser: { uid: 'A' },
      },
      {
        id: 'invit-B',
        type: 'attendEvent',
        docId: 'event-B',
        toOrg: { id: 'org-A' },
        fromUser: { uid: 'A' },
      },
      {
        id: 'invit-C',
        type: 'attendEvent',
        docId: 'event-B',
        toOrg: { id: 'org-B' }, // org-B doest not exists, should be removed
        fromUser: { uid: 'A' },
      },
      {
        id: 'invit-D',
        type: 'attendEvent',
        docId: 'event-B',
        toOrg: { id: 'org-A' },
        fromUser: { uid: 'B' }, // B doest not exists, should be removed
      }
    ];

    const testEvents = [
      {
        id: 'event-B',
        // Outdated by 30 seconds, but should be kept since we keep old invitations to make some stats
        end: { _seconds: currentTimestamp - 30 },
      }
    ];

    const testUsers = [{ uid: 'A', email: 'A@fake.com' }];
    const testOrgs = [{ id: 'org-A', email: 'org-A@fake.com' }];

    // Load our test set
    await populate('invitations', testInvitations);
    await populate('events', testEvents);
    await populate('users', testUsers);
    await populate('orgs', testOrgs);

    const [invitationsBefore, events, users, orgs] = await Promise.all([
      getCollectionRef('invitations'),
      getCollectionRef('events'),
      getCollectionRef('users'),
      getCollectionRef('orgs')
    ]);

    // Check if data have been correctly added
    expect(invitationsBefore.docs.length).toEqual(4);
    expect(events.docs.length).toEqual(1);
    expect(users.docs.length).toEqual(1);
    expect(orgs.docs.length).toEqual(1);

    const documentIds = users.docs.map(d => d.id)
      .concat(events.docs.map(d => d.id))
      .concat(orgs.docs.map(d => d.id));


    await cleanInvitations(invitationsBefore, documentIds);
    const invitationsAfter: Snapshot = await getCollectionRef('invitations');

    expect(invitationsAfter.docs.length).toEqual(1);
    expect(invitationsAfter.docs[0].id).toEqual('invit-B');
  });

  it('should delete not pending joinOrganization invitations older than n days', async () => {
    const currentTimestamp = new Date().getTime() / 1000;
    const testInvitations = [
      {
        id: 'invit-A',
        status: 'pending',
        // Should be kept even if date is passed because of the pending status
        date: { _seconds: currentTimestamp - (3600 * 24 * (numberOfDaysToKeepNotifications + 1)) },
        type: 'joinOrganization',
        fromOrg: { id: 'org-A' },
        toUser: { uid: 'A' },
      },
      {
        id: 'invit-B',
        status: 'accepted',
        // Should be removed
        date: { _seconds: currentTimestamp - (3600 * 24 * (numberOfDaysToKeepNotifications + 1)) },
        type: 'joinOrganization',
        toOrg: { id: 'org-A' },
        fromUser: { uid: 'A' },
      },
      {
        id: 'invit-C',
        status: 'accepted',
        // Just to the limit, should be kept
        date: { _seconds: 30 + currentTimestamp - (3600 * 24 * numberOfDaysToKeepNotifications) },
        type: 'joinOrganization',
        toOrg: { id: 'org-A' },
        fromUser: { uid: 'A' },
      }
    ];

    const testUsers = [{ uid: 'A', email: 'A@fake.com' }];
    const testOrgs = [{ id: 'org-A', email: 'org-A@fake.com' }];

    // Load our test set
    await populate('invitations', testInvitations);
    await populate('users', testUsers);
    await populate('orgs', testOrgs);

    const [invitationsBefore, users, orgs] = await Promise.all([
      getCollectionRef('invitations'),
      getCollectionRef('users'),
      getCollectionRef('orgs')
    ]);

    // Check if data have been correctly added
    expect(invitationsBefore.docs.length).toEqual(3);
    expect(users.docs.length).toEqual(1);
    expect(orgs.docs.length).toEqual(1);

    const documentIds = users.docs.map(d => d.id).concat(orgs.docs.map(d => d.id));

    await cleanInvitations(invitationsBefore, documentIds);
    const invitationsAfter: Snapshot = await getCollectionRef('invitations');

    expect(invitationsAfter.docs.length).toEqual(2);
  });

  it('should update invitations with related documents data', async () => {
    const currentTimestamp = new Date().getTime() / 1000;

    const testInvitations = [
      {
        id: 'invit-A',
        status: 'pending',
        date: { _seconds: currentTimestamp },
        type: 'joinOrganization',
        fromOrg: { id: 'org-A' },
        toUser: { uid: 'A' },
      },
      {
        id: 'invit-B',
        status: 'accepted',
        date: { _seconds: currentTimestamp },
        type: 'joinOrganization',
        toOrg: { id: 'org-A' },
        fromUser: { uid: 'A' },
      },
      {
        id: 'invit-C',
        status: 'accepted',
        date: { _seconds: currentTimestamp },
        type: 'joinOrganization',
        toOrg: { id: 'org-A' },
        fromUser: { uid: 'B' },
      }
    ];

    const testUsers = [
<<<<<<< HEAD
      { uid: 'A', email: 'A@fake.com', watermark: 'A.svg', avatar: 'A.png' },
      { uid: 'B', email: 'B@fake.com', watermark: 'B.svg', avatar: 'B.png' }
    ];

    const testOrgs = [{ id: 'org-A', email: 'org-A@fake.com', logo: 'org-A.svg' }];
=======
      { uid: 'A', email: 'A@fake.com', watermark: createHostedMedia({ url: 'A.svg' }), avatar: createHostedMedia({ url: 'A.png' }) },
      { uid: 'B', email: 'B@fake.com', watermark: createHostedMedia({ url: 'B.svg' }), avatar: createHostedMedia({ url: 'B.png' }) }
    ];

    const testOrgs = [{ id: 'org-A', email: 'org-A@fake.com', logo: createHostedMedia({ url: 'org-A.svg' }) }];
>>>>>>> 837c62db

    // Load our test set
    await populate('invitations', testInvitations);
    await populate('users', testUsers);
    await populate('orgs', testOrgs);

    const [invitationsBefore, users, orgs] = await Promise.all([
      getCollectionRef('invitations'),
      getCollectionRef('users'),
      getCollectionRef('orgs')
    ]);

    // Check if data have been correctly added
    expect(invitationsBefore.docs.length).toEqual(3);
    expect(users.docs.length).toEqual(2);
    expect(orgs.docs.length).toEqual(1);

    const documentIds = users.docs.map(d => d.id).concat(orgs.docs.map(d => d.id));

    await cleanInvitations(invitationsBefore, documentIds);
    const invitationsAfter: Snapshot = await getCollectionRef('invitations');

    const cleanOutput = invitationsAfter.docs.map(d => isInvitationClean(d));
    expect(every(cleanOutput)).toEqual(true);
  });

});

function isMovieClean(d: any) {
  return d.data().distributionRights === undefined;
}

function isOrgClean(doc: any, existingUserIds: string[], existingMovieIds: string[]) {
  const o = doc.data();
  if (o.members !== undefined) {
    return false;
  }

  const { userIds, movieIds } = o;
  const validUserIds = userIds.filter(userId => existingUserIds.includes(userId));

  if (validUserIds.length !== userIds.length) {
    return false;
  }

  const validMovieIds = movieIds.filter(movieId => existingMovieIds.includes(movieId));
  if (validMovieIds.length !== movieIds.length) {
    return false;
  }

  return true;
}

function isNotificationClean(doc: any) {
  const d = doc.data();
  if (d.user && (!d.user.avatar || !d.user.watermark)) {
    return false;
  }

  if (d.organization && !d.organization.logo) {
    return false;
  }

  const notificationTimestamp = d.date.toMillis();
  if (notificationTimestamp < new Date().getTime() - (dayInMillis * numberOfDaysToKeepNotifications)) {
    return false;
  }

  return true;
}

function isInvitationClean(doc: any) {
  const d = doc.data();
  if (d.fromOrg?.id && (!d.fromOrg.logo)) {
    return false;
  }

  if (d.toOrg?.id && (!d.toOrg.logo)) {
    return false;
  }

  if (d.fromUser?.uid && (!d.fromUser.avatar || !d.fromUser.watermark)) {
    return false;
  }

  if (d.toUser?.uid && (!d.toUser.avatar || !d.toUser.watermark)) {
    return false;
  }

  return true;
}

function isUserClean(doc: any, organizationIds: string[]) {
  const d = doc.data();
  if (d.surname !== undefined) { // old model
    return false;
  }

  if (d.name !== undefined) { // old model
    return false;
  }

  if (d.orgId && !organizationIds.includes(d.orgId)) {
    return false;
  }

  return true;
}<|MERGE_RESOLUTION|>--- conflicted
+++ resolved
@@ -16,10 +16,6 @@
 import { loadAdminServices } from '@blockframes/firebase-utils';
 import { removeUnexpectedUsers, UserConfig } from './users';
 import { getCollectionRef } from '@blockframes/firebase-utils';
-<<<<<<< HEAD
-=======
-import { createHostedMedia } from '@blockframes/media/+state/media.firestore';
->>>>>>> 837c62db
 import { clearFirestoreData } from '@firebase/testing';
 
 type Snapshot = FirebaseFirestore.QuerySnapshot<FirebaseFirestore.DocumentData>
@@ -36,10 +32,6 @@
     adminAuth = new AdminAuthMocked() as any;
   });
 
-<<<<<<< HEAD
-  // it.only('this', () => {expect(1).toBe(1)})
-=======
->>>>>>> 837c62db
   afterEach(async () => {
     // After each test, db is reseted
     await clearFirestoreData({ projectId: getTestingProjectId() });
@@ -393,19 +385,11 @@
     ];
 
     const testUsers = [
-<<<<<<< HEAD
       { uid: 'A', email: 'A@fake.com', watermark: 'A.svg', avatar: 'A.png' },
       { uid: 'B', email: 'B@fake.com', watermark: 'B.svg', avatar: 'B.png' }
     ];
 
     const testOrgs = [{ id: 'org-A', email: 'org-A@fake.com', logo: 'org-A.svg' }];
-=======
-      { uid: 'A', email: 'A@fake.com', watermark: createHostedMedia({ url: 'A.svg' }), avatar: createHostedMedia({ url: 'A.png' }) },
-      { uid: 'B', email: 'B@fake.com', watermark: createHostedMedia({ url: 'B.svg' }), avatar: createHostedMedia({ url: 'B.png' }) }
-    ];
-
-    const testOrgs = [{ id: 'org-A', email: 'org-A@fake.com', logo: createHostedMedia({ url: 'org-A.svg' }) }];
->>>>>>> 837c62db
 
     // Load our test set
     await populate('notifications', testNotifications);
@@ -597,19 +581,11 @@
     ];
 
     const testUsers = [
-<<<<<<< HEAD
       { uid: 'A', email: 'A@fake.com', watermark: 'A.svg', avatar: 'A.png' },
       { uid: 'B', email: 'B@fake.com', watermark: 'B.svg', avatar: 'B.png' }
     ];
 
     const testOrgs = [{ id: 'org-A', email: 'org-A@fake.com', logo: 'org-A.svg' }];
-=======
-      { uid: 'A', email: 'A@fake.com', watermark: createHostedMedia({ url: 'A.svg' }), avatar: createHostedMedia({ url: 'A.png' }) },
-      { uid: 'B', email: 'B@fake.com', watermark: createHostedMedia({ url: 'B.svg' }), avatar: createHostedMedia({ url: 'B.png' }) }
-    ];
-
-    const testOrgs = [{ id: 'org-A', email: 'org-A@fake.com', logo: createHostedMedia({ url: 'org-A.svg' }) }];
->>>>>>> 837c62db
 
     // Load our test set
     await populate('invitations', testInvitations);
