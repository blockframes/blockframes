--- conflicted
+++ resolved
@@ -1,18 +1,8 @@
 import { Firestore, Storage } from '../admin';
-<<<<<<< HEAD
-import { createHostedMedia} from '@blockframes/media/+state/media.firestore';
-import { MovieDocument, PromotionalElement } from '@blockframes/movie/+state/movie.firestore';
-=======
->>>>>>> 5519c943
 import { Credit } from '@blockframes/utils/common-interfaces';
 import { sanitizeFileName } from '@blockframes/utils/file-sanitizer';
 import { InvitationDocument, NotificationDocument } from 'apps/backend-functions/src/data/types';  // @TODO (#3471) remove this call to backend-functions
 import { upsertWatermark, runChunks } from '@blockframes/firebase-utils';
-<<<<<<< HEAD
-import { OldImgRef, OldPublicOrganization, OldPublicUser } from './old-types';
-import { firebase } from '@env';
-export const { storageBucket } = firebase;
-=======
 import { OldImgRef, OldPublicOrganization, OldPublicUser, OldMovieImgRefDocument } from './old-types';
 import { firebase } from '@env';
 export const { storageBucket } = firebase;
@@ -21,7 +11,6 @@
   createOldHostedMedia as createHostedMedia,
   OldNewPromotionalElement as PromotionalElement
 } from './old-types';
->>>>>>> 5519c943
 
 const EMPTY_REF: OldImgRef = {
   ref: '',
