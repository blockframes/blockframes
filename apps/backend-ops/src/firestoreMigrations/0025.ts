import { Firestore, Storage } from '../admin';
<<<<<<< HEAD
import { getStorageBucketName } from 'apps/backend-functions/src/internals/firebase';
import { Credit } from '@blockframes/utils/common-interfaces';
import { get } from 'https';
import { sanitizeFileName } from '@blockframes/utils/file-sanitizer';
import { OldImgRef, OldPublicUser, OldPublicOrganization, OldMovieImgRefDocument } from './old-types';

import {
  OldNewPromotionalElement as PromotionalElement
} from './old-types';
=======
import { Credit } from '@blockframes/utils/common-interfaces';
import { get } from 'https';
import { sanitizeFileName } from '@blockframes/utils/file-sanitizer';
import { OldImgRef, OldPublicUser, OldPublicOrganization, OldMovieImgRefDocument, OldPromotionalElement } from './old-types';
import { firebase } from '@env';
export const { storageBucket } = firebase;
>>>>>>> 6070c0b2

const EMPTY_REF: OldImgRef = {
  ref: '',
  urls: { original: '' }
};

/**
 * Migrate old ImgRef objects to new one.
 */
export async function upgrade(db: Firestore, storage: Storage) {

  await db
      .collection('users')
      .get()
      .then(async users => await updateUsers(users, storage));

  await db
      .collection('orgs')
      .get()
      .then(async orgs => await updateOrganizations(orgs, storage));

  await db
      .collection('movies')
      .get()
      .then(async movies => await updateMovies(movies, storage));

  console.log('Updating ImgRef in users, organizations and movies done.');
}

async function updateUsers(
  users: FirebaseFirestore.QuerySnapshot<FirebaseFirestore.DocumentData>,
  storage: Storage
) {
  return Promise.all(
    users.docs.map(async doc => {
      const updatedUser = await updateUserAvatar(doc.data() as OldPublicUser, storage);
      await doc.ref.set(updatedUser);
    })
  );
}

async function updateOrganizations(
  organizations: FirebaseFirestore.QuerySnapshot<FirebaseFirestore.DocumentData>,
  storage: Storage
) {
  return Promise.all(
    organizations.docs.map(async doc => {
      const updatedOrg = await updateOrgLogo(doc.data() as OldPublicOrganization, storage);
      await doc.ref.set(updatedOrg);
    })
  );
}

async function updateMovies(
  movies: FirebaseFirestore.QuerySnapshot<FirebaseFirestore.DocumentData>,
  storage: Storage
) {
  return Promise.all(
    movies.docs.map(async doc => {
      const movie = doc.data() as OldMovieImgRefDocument;

      const keys = ['banner', 'poster', 'still_photo'];

      for (const key of keys) {
        if (!!movie.promotionalElements[key]) {
          const value: OldPromotionalElement | OldPromotionalElement[] = movie.promotionalElements[key];
          if (Array.isArray(value)) {
            for (let i = 0 ; i < value.length ; i++) {
              movie.promotionalElements[key][i] = await updateMovieField(movie.id, `promotionalElements.${key}[${i}]`, value[i], 'media', storage);
            }
          } else {
            movie.promotionalElements[key] = await updateMovieField(movie.id, `promotionalElements.${key}`, value, 'media', storage);
          }
        }
      }

      for (const key in movie.salesCast) {
        const value: Credit[] = movie.salesCast[key];
        for (let i = 0 ; i < value.length ; i++) {
          movie.salesCast[key][i] = await updateMovieField(movie.id, `salesCast.${key}`, value[i], 'avatar', storage);
        }
      }

      for (const key in movie.main.stakeholders) {
        const value: Credit[] = movie.main.stakeholders[key];
        for (let i = 0 ; i < value.length ; i++) {
          movie.main.stakeholders[key][i] = await updateMovieField(movie.id, `main.stakeholders.${key}`, value[i], 'logo', storage);
        }
      }

      for (let i = 0 ; i < movie.main.directors.length ; i ++) {
        movie.main.directors[i] = await updateMovieField(movie.id, `main.directors[${i}]`, movie.main.directors[i], 'avatar', storage);
      }
      await doc.ref.set(movie);
    })
  );
}

const updateMovieField = async <T extends Credit | OldPromotionalElement>(
  movieID: string,
  fieldName: string,
  value: T,
  imgRefFieldName: 'avatar' | 'logo' | 'media',
  storage: Storage
): Promise<T> => {
  const mediaDestination = `movies/${movieID}/${fieldName}.${imgRefFieldName}`;
  const newImageRef = await updateImgRef(mediaDestination, value, imgRefFieldName, storage);
  value[imgRefFieldName] = newImageRef;
  return value;
}

const updateUserAvatar = async (user: OldPublicUser, storage: Storage) => {
  const destinationFolder = `users/${user.uid}/avatar`;
  const newImageRef = await updateImgRef(destinationFolder, user, 'avatar', storage);
  user.avatar = newImageRef;
  return user;
};

const updateOrgLogo = async (org: OldPublicOrganization, storage: Storage) => {
  const destinationFolder = `orgs/${org.id}/logo`;
  const newImageRef = await updateImgRef(destinationFolder, org, 'logo', storage);
  org.logo = newImageRef;
  return org;
};


const updateImgRef = async (
  destinationFolder: string,
  element: OldPublicUser | OldPublicOrganization | Credit | OldPromotionalElement,
  key: 'logo' | 'avatar' | 'media',
  storage: Storage
): Promise<OldImgRef> => {

  // get the current ref
  const media = element[key]; // get old ImgRef format

  // ## if it's empty:
  if (!media || !media.ref || typeof media === 'string') {
    // just put an empty ref
    return EMPTY_REF;
  }

  // ## if it exists:

  // ### get the old file
  const { ref, url } = media as { ref: string, url: string };
  const oldFileName = ref.split('/').pop();

  // if fileName is too long we rename it to prevent UNIX ERROR : file name too long in the resize image function
  const newFileName = oldFileName.length > 80 ? sanitizeFileName(oldFileName) : oldFileName;

  // ### copy it to a new location
  const newPath = `${destinationFolder}/original/${newFileName}`;
  const bucket = storage.bucket(storageBucket);

  try {
    const from = bucket.file(ref);
    const to = bucket.file(newPath);

    const [exists] = await from.exists();

    // if the file doesn't exists in our storage bucket
    if (! exists) {

      // we try to download it directly from it's url (prod, staging, vincent's storage, ...)
      if (!!url) {

        console.log(`downloading ${destinationFolder}`);

        await new Promise((resolve, reject) => {
          // create a write stream to save the image in google cloud storage
          const saveImage = to.createWriteStream({contentType: 'image/jpeg'})
            .on('error', (err) => {console.log('save error', err); reject(err)})
            .once('finish', () => resolve());

          // download the image and save it
          get(url, result => {
            result.pipe(saveImage);
          }).on('error', err => {console.log('fail to download because of', err); reject(err)});
        });

        console.log('download OK');

        const [signedUrl] = await to.getSignedUrl({action: 'read', expires: '01-01-3000', version: 'v2'});
        // ### send the current update thingy
        return { ref: newPath, urls: {original: signedUrl }};

      } else {
        return EMPTY_REF;
      }
    } else {
      await from.copy(to);

      const [signedUrl] = await to.getSignedUrl({action: 'read', expires: '01-01-3000', version: 'v2'});
      // ### send the current update thingy
      return { ref: newPath, urls: {original: signedUrl }};
    }
  } catch (e) {
    return EMPTY_REF;
  }
}<|MERGE_RESOLUTION|>--- conflicted
+++ resolved
@@ -1,22 +1,10 @@
 import { Firestore, Storage } from '../admin';
-<<<<<<< HEAD
-import { getStorageBucketName } from 'apps/backend-functions/src/internals/firebase';
-import { Credit } from '@blockframes/utils/common-interfaces';
-import { get } from 'https';
-import { sanitizeFileName } from '@blockframes/utils/file-sanitizer';
-import { OldImgRef, OldPublicUser, OldPublicOrganization, OldMovieImgRefDocument } from './old-types';
-
-import {
-  OldNewPromotionalElement as PromotionalElement
-} from './old-types';
-=======
 import { Credit } from '@blockframes/utils/common-interfaces';
 import { get } from 'https';
 import { sanitizeFileName } from '@blockframes/utils/file-sanitizer';
 import { OldImgRef, OldPublicUser, OldPublicOrganization, OldMovieImgRefDocument, OldPromotionalElement } from './old-types';
 import { firebase } from '@env';
 export const { storageBucket } = firebase;
->>>>>>> 6070c0b2
 
 const EMPTY_REF: OldImgRef = {
   ref: '',
