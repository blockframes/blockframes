import { Firestore, Storage } from '../admin';
<<<<<<< HEAD
import { MovieDocument, PromotionalElement } from '@blockframes/movie/+state/movie.firestore';
import { Credit } from '@blockframes/utils/common-interfaces';
import { get } from 'https';
import { sanitizeFileName } from '@blockframes/utils/file-sanitizer';
import { OldImgRef, OldPublicUser, OldPublicOrganization } from './old-types';
=======
import { Credit } from '@blockframes/utils/common-interfaces';
import { get } from 'https';
import { sanitizeFileName } from '@blockframes/utils/file-sanitizer';
import { OldImgRef, OldPublicUser, OldPublicOrganization, OldMovieImgRefDocument, OldPromotionalElement } from './old-types';
>>>>>>> 5519c943
import { firebase } from '@env';
export const { storageBucket } = firebase;

const EMPTY_REF: OldImgRef = {
  ref: '',
  urls: { original: '' }
};

/**
 * Migrate old ImgRef objects to new one.
 */
export async function upgrade(db: Firestore, storage: Storage) {

  await db
      .collection('users')
      .get()
      .then(async users => await updateUsers(users, storage));

  await db
      .collection('orgs')
      .get()
      .then(async orgs => await updateOrganizations(orgs, storage));

  await db
      .collection('movies')
      .get()
      .then(async movies => await updateMovies(movies, storage));

  console.log('Updating ImgRef in users, organizations and movies done.');
}

async function updateUsers(
  users: FirebaseFirestore.QuerySnapshot<FirebaseFirestore.DocumentData>,
  storage: Storage
) {
  return Promise.all(
    users.docs.map(async doc => {
      const updatedUser = await updateUserAvatar(doc.data() as OldPublicUser, storage);
      await doc.ref.set(updatedUser);
    })
  );
}

async function updateOrganizations(
  organizations: FirebaseFirestore.QuerySnapshot<FirebaseFirestore.DocumentData>,
  storage: Storage
) {
  return Promise.all(
    organizations.docs.map(async doc => {
      const updatedOrg = await updateOrgLogo(doc.data() as OldPublicOrganization, storage);
      await doc.ref.set(updatedOrg);
    })
  );
}

async function updateMovies(
  movies: FirebaseFirestore.QuerySnapshot<FirebaseFirestore.DocumentData>,
  storage: Storage
) {
  return Promise.all(
    movies.docs.map(async doc => {
      const movie = doc.data() as OldMovieImgRefDocument;

      const keys = ['banner', 'poster', 'still_photo'];

      for (const key of keys) {
        if (!!movie.promotionalElements[key]) {
          const value: OldPromotionalElement | OldPromotionalElement[] = movie.promotionalElements[key];
          if (Array.isArray(value)) {
            for (let i = 0 ; i < value.length ; i++) {
              movie.promotionalElements[key][i] = await updateMovieField(movie.id, `promotionalElements.${key}[${i}]`, value[i], 'media', storage);
            }
          } else {
            movie.promotionalElements[key] = await updateMovieField(movie.id, `promotionalElements.${key}`, value, 'media', storage);
          }
        }
      }

      for (const key in movie.salesCast) {
        const value: Credit[] = movie.salesCast[key];
        for (let i = 0 ; i < value.length ; i++) {
          movie.salesCast[key][i] = await updateMovieField(movie.id, `salesCast.${key}`, value[i], 'avatar', storage);
        }
      }

      for (const key in movie.main.stakeholders) {
        const value: Credit[] = movie.main.stakeholders[key];
        for (let i = 0 ; i < value.length ; i++) {
          movie.main.stakeholders[key][i] = await updateMovieField(movie.id, `main.stakeholders.${key}`, value[i], 'logo', storage);
        }
      }

      for (let i = 0 ; i < movie.main.directors.length ; i ++) {
        movie.main.directors[i] = await updateMovieField(movie.id, `main.directors[${i}]`, movie.main.directors[i], 'avatar', storage);
      }
      await doc.ref.set(movie);
    })
  );
}

const updateMovieField = async <T extends Credit | OldPromotionalElement>(
  movieID: string,
  fieldName: string,
  value: T,
  imgRefFieldName: 'avatar' | 'logo' | 'media',
  storage: Storage
): Promise<T> => {
  const mediaDestination = `movies/${movieID}/${fieldName}.${imgRefFieldName}`;
  const newImageRef = await updateImgRef(mediaDestination, value, imgRefFieldName, storage);
  value[imgRefFieldName] = newImageRef;
  return value;
}

const updateUserAvatar = async (user: OldPublicUser, storage: Storage) => {
  const destinationFolder = `users/${user.uid}/avatar`;
  const newImageRef = await updateImgRef(destinationFolder, user, 'avatar', storage);
  user.avatar = newImageRef;
  return user;
};

const updateOrgLogo = async (org: OldPublicOrganization, storage: Storage) => {
  const destinationFolder = `orgs/${org.id}/logo`;
  const newImageRef = await updateImgRef(destinationFolder, org, 'logo', storage);
  org.logo = newImageRef;
  return org;
};


const updateImgRef = async (
  destinationFolder: string,
  element: OldPublicUser | OldPublicOrganization | Credit | OldPromotionalElement,
  key: 'logo' | 'avatar' | 'media',
  storage: Storage
): Promise<OldImgRef> => {

  // get the current ref
  const media = element[key]; // get old ImgRef format

  // ## if it's empty:
  if (!media || !media.ref || typeof media === 'string') {
    // just put an empty ref
    return EMPTY_REF;
  }

  // ## if it exists:

  // ### get the old file
  const { ref, url } = media as { ref: string, url: string };
  const oldFileName = ref.split('/').pop();

  // if fileName is too long we rename it to prevent UNIX ERROR : file name too long in the resize image function
  const newFileName = oldFileName.length > 80 ? sanitizeFileName(oldFileName) : oldFileName;

  // ### copy it to a new location
  const newPath = `${destinationFolder}/original/${newFileName}`;
  const bucket = storage.bucket(storageBucket);

  try {
    const from = bucket.file(ref);
    const to = bucket.file(newPath);

    const [exists] = await from.exists();

    // if the file doesn't exists in our storage bucket
    if (! exists) {

      // we try to download it directly from it's url (prod, staging, vincent's storage, ...)
      if (!!url) {

        console.log(`downloading ${destinationFolder}`);

        await new Promise((resolve, reject) => {
          // create a write stream to save the image in google cloud storage
          const saveImage = to.createWriteStream({contentType: 'image/jpeg'})
            .on('error', (err) => {console.log('save error', err); reject(err)})
            .once('finish', () => resolve());

          // download the image and save it
          get(url, result => {
            result.pipe(saveImage);
          }).on('error', err => {console.log('fail to download because of', err); reject(err)});
        });

        console.log('download OK');

        const [signedUrl] = await to.getSignedUrl({action: 'read', expires: '01-01-3000', version: 'v2'});
        // ### send the current update thingy
        return { ref: newPath, urls: {original: signedUrl }};

      } else {
        return EMPTY_REF;
      }
    } else {
      await from.copy(to);

      const [signedUrl] = await to.getSignedUrl({action: 'read', expires: '01-01-3000', version: 'v2'});
      // ### send the current update thingy
      return { ref: newPath, urls: {original: signedUrl }};
    }
  } catch (e) {
    return EMPTY_REF;
  }
}<|MERGE_RESOLUTION|>--- conflicted
+++ resolved
@@ -1,16 +1,8 @@
 import { Firestore, Storage } from '../admin';
-<<<<<<< HEAD
-import { MovieDocument, PromotionalElement } from '@blockframes/movie/+state/movie.firestore';
-import { Credit } from '@blockframes/utils/common-interfaces';
-import { get } from 'https';
-import { sanitizeFileName } from '@blockframes/utils/file-sanitizer';
-import { OldImgRef, OldPublicUser, OldPublicOrganization } from './old-types';
-=======
 import { Credit } from '@blockframes/utils/common-interfaces';
 import { get } from 'https';
 import { sanitizeFileName } from '@blockframes/utils/file-sanitizer';
 import { OldImgRef, OldPublicUser, OldPublicOrganization, OldMovieImgRefDocument, OldPromotionalElement } from './old-types';
->>>>>>> 5519c943
 import { firebase } from '@env';
 export const { storageBucket } = firebase;
 
