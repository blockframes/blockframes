--- conflicted
+++ resolved
@@ -2,18 +2,8 @@
 import { PublicUser } from '@blockframes/user/types';
 import { Movie } from '@blockframes/movie/+state/movie.model';
 import { Organization } from '@blockframes/organization/+state/organization.model';
-<<<<<<< HEAD
-import { getCollection } from 'apps/backend-functions/src/data/internals';
-=======
->>>>>>> 6070c0b2
 import { OldImgRef } from './old-types';
 import { getCollection } from '@blockframes/firebase-utils';
-
-import {
-  OldExternalMedia as ExternalMedia,
-  createOldHostedMedia as createHostedMedia,
-  OldNewPromotionalElement as PromotionalHostedMedia
-} from './old-types';
 
 import {
   OldExternalMedia as ExternalMedia,
