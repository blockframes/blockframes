--- conflicted
+++ resolved
@@ -27,13 +27,7 @@
 import * as v0027 from './0027';
 import * as v0028 from './0028';
 import * as v0029 from './0029';
-<<<<<<< HEAD
 import * as v0030 from './0030';
-import * as v0031 from './tempo-30';
-=======
-// TODO rename file with only number version at the end of all changes
-import * as v0030 from './tempo-30';
->>>>>>> 65d1e205
 
 import { Firestore, Storage } from '../admin';
 
@@ -75,7 +69,7 @@
   27: v0027,
   28: v0028,
   29: v0029,
-  // 30: v0030,
+  30: v0030,
 };
 
 export const VERSIONS_NUMBERS = Object.keys(MIGRATIONS).map(s => parseInt(s, 10));