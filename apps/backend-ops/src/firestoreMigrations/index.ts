import * as v0001 from './0001';
import * as v0002 from './0002';
import * as v0003 from './0003';
import * as v0004 from './0004';
import * as v0005 from './0005';
import * as v0006 from './0006';
import * as v0007 from './0007';
import * as v0008 from './0008';
import * as v0009 from './0009';
import * as v0010 from './0010';
import * as v0011 from './0011';
import * as v0012 from './0012';
import * as v0013 from './0013';
import * as v0014 from './0014';
import * as v0015 from './0015';
import * as v0016 from './0016';
import * as v0017 from './0017';
import * as v0018 from './0018';
import * as v0019 from './0019';
import * as v0020 from './0020';
import * as v0021 from './0021';
import * as v0022 from './0022';
import * as v0023 from './0023';
import * as v0024 from './0024';
import * as v0025 from './0025';
import * as v0026 from './0026';
import * as v0027 from './0027';
import * as v0028 from './0028';
import * as v0029 from './0029';
import * as v0030 from './0030';
import * as v0031 from './0031';
<<<<<<< HEAD
import * as v0032 from './tempo-30';
import * as v0033 from './temp-31';
import * as v0034 from './temp-32';
=======
import * as v0032 from './0032';
import * as v0033 from './0033';
import * as v0034 from './0034';
>>>>>>> 6070c0b2

import { Firestore, Storage } from '../admin';

export interface IMigration {
  upgrade: (db: Firestore, storage: Storage) => Promise<any>;
}

export interface IMigrationWithVersion extends IMigration {
  version: number;
}

export const MIGRATIONS = {
  1: v0001,
  2: v0002,
  3: v0003,
  4: v0004,
  5: v0005,
  6: v0006,
  7: v0007,
  8: v0008,
  9: v0009,
  10: v0010,
  11: v0011,
  12: v0012,
  13: v0013,
  14: v0014,
  15: v0015,
  16: v0016,
  17: v0017,
  18: v0018,
  19: v0019,
  20: v0020,
  21: v0021,
  22: v0022,
  23: v0023,
  24: v0024,
  25: v0025,
  26: v0026,
  27: v0027,
  28: v0028,
  29: v0029,
  30: v0030,
  31: v0031,
  32: v0032,
  33: v0033,
  34: v0034,
<<<<<<< HEAD
  // 31: v0031,
=======
>>>>>>> 6070c0b2
};

export const VERSIONS_NUMBERS = Object.keys(MIGRATIONS).map(s => parseInt(s, 10));<|MERGE_RESOLUTION|>--- conflicted
+++ resolved
@@ -29,15 +29,9 @@
 import * as v0029 from './0029';
 import * as v0030 from './0030';
 import * as v0031 from './0031';
-<<<<<<< HEAD
-import * as v0032 from './tempo-30';
-import * as v0033 from './temp-31';
-import * as v0034 from './temp-32';
-=======
 import * as v0032 from './0032';
 import * as v0033 from './0033';
 import * as v0034 from './0034';
->>>>>>> 6070c0b2
 
 import { Firestore, Storage } from '../admin';
 
@@ -84,10 +78,6 @@
   32: v0032,
   33: v0033,
   34: v0034,
-<<<<<<< HEAD
-  // 31: v0031,
-=======
->>>>>>> 6070c0b2
 };
 
 export const VERSIONS_NUMBERS = Object.keys(MIGRATIONS).map(s => parseInt(s, 10));