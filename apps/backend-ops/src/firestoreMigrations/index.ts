import * as v0001 from './0001';
import * as v0002 from './0002';
import * as v0003 from './0003';
import * as v0004 from './0004';
import * as v0005 from './0005';
import * as v0006 from './0006';
import * as v0007 from './0007';
import * as v0008 from './0008';
import * as v0009 from './0009';
import * as v0010 from './0010';
import * as v0011 from './0011';
import * as v0012 from './0012';
import * as v0013 from './0013';
import * as v0014 from './0014';
import * as v0015 from './0015';
import * as v0016 from './0016';
import * as v0017 from './0017';
import * as v0018 from './0018';
import * as v0019 from './0019';
import * as v0020 from './0020';
import * as v0021 from './0021';
import * as v0022 from './0022';
import * as v0023 from './0023';
import * as v0024 from './0024';
import * as v0025 from './0025';
import * as v0026 from './0026';
<<<<<<< HEAD
=======
import * as v0027 from './0027';
>>>>>>> 3f949fb3

import { Firestore, Storage } from '../admin';

export interface IMigration {
  upgrade: (db: Firestore, storage: Storage) => Promise<any>;
}

export interface IMigrationWithVersion extends IMigration {
  version: number;
}

export const MIGRATIONS = {
  1: v0001,
  2: v0002,
  3: v0003,
  4: v0004,
  5: v0005,
  6: v0006,
  7: v0007,
  8: v0008,
  9: v0009,
  10: v0010,
  11: v0011,
  12: v0012,
  13: v0013,
  14: v0014,
  15: v0015,
  16: v0016,
  17: v0017,
  18: v0018,
  19: v0019,
  20: v0020,
  21: v0021,
  22: v0022,
  23: v0023,
  24: v0024,
  25: v0025,
  26: v0026,
<<<<<<< HEAD
=======
  27: v0027,
>>>>>>> 3f949fb3
};

export const VERSIONS_NUMBERS = Object.keys(MIGRATIONS).map(s => parseInt(s, 10));<|MERGE_RESOLUTION|>--- conflicted
+++ resolved
@@ -24,10 +24,7 @@
 import * as v0024 from './0024';
 import * as v0025 from './0025';
 import * as v0026 from './0026';
-<<<<<<< HEAD
-=======
 import * as v0027 from './0027';
->>>>>>> 3f949fb3
 
 import { Firestore, Storage } from '../admin';
 
@@ -66,10 +63,7 @@
   24: v0024,
   25: v0025,
   26: v0026,
-<<<<<<< HEAD
-=======
   27: v0027,
->>>>>>> 3f949fb3
 };
 
 export const VERSIONS_NUMBERS = Object.keys(MIGRATIONS).map(s => parseInt(s, 10));