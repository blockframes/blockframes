import * as v0001 from './0001';
import * as v0002 from './0002';
import * as v0003 from './0003';
import * as v0004 from './0004';
import * as v0005 from './0005';
import * as v0006 from './0006';
import * as v0007 from './0007';
import * as v0008 from './0008';
import * as v0009 from './0009';
import * as v0010 from './0010';
import * as v0011 from './0011';
import * as v0012 from './0012';
import * as v0013 from './0013';
import * as v0014 from './0014';
import * as v0015 from './0015';
import * as v0016 from './0016';
import * as v0017 from './0017';
import * as v0018 from './0018';
import * as v0019 from './0019';
import * as v0020 from './0020';
import * as v0021 from './0021';
import * as v0022 from './0022';
import * as v0023 from './0023';
import * as v0024 from './0024';
import * as v0025 from './0025';
import * as v0026 from './0026';
import * as v0027 from './0027';
import * as v0028 from './0028';
import * as v0029 from './0029';
import * as v0030 from './0030';
import * as v0031 from './0031';
import * as v0032 from './0032';
import * as v0033 from './0033';
import * as v0034 from './0034';

import { Firestore, Storage } from '../admin';

export interface IMigration {
  upgrade: (db: Firestore, storage: Storage) => Promise<any>;
}

export interface IMigrationWithVersion extends IMigration {
  version: number;
}

export const MIGRATIONS = {
  1: v0001,
  2: v0002,
  3: v0003,
  4: v0004,
  5: v0005,
  6: v0006,
  7: v0007,
  8: v0008,
  9: v0009,
  10: v0010,
  11: v0011,
  12: v0012,
  13: v0013,
  14: v0014,
  15: v0015,
  16: v0016,
  17: v0017,
  18: v0018,
  19: v0019,
  20: v0020,
  21: v0021,
  22: v0022,
  23: v0023,
  24: v0024,
  25: v0025,
  26: v0026,
  27: v0027,
  28: v0028,
  29: v0029,
  30: v0030,
<<<<<<< HEAD
  // 31: v0031, @TODO uncomment after feature/movie-form merge
=======
  31: v0031,
  32: v0032,
  33: v0033,
  34: v0034,
>>>>>>> 5519c943
};

export const VERSIONS_NUMBERS = Object.keys(MIGRATIONS).map(s => parseInt(s, 10));<|MERGE_RESOLUTION|>--- conflicted
+++ resolved
@@ -74,14 +74,10 @@
   28: v0028,
   29: v0029,
   30: v0030,
-<<<<<<< HEAD
-  // 31: v0031, @TODO uncomment after feature/movie-form merge
-=======
   31: v0031,
   32: v0032,
   33: v0033,
   34: v0034,
->>>>>>> 5519c943
 };
 
 export const VERSIONS_NUMBERS = Object.keys(MIGRATIONS).map(s => parseInt(s, 10));