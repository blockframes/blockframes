--- conflicted
+++ resolved
@@ -1,16 +1,6 @@
 import { Firestore } from '../admin';
-<<<<<<< HEAD
-import { runChunks } from '../tools';
-import { startMaintenance, endMaintenance } from '@blockframes/firebase-utils';
-import {
-  OldHostedMedia as HostedMedia,
-  createOldHostedMedia as createHostedMedia,
-} from './old-types';
-
-=======
 import { startMaintenance, endMaintenance, runChunks } from '@blockframes/firebase-utils';
 import { OldHostedMedia, createOldHostedMedia } from './old-types';
->>>>>>> 6070c0b2
 
 const EMPTY_REF: OldHostedMedia = createOldHostedMedia();
 
