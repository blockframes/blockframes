--- conflicted
+++ resolved
@@ -1,22 +1,13 @@
 import { Firestore, Storage } from '../admin';
-<<<<<<< HEAD
-import { getStorageBucketName } from 'apps/backend-functions/src/internals/firebase';
 import { Credit } from '@blockframes/movie/+state/movie.model';
 import { PublicUser } from '@blockframes/user/types';
 import { PublicOrganization } from 'apps/backend-functions/src/data/types';
-
+import { OldPromotionalElement } from './old-types'; // @TODO (#3471) remove this call to backend-functions
+import { firebase } from '@env';
+export const { storageBucket } = firebase;
 import {
   createOldHostedMedia as createHostedMedia,
-  OldNewPromotionalElement as PromotionalElement
 } from './old-types';
-=======
-import { PromotionalElement, Credit } from '@blockframes/movie/+state/movie.model';
-import { PublicUser } from '@blockframes/user/types';
-import { PublicOrganization } from 'apps/backend-functions/src/data/types';  // @TODO (#3471) remove this call to backend-functions
-import { createHostedMedia } from '@blockframes/media/+state/media.firestore';
-import { firebase } from '@env';
-export const { storageBucket } = firebase;
->>>>>>> 1008e328
 
 /**
  * Migrate old ImgRef objects to new one.
@@ -87,7 +78,7 @@
 
     for (const key of keys) {
       if (!!movieData.promotionalElements[key]) {
-        const value: PromotionalElement | PromotionalElement[] = movieData.promotionalElements[key];
+        const value: OldPromotionalElement | OldPromotionalElement[] = movieData.promotionalElements[key];
         if (Array.isArray(value)) {
           for (let i = 0; i < value.length; i++) {
             movieData.promotionalElements[key][i] = await updateMovieField(value[i], 'media', storage);
@@ -122,7 +113,7 @@
 }
 
 async function updateMovieField(
-  value: Credit | PromotionalElement,
+  value: Credit | OldPromotionalElement,
   imgRefFieldName: 'avatar' | 'logo' | 'media',
   storage: Storage) {
   const newImageRef = await updateImgRef(value, imgRefFieldName, storage);
@@ -143,7 +134,7 @@
 };
 
 async function updateImgRef(
-  element: PublicUser | PublicOrganization | Credit | PromotionalElement,
+  element: PublicUser | PublicOrganization | Credit | OldPromotionalElement,
   key: 'logo' | 'avatar' | 'media',
   storage: Storage) {
   // get the current ref
