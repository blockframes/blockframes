--- conflicted
+++ resolved
@@ -1,12 +1,4 @@
 import { Firestore, Storage } from '../admin';
-<<<<<<< HEAD
-import { PromotionalElement, Credit } from '@blockframes/movie/+state/movie.model';
-import { PublicUser } from '@blockframes/user/types';
-import { PublicOrganization } from 'apps/backend-functions/src/data/types';  // @TODO (#3471) remove this call to backend-functions
-import { createHostedMedia } from '@blockframes/media/+state/media.firestore';
-import { firebase } from '@env';
-export const { storageBucket } = firebase;
-=======
 import { Credit } from '@blockframes/movie/+state/movie.model';
 import { PublicUser } from '@blockframes/user/types';
 import { PublicOrganization } from 'apps/backend-functions/src/data/types';
@@ -16,7 +8,6 @@
 import {
   createOldHostedMedia as createHostedMedia,
 } from './old-types';
->>>>>>> 5519c943
 
 /**
  * Migrate old ImgRef objects to new one.
