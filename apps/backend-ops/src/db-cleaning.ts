import { NotificationDocument } from '@blockframes/notification/+state/notification.firestore';
import { PublicUser } from '@blockframes/model';
import {
  OrganizationDocument,
  PublicOrganization,
  MovieDocument
} from '@blockframes/model';
import { PermissionsDocument } from '@blockframes/permissions/+state/permissions.firestore';
import { removeUnexpectedUsers } from './users';
import {
  Auth,
  QueryDocumentSnapshot,
  getDocument,
  runChunks,
  removeAllSubcollections,
} from '@blockframes/firebase-utils';
import admin from 'firebase-admin';
import { createStorageFile } from '@blockframes/media/+state/media.firestore';
import { getAllAppsExcept } from '@blockframes/utils/apps';
import { DatabaseData, loadAllCollections, printDatabaseInconsistencies } from './internals/utils';
<<<<<<< HEAD
import { MovieDocument, InvitationDocument } from '@blockframes/model';
=======
>>>>>>> 3fbaeee2

export const numberOfDaysToKeepNotifications = 14;
const currentTimestamp = new Date().getTime();
export const dayInMillis = 1000 * 60 * 60 * 24;
const EMPTY_MEDIA = createStorageFile();
let verbose = false;

/** Reusable data cleaning script that can be updated along with data model */
export async function cleanDeprecatedData(
  db: FirebaseFirestore.Firestore,
  auth?: admin.auth.Auth,
  options = { verbose: true }
) {
  verbose = options.verbose;
  // Getting all collections we need to check
  const { dbData, collectionData } = await loadAllCollections(db);

  // Data consistency check before cleaning data
  await printDatabaseInconsistencies({ dbData, collectionData }, undefined, { printDetail: false });

  // Actual cleaning
  if (verbose) console.log('Cleaning data');
  await cleanData(dbData, db, auth);

  // Data consistency check after cleaning data
  await printDatabaseInconsistencies(undefined, db, { printDetail: false });

  return true;
}

async function cleanData(
  dbData: DatabaseData,
  db: FirebaseFirestore.Firestore,
  auth?: admin.auth.Auth
) {
  // Getting existing document ids to compare
  const [movieIds, organizationIds, eventIds, invitationIds, offerIds, contractIds] = [
    dbData.movies.refs.docs.map((ref) => ref.id),
    dbData.orgs.refs.docs.map((ref) => ref.id),
    dbData.events.refs.docs.map((ref) => ref.id),
    dbData.invitations.refs.docs.map((ref) => ref.id),
    dbData.offers.refs.docs.map((ref) => ref.id),
    dbData.contracts.refs.docs.map((ref) => ref.id),
  ];

  // Compare and update/delete documents with references to non existing documents
  if (auth) await cleanUsers(dbData.users.refs, organizationIds, auth);
  if (verbose) console.log('Cleaned users');

  // Loading users list after "cleanUsers" since some may have been removed
  const users = await db.collection('users').get();
  const userIds = users.docs.map((ref) => ref.id);
  await cleanOrganizations(dbData.orgs.refs, userIds, dbData.movies.refs);
  if (verbose) console.log('Cleaned orgs');

  // Loading orgs list after "cleanOrganizations" since some may have been removed
  const organizations2 = await db.collection('orgs').get();
  const organizationIds2 = organizations2.docs.map((ref) => ref.id);
  const existingIds = movieIds.concat(
    organizationIds2,
    eventIds,
    userIds,
    invitationIds,
    offerIds,
    contractIds
  );

  await cleanPermissions(dbData.permissions.refs, organizationIds2, userIds, db);
  if (verbose) console.log('Cleaned permissions');
  await cleanMovies(dbData.movies.refs, organizationIds2);
  if (verbose) console.log('Cleaned movies');
  await cleanDocsIndex(dbData.docsIndex.refs, movieIds.concat(eventIds), organizationIds2);
  if (verbose) console.log('Cleaned docsIndex');
  await cleanNotifications(dbData.notifications.refs, existingIds);
  if (verbose) console.log('Cleaned notifications');
  await cleanInvitations(dbData.invitations.refs, existingIds);
  if (verbose) console.log('Cleaned invitations');
}

export function cleanNotifications(
  notifications: FirebaseFirestore.QuerySnapshot<FirebaseFirestore.DocumentData>,
  existingIds: string[]
) {
  return runChunks(
    notifications.docs,
    async (doc: QueryDocumentSnapshot) => {
      const notification = doc.data() as NotificationDocument;
      const outdatedNotification = !isNotificationValid(notification, existingIds);
      if (outdatedNotification) {
        await doc.ref.delete();
      } else {
        await cleanOneNotification(doc, notification);
      }
    },
    undefined,
    verbose
  );
}

async function cleanOneNotification(
  doc: QueryDocumentSnapshot,
  notification: NotificationDocument
) {
  if (notification.organization) {
    const d = await getDocument<PublicOrganization>(`orgs/${notification.organization.id}`);
    notification.organization.logo = d?.logo || EMPTY_MEDIA;
  }

  if (notification.user) {
    const d = await getDocument<PublicUser>(`users/${notification.user.uid}`);
    notification.user.avatar = d?.avatar || EMPTY_MEDIA;
  }

  await doc.ref.update(notification);
}

export function cleanInvitations(
  invitations: FirebaseFirestore.QuerySnapshot<FirebaseFirestore.DocumentData>,
  existingIds: string[]
) {
  return runChunks(
    invitations.docs,
    async (doc: QueryDocumentSnapshot) => {
      const invitation = doc.data() as InvitationDocument;
      const outdatedInvitation = !isInvitationValid(invitation, existingIds);
      if (outdatedInvitation) {
        await doc.ref.delete();
      } else {
        await cleanOneInvitation(doc, invitation);
      }
    },
    undefined,
    verbose
  );
}

async function cleanOneInvitation(doc: QueryDocumentSnapshot, invitation: InvitationDocument) {
  if (invitation.fromOrg?.id) {
    const d = await getDocument<PublicOrganization>(`orgs/${invitation.fromOrg.id}`);
    invitation.fromOrg.logo = d?.logo || EMPTY_MEDIA;
  }

  if (invitation.toOrg?.id) {
    const d = await getDocument<PublicOrganization>(`orgs/${invitation.toOrg.id}`);
    invitation.toOrg.logo = d?.logo || EMPTY_MEDIA;
  }

  if (invitation.fromUser?.uid) {
    const d = await getDocument<PublicUser>(`users/${invitation.fromUser.uid}`);
    invitation.fromUser.avatar = d?.avatar || EMPTY_MEDIA;
    delete (invitation.fromUser as any).watermark;
  }

  if (invitation.toUser?.uid) {
    const d = await getDocument<PublicUser>(`users/${invitation.toUser.uid}`);
    invitation.toUser.avatar = d?.avatar || EMPTY_MEDIA;
    delete (invitation.toUser as any).watermark;
  }

  await doc.ref.update(invitation);
}

export async function cleanUsers(
  users: FirebaseFirestore.QuerySnapshot<FirebaseFirestore.DocumentData>,
  existingOrganizationIds: string[],
  auth: Auth
) {
  // Check if auth users have their record on DB
  await removeUnexpectedUsers(
    users.docs.map((u) => u.data() as PublicUser),
    auth
  );

  return runChunks(
    users.docs,
    async (userDoc: FirebaseFirestore.DocumentSnapshot) => {
      const user = userDoc.data() as PublicUser;

      // Check if a DB user have a record in Auth.
      const authUserId = await auth
        .getUserByEmail(user.email)
        .then((u) => u.uid)
        .catch(() => undefined);
      if (authUserId) {
        // Check if ids are the same
        if (authUserId !== user.uid) {
          if (verbose)
            console.error(
              `uid mistmatch for ${user.email}. db: ${user.uid} - auth : ${authUserId}`
            );
        } else if (!existingOrganizationIds.includes(user.orgId)) {
          delete user.orgId;
          await userDoc.ref.set(user);
        }
      } else {
        // User is deleted, we don't delete or update other documents as orgs, permissions, notifications etc
        // because this will be handled in the next parts of the script (cleanOrganizations, cleanPermissions, etc)
        // related storage documents will also be deleted in the cleanStorage and algolia will be updated at end of "upgrade" process
        if (verbose) console.log(`Deleting user : ${user.uid}.`);
        await userDoc.ref.delete();
      }
    },
    undefined,
    verbose
  );
}

export function cleanOrganizations(
  organizations: FirebaseFirestore.QuerySnapshot<FirebaseFirestore.DocumentData>,
  existingUserIds: string[],
  existingMovies: FirebaseFirestore.QuerySnapshot<FirebaseFirestore.DocumentData>
) {
  return runChunks(
    organizations.docs,
    async (orgDoc) => {
      const org = orgDoc.data();

      if (org.members) {
        delete org.members;
        await orgDoc.ref.set(org);
      }

      const { userIds = [], wishlist = [] } = org as OrganizationDocument;

      const validUserIds = Array.from(
        new Set(userIds.filter((userId) => existingUserIds.includes(userId)))
      );
      if (validUserIds.length === 0) {
        // Org is deleted, we don't delete or update other documents as permissions, notifications, movies etc
        // because this will be handled in the next parts of the script (cleanPermissions, cleanInvitations etc)
        // related storage documents will also be deleted in the cleanStorage and algolia will be updated at end of "upgrade" process
        if (verbose) console.log(`Deleting org : ${org.id}.`);
        return orgDoc.ref.delete();
      } else if (validUserIds.length !== userIds.length) {
        await orgDoc.ref.update({ userIds: validUserIds });
      }

      const existingAndValidMovieIds = existingMovies.docs
        .filter((m) => {
          const movie = m.data();
          return getAllAppsExcept(['crm']).some((a) => movie.app[a].status === 'accepted');
        })
        .map((m) => m.id);

      const validMovieIds = Array.from(
        new Set(wishlist.filter((movieId) => existingAndValidMovieIds.includes(movieId)))
      );
      if (validMovieIds.length !== wishlist.length) {
        await orgDoc.ref.update({ wishlist: validMovieIds });
      }
    },
    undefined,
    verbose
  );
}

export function cleanPermissions(
  permissions: FirebaseFirestore.QuerySnapshot<FirebaseFirestore.DocumentData>,
  existingOrganizationIds: string[],
  existingUserIds: string[],
  db: FirebaseFirestore.Firestore
) {
  return runChunks(
    permissions.docs,
    async (permissionDoc) => {
      const permission = permissionDoc.data() as PermissionsDocument;
      const invalidPermission = !existingOrganizationIds.includes(permission.id);
      if (invalidPermission) {
        await permissionDoc.ref.delete();
        const batch = db.batch();
        await removeAllSubcollections(permissionDoc, batch, db, { verbose: false });
        await batch.commit();
      } else {
        const userIds = Object.keys(permission.roles);
        let updateDoc = false;
        for (const uid of userIds) {
          if (!existingUserIds.includes(uid)) {
            delete permission.roles[uid];
            updateDoc = true;
          }
        }

        if (updateDoc) {
          await permissionDoc.ref.set(permission);
        }
      }
    },
    undefined,
    verbose
  );
}

export function cleanMovies(
  movies: FirebaseFirestore.QuerySnapshot<FirebaseFirestore.DocumentData>,
  organizationIds: string[]
) {
  return runChunks(
    movies.docs,
    async (movieDoc) => {
      const movie = movieDoc.data() as MovieDocument;

      let updateDoc = false;

      // Remove duplicates
      const uniqueOrgIds = Array.from(new Set(movie.orgIds));
      const hasDuplicate = movie.orgIds && uniqueOrgIds.length !== movie.orgIds.length;
      if (hasDuplicate) {
        movie.orgIds = uniqueOrgIds;
        updateDoc = true;
      }

      // Removes orgs that does not exists
      if (!!movie.orgIds && movie.orgIds.some((o) => !organizationIds.includes(o))) {
        movie.orgIds = movie.orgIds.filter((o) => organizationIds.includes(o));
        updateDoc = true;
      }

      if (updateDoc) {
        await movieDoc.ref.set(movie);
      }
    },
    undefined,
    verbose
  );
}

export function cleanDocsIndex(
  docsIndex: FirebaseFirestore.QuerySnapshot<FirebaseFirestore.DocumentData>,
  moviesAndEventsIds: string[],
  organizationIds: string[]
) {
  return runChunks(
    docsIndex.docs,
    async (doc) => {
      const isDocLinkedToMoviesOrEvents = moviesAndEventsIds.includes(doc.id);
      const isDocLinkedToOrgs = organizationIds.includes(doc.data().authorOrgId);
      if (!isDocLinkedToMoviesOrEvents || !isDocLinkedToOrgs) {
        await doc.ref.delete();
      }
    },
    undefined,
    verbose
  );
}

/**
 * Check each type of notification and return false if a referenced document doesn't exist
 * @param notification the notification to check
 * @param existingIds the ids to compare with notification fields
 */
function isNotificationValid(notification: NotificationDocument, existingIds: string[]): boolean {
  if (!existingIds.includes(notification.toUserId)) return false;

  // Cleaning notifications more than n days
  const notificationTimestamp = notification._meta.createdAt.toMillis();
  if (notificationTimestamp < currentTimestamp - dayInMillis * numberOfDaysToKeepNotifications) {
    return false;
  }

  if (notification.organization?.id && !existingIds.includes(notification.organization?.id))
    return false;
  if (notification.user?.uid && !existingIds.includes(notification.user?.uid)) return false;
  if (notification.docId && !existingIds.includes(notification.docId)) return false; // docId can refer to : events, offers, movies, orgs, contracts
  if (notification.invitation?.id && !existingIds.includes(notification.invitation?.id))
    return false;
  if (notification.bucket?.id && !existingIds.includes(notification.bucket?.id)) return false; // buckets Ids are orgs Ids
  if (notification.offerId && !existingIds.includes(notification.offerId)) return false;

  return true;
}

/**
 * Check each type of invitation and return false if a referenced document doesn't exist
 * @param invitation the invitation to check
 * @param existingIds the ids to compare with invitation fields
 */
function isInvitationValid(invitation: InvitationDocument, existingIds: string[]): boolean {
  switch (invitation.type) {
    case 'attendEvent':
      return (
        (existingIds.includes(invitation.fromOrg?.id) &&
          existingIds.includes(invitation.toUser?.uid) &&
          existingIds.includes(invitation.eventId)) ||
        (existingIds.includes(invitation.fromUser?.uid) &&
          existingIds.includes(invitation.toOrg?.id) &&
          existingIds.includes(invitation.eventId))
      );
    case 'joinOrganization': {
      // Cleaning not pending invitations older than n days
      const invitationTimestamp = invitation.date.toMillis();
      if (
        invitation.status !== 'pending' &&
        invitationTimestamp < currentTimestamp - dayInMillis * numberOfDaysToKeepNotifications
      ) {
        return false;
      }
      return (
        (existingIds.includes(invitation.fromOrg?.id) &&
          existingIds.includes(invitation.toUser?.uid)) ||
        (existingIds.includes(invitation.fromUser?.uid) &&
          existingIds.includes(invitation.toOrg?.id))
      );
    }
    default:
      return false;
  }
}<|MERGE_RESOLUTION|>--- conflicted
+++ resolved
@@ -3,7 +3,8 @@
 import {
   OrganizationDocument,
   PublicOrganization,
-  MovieDocument
+  MovieDocument,
+  InvitationDocument
 } from '@blockframes/model';
 import { PermissionsDocument } from '@blockframes/permissions/+state/permissions.firestore';
 import { removeUnexpectedUsers } from './users';
@@ -18,10 +19,6 @@
 import { createStorageFile } from '@blockframes/media/+state/media.firestore';
 import { getAllAppsExcept } from '@blockframes/utils/apps';
 import { DatabaseData, loadAllCollections, printDatabaseInconsistencies } from './internals/utils';
-<<<<<<< HEAD
-import { MovieDocument, InvitationDocument } from '@blockframes/model';
-=======
->>>>>>> 3fbaeee2
 
 export const numberOfDaysToKeepNotifications = 14;
 const currentTimestamp = new Date().getTime();
