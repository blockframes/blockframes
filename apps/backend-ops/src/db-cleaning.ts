--- conflicted
+++ resolved
@@ -7,11 +7,8 @@
 import { EventMeta, EventDocument } from '@blockframes/event/+state/event.firestore';
 import { runChunks } from './tools';
 import { getDocument, startMaintenance, endMaintenance } from '@blockframes/firebase-utils';
-<<<<<<< HEAD
-=======
 import { UserConfig } from './assets/users.fixture';
 import { removeUnexpectedUsers } from './users';
->>>>>>> 8e6f07e8
 
 export const numberOfDaysToKeepNotifications = 14;
 const currentTimestamp = new Date().getTime();
@@ -45,17 +42,10 @@
 
   // Getting existing document ids to compare
   const [movieIds, organizationIds, eventIds, userIds] = [
-<<<<<<< HEAD
-    movies.docs.map(movie => movie.data().id),
-    organizations.docs.map(organization => organization.data().id),
-    events.docs.map(event => event.data().id),
-    users.docs.map(user => user.data().uid)
-=======
     movies.docs.map(ref => ref.id),
     organizations.docs.map(ref => ref.id),
     events.docs.map(ref => ref.id),
     users.docs.map(ref => ref.id)
->>>>>>> 8e6f07e8
   ];
 
   // Compare and update/delete documents with references to non existing documents
@@ -72,13 +62,8 @@
 
   // Reloading users and org list after possible deletion
   const [organizationIds2, userIds2] = [
-<<<<<<< HEAD
-    organizations2.docs.map(organization => organization.data().id),
-    users2.docs.map(user => user.data().uid)
-=======
     organizations2.docs.map(ref => ref.id),
     users2.docs.map(ref => ref.id)
->>>>>>> 8e6f07e8
   ];
 
   const existingIds = movieIds.concat(organizationIds2, eventIds, userIds2);
@@ -184,11 +169,7 @@
 ) {
 
   // Check if auth users have their record on DB
-<<<<<<< HEAD
-  //await removeUnexpectedUsers(users.docs.map(u => u.data() as UserConfig), auth);
-=======
   // await removeUnexpectedUsers(users.docs.map(u => u.data() as UserConfig), auth); @TODO #3066 uncomment
->>>>>>> 8e6f07e8
 
   return runChunks(users.docs, async (userDoc) => {
     const user = userDoc.data() as any;
@@ -208,20 +189,12 @@
           update = true;
         }
 
-<<<<<<< HEAD
-        if (user.name !== undefined) {
-=======
         if (user.name) {
->>>>>>> 8e6f07e8
           delete user.name;
           update = true;
         }
 
-<<<<<<< HEAD
-        if (user.surname !== undefined) {
-=======
         if (user.surname) {
->>>>>>> 8e6f07e8
           delete user.surname;
           update = true;
         }
