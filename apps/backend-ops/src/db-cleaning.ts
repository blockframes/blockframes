--- conflicted
+++ resolved
@@ -7,27 +7,13 @@
 } from '@blockframes/organization/+state/organization.firestore';
 import { PermissionsDocument } from '@blockframes/permissions/+state/permissions.firestore';
 import { removeUnexpectedUsers } from './users';
-<<<<<<< HEAD
 import { Auth, QueryDocumentSnapshot, getDocument, runChunks, removeAllSubcollections, UserRecord, loadAdminServices } from '@blockframes/firebase-utils';
-=======
-import {
-  Auth,
-  QueryDocumentSnapshot,
-  getDocument,
-  runChunks,
-  removeAllSubcollections,
-} from '@blockframes/firebase-utils';
->>>>>>> 6b48a5db
 import admin from 'firebase-admin';
 import { createStorageFile } from '@blockframes/media/+state/media.firestore';
 import { getAllAppsExcept } from '@blockframes/utils/apps';
 import { DatabaseData, loadAllCollections, printDatabaseInconsistencies } from './internals/utils';
-<<<<<<< HEAD
-import { MovieDocument } from '@blockframes/movie/+state/movie.firestore';
+import { MovieDocument } from '@blockframes/model';
 import { deleteSelectedUsers } from 'libs/testing/unit-tests/src/lib/firebase';
-=======
-import { MovieDocument } from '@blockframes/model';
->>>>>>> 6b48a5db
 
 export const numberOfDaysToKeepNotifications = 14;
 const currentTimestamp = new Date().getTime();
@@ -58,7 +44,6 @@
   return true;
 }
 
-<<<<<<< HEAD
 export async function auditUsers(db: FirebaseFirestore.Firestore, auth?: admin.auth.Auth) {
   if (!auth) {
     const services = loadAdminServices();
@@ -78,13 +63,6 @@
 
 async function cleanData(dbData: DatabaseData, db: FirebaseFirestore.Firestore, auth?: admin.auth.Auth) {
 
-=======
-async function cleanData(
-  dbData: DatabaseData,
-  db: FirebaseFirestore.Firestore,
-  auth?: admin.auth.Auth
-) {
->>>>>>> 6b48a5db
   // Getting existing document ids to compare
   const [movieIds, organizationIds, eventIds, invitationIds, offerIds, contractIds] = [
     dbData.movies.refs.docs.map((ref) => ref.id),
@@ -219,7 +197,6 @@
   options = { dryRun: false }
 ) {
   // Check if auth users have their record on DB
-<<<<<<< HEAD
   await removeUnexpectedUsers(users.docs.map(u => u.data() as PublicUser), auth, options);
 
   const authUsersToDelete: string[] = [];
@@ -260,45 +237,6 @@
   }, undefined, verbose);
 
   return deleteSelectedUsers(auth, authUsersToDelete);
-=======
-  await removeUnexpectedUsers(
-    users.docs.map((u) => u.data() as PublicUser),
-    auth
-  );
-
-  return runChunks(
-    users.docs,
-    async (userDoc: FirebaseFirestore.DocumentSnapshot) => {
-      const user = userDoc.data() as PublicUser;
-
-      // Check if a DB user have a record in Auth.
-      const authUserId = await auth
-        .getUserByEmail(user.email)
-        .then((u) => u.uid)
-        .catch(() => undefined);
-      if (authUserId) {
-        // Check if ids are the same
-        if (authUserId !== user.uid) {
-          if (verbose)
-            console.error(
-              `uid mistmatch for ${user.email}. db: ${user.uid} - auth : ${authUserId}`
-            );
-        } else if (!existingOrganizationIds.includes(user.orgId)) {
-          delete user.orgId;
-          await userDoc.ref.set(user);
-        }
-      } else {
-        // User is deleted, we don't delete or update other documents as orgs, permissions, notifications etc
-        // because this will be handled in the next parts of the script (cleanOrganizations, cleanPermissions, etc)
-        // related storage documents will also be deleted in the cleanStorage and algolia will be updated at end of "upgrade" process
-        if (verbose) console.log(`Deleting user : ${user.uid}.`);
-        await userDoc.ref.delete();
-      }
-    },
-    undefined,
-    verbose
-  );
->>>>>>> 6b48a5db
 }
 
 export function cleanOrganizations(
