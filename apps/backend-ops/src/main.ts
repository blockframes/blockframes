import 'tsconfig-paths/register'; // This is so it can be run via ts-node

import { prepareForTesting, restoreShortcut, upgrade } from './firebaseSetup';
import { migrate } from './migrations';
import { exitable, showHelp } from './tools';
import { upgradeAlgoliaMovies, upgradeAlgoliaOrgs, upgradeAlgoliaUsers } from './algolia';
<<<<<<< HEAD
import { clearUsers, createUsers, printUsers, syncUsers } from './users';
import { generateFixturesFile } from './anon-firestore';
=======
import { clearUsers, createUsers, printUsers, syncUsers, generateWatermarks } from './users';
import { syncStorage } from './syncStorage';
>>>>>>> a047fe96

const args = process.argv.slice(2);
const [cmd, ...rest] = args;

<<<<<<< HEAD
switch (cmd) {
  case 'generateFixturesFile':
    exitable(generateFixturesFile)();
    break;
  case 'prepareForTesting':
    exitable(prepareForTesting)();
    break;
  case 'upgrade':
    exitable(upgrade)();
    break;
  case 'restore':
    exitable(restoreShortcut)();
    break;
  case 'migrate':
    exitable(migrate)();
    break;
  case 'syncUsers':
    exitable(syncUsers)();
    break;
  case 'printUsers':
    exitable(printUsers)();
    break;
  case 'clearUsers':
    exitable(clearUsers)();
    break;
  case 'createUsers':
    exitable(createUsers)();
    break;
  case 'upgradeAlgoliaOrgs':
    exitable(upgradeAlgoliaOrgs)();
    break;
  case 'upgradeAlgoliaMovies':
    exitable(upgradeAlgoliaMovies)();
    break;
  case 'upgradeAlgoliaUsers':
    exitable(upgradeAlgoliaUsers)();
    break;
  default:
    showHelp();
    process.exit(1);
    break;
=======
if (cmd === 'prepareForTesting') {
  exitable(prepareForTesting)();
} else if (cmd === 'upgrade') {
  exitable(upgrade)();
} else if (cmd === 'restore') {
  exitable(restoreShortcut)();
} else if (cmd === 'migrate') {
  exitable(migrate)();
} else if (cmd === 'syncUsers') {
  exitable(syncUsers)();
} else if (cmd === 'printUsers') {
  exitable(printUsers)();
} else if (cmd === 'clearUsers') {
  exitable(clearUsers)();
} else if (cmd === 'createUsers') {
  exitable(createUsers)();
} else if (cmd === 'generateWatermarks') {
  exitable(generateWatermarks)();
} else if (cmd === 'upgradeAlgoliaOrgs') {
  exitable(upgradeAlgoliaOrgs)();
} else if (cmd === 'upgradeAlgoliaMovies') {
  exitable(upgradeAlgoliaMovies)();
} else if (cmd === 'upgradeAlgoliaUsers') {
  exitable(upgradeAlgoliaUsers)();
} else if (cmd === 'syncStorage') {
  exitable(syncStorage)();
} else {
  showHelp();
  process.exit(1);
>>>>>>> a047fe96
}<|MERGE_RESOLUTION|>--- conflicted
+++ resolved
@@ -4,61 +4,16 @@
 import { migrate } from './migrations';
 import { exitable, showHelp } from './tools';
 import { upgradeAlgoliaMovies, upgradeAlgoliaOrgs, upgradeAlgoliaUsers } from './algolia';
-<<<<<<< HEAD
-import { clearUsers, createUsers, printUsers, syncUsers } from './users';
 import { generateFixturesFile } from './anon-firestore';
-=======
 import { clearUsers, createUsers, printUsers, syncUsers, generateWatermarks } from './users';
 import { syncStorage } from './syncStorage';
->>>>>>> a047fe96
 
 const args = process.argv.slice(2);
 const [cmd, ...rest] = args;
 
-<<<<<<< HEAD
-switch (cmd) {
-  case 'generateFixturesFile':
-    exitable(generateFixturesFile)();
-    break;
-  case 'prepareForTesting':
-    exitable(prepareForTesting)();
-    break;
-  case 'upgrade':
-    exitable(upgrade)();
-    break;
-  case 'restore':
-    exitable(restoreShortcut)();
-    break;
-  case 'migrate':
-    exitable(migrate)();
-    break;
-  case 'syncUsers':
-    exitable(syncUsers)();
-    break;
-  case 'printUsers':
-    exitable(printUsers)();
-    break;
-  case 'clearUsers':
-    exitable(clearUsers)();
-    break;
-  case 'createUsers':
-    exitable(createUsers)();
-    break;
-  case 'upgradeAlgoliaOrgs':
-    exitable(upgradeAlgoliaOrgs)();
-    break;
-  case 'upgradeAlgoliaMovies':
-    exitable(upgradeAlgoliaMovies)();
-    break;
-  case 'upgradeAlgoliaUsers':
-    exitable(upgradeAlgoliaUsers)();
-    break;
-  default:
-    showHelp();
-    process.exit(1);
-    break;
-=======
-if (cmd === 'prepareForTesting') {
+if (cmd === 'generateFixturesFile') {
+  exitable(generateFixturesFile)();
+} else if (cmd === 'prepareForTesting') {
   exitable(prepareForTesting)();
 } else if (cmd === 'upgrade') {
   exitable(upgrade)();
@@ -87,5 +42,4 @@
 } else {
   showHelp();
   process.exit(1);
->>>>>>> a047fe96
 }