import 'tsconfig-paths/register';
import { config } from 'dotenv';
config(); // * Must be run here!
import { endMaintenance, startMaintenance, warnMissingVars, getDb } from '@blockframes/firebase-utils';
warnMissingVars();

import {
  exportFirestoreToBucketBeta,
  healthCheck,
  migrate,
  displayCredentials,
  upgradeAlgoliaMovies,
  upgradeAlgoliaOrgs,
  upgradeAlgoliaUsers,
  clearUsers,
  createUsers,
  printUsers,
  syncUsers,
  importFirestore,
  selectEnvironment,
  anonymizeLatestProdDb,
  downloadProdDbBackup,
  importEmulatorFromBucket,
  loadEmulator,
  uploadBackup,
  startEmulators,
  syncAuthEmulatorWithFirestoreEmulator,
  rescueJWP,
  loadAndShrinkLatestAnonDbAndUpload,
  cleanBackups,
  auditUsers,
  prepareForTesting,
  upgrade,
  prepareEmulators,
  upgradeEmulators,
  printDatabaseInconsistencies,
  keepAlive,
  generateFixtures,
  writeRuntimeConfig,
  functionsConfigMap,
  clearDb,
  updateUsersPassword
} from '@blockframes/devops';
import { join } from 'path';

const args = process.argv.slice(2);
const [cmd, ...flags] = args;
const [arg1, arg2] = flags;

async function runCommand() {
  const db = getDb();
  switch (cmd) {
    case 'prepareForTesting':
      await prepareForTesting({ dbBackupURL: arg1 });
      break;
    case 'displayCredentials':
      await displayCredentials();
      break;
    case 'loadEmulator':
      await loadEmulator({ importFrom: arg1 });
      break;
    case 'importEmulator':
      await importEmulatorFromBucket({ importFrom: arg1 });
      break;
    case 'log':
      console.log(...flags);
      break;
    case 'emulatorsUnitTests':
      await startEmulators({ execCommand: arg1, emulators: ['auth', 'firestore'], importData: false });
<<<<<<< HEAD
      break;
    case 'emulatorsE2E':
      await startEmulators({ importFrom: arg1, emulators: ['auth', 'functions', 'firestore', 'pubsub', 'storage'] });
=======
>>>>>>> ab755e6b
      break;
    case 'startEmulators':
    case 'emulators':
      await startEmulators({ importFrom: arg1 });
      break;
    case 'prepareEmulators':
      await prepareEmulators({ dbBackupURL: arg1 });
      break;
    case 'cleanBackups':
      await cleanBackups({ maxDays: arg1, bucketName: arg2 });
      break;
    case 'anonProdDb':
      await keepAlive(anonymizeLatestProdDb());
      break;
    case 'shrinkDb':
      await loadAndShrinkLatestAnonDbAndUpload();
      break;
    case 'downloadProdDbBackup':
      await downloadProdDbBackup(arg1);
      break;
    case 'uploadToBucket':
      await uploadBackup({ remoteDir: arg1, localRelPath: arg2 });
      break;
    case 'use':
      await selectEnvironment(arg1);
      break;
    case 'generateFixtures':
      await generateFixtures(db);
      break;
    case 'upgrade':
      await upgrade();
      break;
    case 'auditDatabaseConsistency':
      await printDatabaseInconsistencies(undefined, db);
      break;
    case 'upgradeEmulators':
      await upgradeEmulators();
      break;
    case 'exportFirestore':
      await exportFirestoreToBucketBeta(arg1);
      break;
    case 'importFirestore':
      await importFirestore(arg1);
      break;
    case 'startMaintenance':
      await startMaintenance();
      break;
    case 'endMaintenance':
      await endMaintenance();
      break;
    case 'healthCheck':
      await healthCheck();
      break;
    case 'migrate':
      await migrate({ withMaintenance: true });
      break;
    case 'syncAuthEmulatorWithFirestoreEmulator':
      await syncAuthEmulatorWithFirestoreEmulator({ importFrom: arg1 });
      break;
    case 'syncUsers':
      await syncUsers({ withMaintenance: true });
      break;
    case 'printUsers':
      await printUsers();
      break;
    case 'auditUsers':
      await auditUsers(db);
      break;
    case 'clearUsers':
      await clearUsers();
      break;
    case 'createUsers':
      await createUsers();
      break;
    case 'updateUsersPassword':
      await updateUsersPassword(arg1, arg2);
      break;
    case 'clearDb':
      await clearDb(db, false);
      break;
    case 'upgradeAlgoliaOrgs':
      await upgradeAlgoliaOrgs();
      break;
    case 'upgradeAlgoliaMovies':
      await upgradeAlgoliaMovies();
      break;
    case 'upgradeAlgoliaUsers':
      await upgradeAlgoliaUsers();
      break;
    case 'rescueJWP':
      await rescueJWP({ jwplayerKey: arg1, jwplayerApiV2Secret: arg2 });
      break;
    case 'writeRuntimeConfig':
      writeRuntimeConfig(functionsConfigMap, join(process.cwd(), './.runtimeconfig.json'));
      break;
    default:
      return Promise.reject('Command Args not detected... exiting..');
  }
}

const consoleMsg = `Time running command "${cmd}"`;
console.time(consoleMsg);
runCommand()
  .then(() => {
    console.timeEnd(consoleMsg);
    process.exit(0);
  })
  .catch((e) => {
    console.error('ERROR!\n', e);
    console.timeEnd(consoleMsg);
    process.exit(1);
  });<|MERGE_RESOLUTION|>--- conflicted
+++ resolved
@@ -67,12 +67,9 @@
       break;
     case 'emulatorsUnitTests':
       await startEmulators({ execCommand: arg1, emulators: ['auth', 'firestore'], importData: false });
-<<<<<<< HEAD
       break;
     case 'emulatorsE2E':
       await startEmulators({ importFrom: arg1, emulators: ['auth', 'functions', 'firestore', 'pubsub', 'storage'] });
-=======
->>>>>>> ab755e6b
       break;
     case 'startEmulators':
     case 'emulators':
