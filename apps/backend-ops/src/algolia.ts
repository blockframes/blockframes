--- conflicted
+++ resolved
@@ -45,51 +45,7 @@
   console.log('Algolia Orgs index updated with success !');
 }
 
-<<<<<<< HEAD
-export async function upgradeAlgoliaMovies() {
-
-  // reset config, clear index and fill it up from the db (which is the only source of truth)
-  const config = {
-    searchableAttributes: [
-      'title.international',
-      'title.original',
-      'directors',
-      'keywords'
-    ],
-    attributesForFaceting: [
-      // filters
-      'filterOnly(estimatedBudget)',
-
-      // searchable facets
-      'searchable(orgName)',
-
-      // other facets
-      'audience.goals',
-      'genres',
-      'languages.original',
-      'languages.dubbed',
-      'languages.subtitle',
-      'languages.caption',
-      'originCountries',
-      'status',
-      'storeConfig',
-      'storeType',
-      'appAccess'
-    ],
-  };
-
-  await setIndexConfiguration(algolia.indexNameMovies, config, process.env['ALGOLIA_API_KEY']);
-  await clearIndex(algolia.indexNameMovies, process.env['ALGOLIA_API_KEY']);
-
-  const { db } = loadAdminServices();
-  const moviesIterator = getCollectionInBatches<MovieDocument>(db.collection('movies'), 'id', 300)
-
-  for await (const movies of moviesIterator) {
-    const promises = movies.map(async movie => {
-      try {
-=======
 export async function upgradeAlgoliaMovies(appConfig?: App) {
->>>>>>> e61f7976
 
   if (!appConfig) {
     const promises = app.map(upgradeAlgoliaMovies);
@@ -189,7 +145,7 @@
   ],
   attributesForFaceting: [
     // filters
-    'filterOnly(budget)',
+    'filterOnly(estimatedBudget)',
 
     // searchable facets
     'searchable(orgName)',
