--- conflicted
+++ resolved
@@ -89,17 +89,11 @@
               }
             }
           }
-<<<<<<< HEAD
-          await storeSearchableMovie(movie, organizationName, process.env['ALGOLIA_API_KEY']);
-        } catch (error) {
-          console.error(`\n\n\tFailed to insert a movie ${movie.id} : skipping\n\n`);
-=======
 
           await storeSearchableMovie(movie, organizationName, process.env['ALGOLIA_API_KEY'])
         } catch (error) {
           console.error(`\n\n\tFailed to insert a movie ${movie.id} : skipping\n\n`);
           console.error(error);
->>>>>>> 3e1945c0
         }
       });
 
