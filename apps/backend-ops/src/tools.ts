--- conflicted
+++ resolved
@@ -37,8 +37,7 @@
   delete GAP.private_key;
   console.log('Using default service account:\n', GAP);
 
-<<<<<<< HEAD
-  console.log('Local env.ts:\n', firebase)
+  console.log('Local env.ts:\n', firebase())
 }
 
 export async function ensureMaintenanceMode(db: FirebaseFirestore.Firestore) {
@@ -55,7 +54,4 @@
     unsubscribe();
     console.log('Maintenance mode insurance ended')
   }
-=======
-  console.log('Local env.ts:\n', firebase())
->>>>>>> 75ae3fca
 }