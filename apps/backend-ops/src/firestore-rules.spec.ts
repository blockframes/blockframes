﻿import { apps, assertFails, assertSucceeds, initializeTestApp,
        loadFirestoreRules, initializeAdminApp } from '@firebase/rules-unit-testing';
import { testFixture } from './fixtures/data';
import fs from 'fs';
import { TokenOptions } from '@firebase/rules-unit-testing/dist/src/api';

type ExtractPromise<T> = T extends Promise<(infer I)> ? I : never;
type PromiseFirestore = ReturnType<typeof initFirestoreApp>;
type Firestore = ExtractPromise<PromiseFirestore>

async function initFirestoreApp(projectId: string, rulePath: string, data: Record<string, 
                                  Object> = {}, auth?: TokenOptions) {
  //Define these env vars to avoid getting console warnings
  process.env.GCLOUD_PROJECT = projectId;
  process.env.FIRESTORE_EMULATOR_HOST = 'localhost:8080';
  await setData(projectId, data);
  const app = initializeTestApp({projectId, auth });
  await loadFirestoreRules({ projectId, rules: fs.readFileSync(rulePath, "utf8") });

  return app.firestore();
}

/**
 * Helper function to setup Firestore DB Data
 */
function setRules(projectId: string, rulePath: string) {
  // Apply the firestore rules to the project
  return loadFirestoreRules({
    projectId,
    rules: fs.readFileSync(rulePath, "utf8")
  });
}

function setData(projectId: string, dataDB: Record<string, Object>) {
  const app = initializeAdminApp({ projectId});
  const dba = app.firestore();
  // Write data to firestore app
  const promises = Object.entries(dataDB).map(([key, doc]) => dba.doc(key).set(doc));
  return Promise.all(promises);
}

describe('Blockframe Admin', () => {
  const projectId = `rules-spec-${Date.now()}`;
  let db: Firestore;

  beforeAll(async () => {
    db  = await initFirestoreApp(projectId, 'firestore.rules', testFixture, {uid: 'uid-c8'});
  });

  afterAll(() => Promise.all(apps().map(app => app.delete())));

  test("should allow blockframe admin to read", async () => {
    const usersRef = db.collection("users");
    await assertSucceeds(usersRef.get());
  });

});

describe('General User', () => {
  const projectId = `rules-spec-${Date.now()}`;
  let db: Firestore;

  beforeAll(async () => {
    db  = await initFirestoreApp(projectId, 'firestore.rules', testFixture, {uid: 'uid-user2'});
  });

  afterAll(() => Promise.all(apps().map(app => app.delete())));

  test("should not allow user to write /blockframesAdmin/user", async () => {
    const usersRef = db.doc("blockframesAdmin/007");
    await assertFails(usersRef.set({uid: '007'}));
  });
});

describe('Users Collection Rules Tests', () => {
  const projectId = `rules-spec-${Date.now()}`;
  const uid = 'uid-user2';
  const user = {uid, email: 'u2@cascade8.com', note: 'JestTestSet-User2'};
  let db: Firestore;

  beforeAll(async () => {
    db  = await initFirestoreApp(projectId, 'firestore.rules', testFixture, {uid: 'uid-user2'});
  });

  afterAll(() => Promise.all(apps().map(app => app.delete())));

  test("should allow user to read own user doc (own uid)", async () => {
    const usersRef = db.doc("users/uid-user2");
    await assertSucceeds(usersRef.get({}));
  });

  test("should allow user to delete own user doc (own uid)", async () => {
    const usersRef = db.doc("users/uid-user2");
    await assertSucceeds(usersRef.delete());
  });

  test("shouldn't allow user to create own user doc (own uid)", async () => {
    const usersRef = db.doc("users/uid-user2");
    await assertFails(usersRef.set({email: 'u2@cascade8.com', note: 'JestTestSet-User2'}));
  });

  test("should allow user to create own user doc (own uid)", async () => {
    const usersRef = db.doc(`users/${uid}`);
    await assertSucceeds(usersRef.set(user));
  });

  test("should contain exact fields for own user docs", async () => {
    const usersRef = db.doc(`users/${uid}`);
    const expUserSnap = await usersRef.get();
    const expUser = await expUserSnap.data();
    expect(user).toEqual(expUser);
  });

});

//TODO: 4190
describe.skip('Notification Rules Tests', () => {
  const projectId = `rules-spec-${Date.now()}`;
  let db: Firestore;

  beforeAll(async () => {
    db  = await initFirestoreApp(projectId, 'firestore.rules', testFixture, {uid: 'uid-user2'});
  });

  afterAll(() => Promise.all(apps().map(app => app.delete())));

  test("should not allow user to create notification", async () => {
    const notifRef = db.doc("notifications/001");
    await assertFails(notifRef.set({note: 'A notification'}));
  });
});

//TODO: 4195
describe.skip('Invitation Rules Tests', () => {
  const projectId = `rules-spec-${Date.now()}`;
  let db: Firestore;

  beforeAll(async () => {
    db  = await initFirestoreApp(projectId, 'firestore.rules', testFixture, {uid: 'uid-user2'});
  });

  afterAll(() => Promise.all(apps().map(app => app.delete())));

  test("should not allow user to create ", async () => {
    const notifRef = db.doc("invitations/001");
    await assertFails(notifRef.set({note: 'A notification'}));
  });
});

//TODO: 4197
describe.skip('Organization Rules Tests', () => {
  const projectId = `rules-spec-${Date.now()}`;
  let db: Firestore;

  beforeAll(async () => {
    db  = await initFirestoreApp(projectId, 'firestore.rules', testFixture, {uid: 'uid-user2'});
  });

  afterAll(() => Promise.all(apps().map(app => app.delete())));

  test("test", async () => {

  });
});

//TODO: 4198
describe.skip('Permission Rules Tests', () => {
  const projectId = `rules-spec-${Date.now()}`;
  let db: Firestore;

  beforeAll(async () => {
    db  = await initFirestoreApp(projectId, 'firestore.rules', testFixture, {uid: 'uid-user2'});
  });

  afterAll(() => Promise.all(apps().map(app => app.delete())));

  test("test", async () => {

  });
});

//TODO: 4199
describe.skip('Movies Rules Tests', () => {
  const projectId = `rules-spec-${Date.now()}`;
  let db: Firestore;

  beforeAll(async () => {
    db  = await initFirestoreApp(projectId, 'firestore.rules', testFixture, {uid: 'uid-user2'});

  });

  afterAll(() => Promise.all(apps().map(app => app.delete())));

  test("test ", async () => {

  });
});

//TODO: 4200
describe.skip('Contracts Rules Tests', () => {
  const projectId = `rules-spec-${Date.now()}`;
  let db: Firestore;

  beforeAll(async () => {
    db  = await initFirestoreApp(projectId, 'firestore.rules', testFixture, {uid: 'uid-user2'});
  });

  afterAll(() => Promise.all(apps().map(app => app.delete())));

  test("test", async () => {

  });
});

describe.only('Events Rules Tests', () => {
  const projectId = `rules-spec-${Date.now()}`;
  let db: any;

<<<<<<< HEAD
  beforeAll(async () => {
    db  = await initFirestoreApp(projectId, 'firestore.rules', testFixture, {uid: 'uid-user2'});
=======
  describe('With User in org', () => {

    beforeAll(async () => {
      db  = initFirestoreApp(projectId, {uid: 'uid-user2'});
      await setRules(projectId, 'firestore.test.rules');
      await setData(db, testFixture);
      await setRules(projectId, 'firestore.rules');
    });

    afterAll(() => Promise.all(apps().map(app => app.delete())));

    test("user with valid org should be able to read event", async () => {
      const eventRef = db.doc("events/E001");
      await assertSucceeds(eventRef.get());
    });

    test("user with valid org, invalid event id shouldn't be able to create event", async () => {
      const eventRef = db.doc("events/E007");
      const eventDetails = {id: 'E077'};
      await assertFails(eventRef.set(eventDetails));
    });

    test("user with valid org, invalid ownerId shouldn't be able to create event", async () => {
      const eventRef = db.doc("events/E007");
      const eventDetails = {id: 'E007', ownerId: 'uid-007'};
      await assertFails(eventRef.set(eventDetails));
    });

    test("user with valid org, ownerId as uid should be able to create event", async () => {
      const eventRef = db.doc("events/E007");
      const eventDetails = {id: 'E007', ownerId: 'uid-user2'};
      await assertSucceeds(eventRef.set(eventDetails));
    });

    test("user with valid org, ownerId as orgId should be able to create event", async () => {
      const eventRef = db.doc("events/E007");
      const eventDetails = {id: 'E007', ownerId: 'O001'};
      await assertSucceeds(eventRef.set(eventDetails));
    });

    test("user with valid org, ownerId as orgId, modifying id shouldn't be able to update event", async () => {
      const eventRef = db.doc("events/E007");
      const eventDetails = {id: 'E008'};
      await assertFails(eventRef.update(eventDetails));
    });

    test("user with valid org, ownerId as orgId should be able to update event", async () => {
      const eventRef = db.doc("events/E007");
      const eventDetails = {notes: 'Unit Test'};
      await assertSucceeds(eventRef.update(eventDetails));
    });

    test("user with valid org, ownerId as orgId should be able to delete event", async () => {
      const eventRef = db.doc("events/E007");
      const eventDetails = {id: 'E007', ownerId: 'O001'};
      await assertSucceeds(eventRef.delete());
    });
>>>>>>> b74cc1cd
  });

  describe('With User not in org', () => {

    beforeAll(async () => {
      db  = initFirestoreApp(projectId, {uid: 'uid-peeptom'});
      await setRules(projectId, 'firestore.test.rules');
      await setData(db, testFixture);
      await setRules(projectId, 'firestore.rules');
    });

    afterAll(() => Promise.all(apps().map(app => app.delete())));

    test("user without valid org shouldn't be able to read event", async () => {
      const eventRef = db.doc("events/E001");
      await assertFails(eventRef.get());
    });

    test("user without valid org shouldn't be able to create event", async () => {
      const eventRef = db.doc("events/E007");
      const eventDetails = {id: 'E007'};
      await assertFails(eventRef.set(eventDetails));
    });

    test("user without valid org shouldn't be able to update event", async () => {
      const eventRef = db.doc("events/E001");
      const eventDetails = {notes: 'Unit Test'};
      await assertFails(eventRef.update(eventDetails));
    });

    test("user without valid org shouldn't be able to delete event", async () => {
      const eventRef = db.doc("events/E001");
      await assertFails(eventRef.delete());
    });
  });

});

//TODO: 4187
describe.skip('Campaign Security Rules', () => {

  beforeAll(async () => {

  });

  test("should allow signed-in user to read", async () => {


  });
});<|MERGE_RESOLUTION|>--- conflicted
+++ resolved
@@ -212,21 +212,14 @@
   });
 });
 
-describe.only('Events Rules Tests', () => {
+describe('Events Rules Tests', () => {
   const projectId = `rules-spec-${Date.now()}`;
   let db: any;
 
-<<<<<<< HEAD
-  beforeAll(async () => {
-    db  = await initFirestoreApp(projectId, 'firestore.rules', testFixture, {uid: 'uid-user2'});
-=======
   describe('With User in org', () => {
 
     beforeAll(async () => {
-      db  = initFirestoreApp(projectId, {uid: 'uid-user2'});
-      await setRules(projectId, 'firestore.test.rules');
-      await setData(db, testFixture);
-      await setRules(projectId, 'firestore.rules');
+      db  = await initFirestoreApp(projectId, 'firestore.rules', testFixture, {uid: 'uid-user2'});
     });
 
     afterAll(() => Promise.all(apps().map(app => app.delete())));
@@ -277,7 +270,6 @@
       const eventDetails = {id: 'E007', ownerId: 'O001'};
       await assertSucceeds(eventRef.delete());
     });
->>>>>>> b74cc1cd
   });
 
   describe('With User not in org', () => {
