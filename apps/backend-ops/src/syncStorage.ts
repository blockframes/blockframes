import { loadAdminServices } from './admin';
import { db } from 'apps/backend-functions/src/internals/firebase';  // @TODO (#3471) remove this call to backend-functions
import { getDocAndPath } from 'apps/backend-functions/src/media';  // @TODO (#3471) remove this call to backend-functions
import { has, get } from 'object-path';
import { startMaintenance, endMaintenance, isInMaintenance, getCollection } from '@blockframes/firebase-utils';
import { PublicUser } from '@blockframes/user/types';
import { Organization } from '@blockframes/organization/+state/organization.model';
import { Movie } from '@blockframes/movie/+state/movie.model';
<<<<<<< HEAD
=======
import { createHostedMedia } from '@blockframes/media/+state/media.firestore';
import { firebase } from '@env';
export const { storageBucket } = firebase;
>>>>>>> 1008e328

enum mediaFieldType {
  single,
  record
}

// reference to the location of all hosted medias in the db
const mediaReferences = [
  {
    collection: 'users',
    fields: [
      { field: 'watermark', type: mediaFieldType.single },
      { field: 'avatar', type: mediaFieldType.single },
    ]
  },
  {
    collection: 'orgs',
    fields: [
      { field: 'logo', type: mediaFieldType.single }
    ]
  },
  {
    collection: 'movies',
    fields: [
      { field: 'banner', type: mediaFieldType.single },
      { field: 'poster', type: mediaFieldType.single },
      { field: 'promotional.still_photo', type: mediaFieldType.record },
      { field: 'promotional.presentation_deck', type: mediaFieldType.single },
      { field: 'promotional.scenario', type: mediaFieldType.single },
    ]
  }
];

/**
 * Sync firestore to storage, taking storage as the source of truth
 */
export async function syncStorage() {

  let startedMaintenance = false;
  if (!await isInMaintenance(0)) {
    startedMaintenance = true;
    await startMaintenance();
  }

  console.log('//////////////');
  console.log('// Deleting all media references in firestore');
  console.log('//////////////');

  for (const ref of mediaReferences) {
    const docs = await getCollection<PublicUser | Organization | Movie>(ref.collection);
    const unlinkPromises = [];

    for (const doc of docs) {
      const docId = isPublicUser(doc) ? doc.uid : doc.id;
      const docRef = db.collection(ref.collection).doc(docId);

      for (const field of ref.fields) {
        let data;

        switch (field.type) {
          case mediaFieldType.single:
            // single media
            data = '';
            break;
          case mediaFieldType.record:
            // record of media
            data = {};
            const record = get(doc, field.field);
            for (const key in record) {
              data[key] = '';
            }
            break;
          default:
            throw new Error('Unknown field type for media reference');
        }

<<<<<<< HEAD
        try {
          // ! this will not work with array in the path
          const promise = docRef.update({[field.field]: data});
          unlinkPromises.push(promise);
        } catch (error) {
          console.log(`Error with document ${docId}:`, error.message);
        }
=======
        // ! this will not work with array in the path
        const promise = docRef.update({ [field.field]: data });
        unlinkPromises.push(promise);
>>>>>>> 1008e328
      }
    }

    await Promise.all(unlinkPromises);

  }

  console.log('//////////////');
  console.log('// Recreating media references in firestore');
  console.log('//////////////');

  const { storage } = loadAdminServices();
  const bucket = storage.bucket(storageBucket);
  const [files] = await bucket.getFiles();

  for (const file of files) {
    try {
      const { filePath, doc, docData, fieldToUpdate } = await getDocAndPath(file.name);

      if (!has(docData, fieldToUpdate)) {
        throw new Error(`Lost File: no media field available in db. Applies to file ${file.name}`);
      }

      const currentMediaValue = get(docData, fieldToUpdate);
      if (!!currentMediaValue) {
        throw new Error(`Duplicate File: reference is already set by another file. Applies to file ${file.name}`);
      }
<<<<<<< HEAD

      // link the firestore
      // ! this will not work with array in the path
      await doc.update({[fieldToUpdate]: filePath });
=======

      const [signedUrl] = await file.getSignedUrl({
        action: 'read',
        expires: '01-01-3000',
        version: 'v2'
      });

      // link the firestore
      // ! this will not work with array in the path
      await doc.update({ [fieldToUpdate]: { ref: filePath, url: signedUrl } });
>>>>>>> 1008e328
    } catch (error) {
      console.log(`An error happened when syncing ${file.name}!`, error.message);
    }
  }

  if (startedMaintenance) await endMaintenance();

}

function isPublicUser(data: PublicUser | Organization | Movie): data is PublicUser {
  return (<PublicUser>data).uid !== undefined;
}<|MERGE_RESOLUTION|>--- conflicted
+++ resolved
@@ -6,12 +6,8 @@
 import { PublicUser } from '@blockframes/user/types';
 import { Organization } from '@blockframes/organization/+state/organization.model';
 import { Movie } from '@blockframes/movie/+state/movie.model';
-<<<<<<< HEAD
-=======
-import { createHostedMedia } from '@blockframes/media/+state/media.firestore';
 import { firebase } from '@env';
 export const { storageBucket } = firebase;
->>>>>>> 1008e328
 
 enum mediaFieldType {
   single,
@@ -88,7 +84,6 @@
             throw new Error('Unknown field type for media reference');
         }
 
-<<<<<<< HEAD
         try {
           // ! this will not work with array in the path
           const promise = docRef.update({[field.field]: data});
@@ -96,11 +91,6 @@
         } catch (error) {
           console.log(`Error with document ${docId}:`, error.message);
         }
-=======
-        // ! this will not work with array in the path
-        const promise = docRef.update({ [field.field]: data });
-        unlinkPromises.push(promise);
->>>>>>> 1008e328
       }
     }
 
@@ -128,23 +118,10 @@
       if (!!currentMediaValue) {
         throw new Error(`Duplicate File: reference is already set by another file. Applies to file ${file.name}`);
       }
-<<<<<<< HEAD
 
       // link the firestore
       // ! this will not work with array in the path
       await doc.update({[fieldToUpdate]: filePath });
-=======
-
-      const [signedUrl] = await file.getSignedUrl({
-        action: 'read',
-        expires: '01-01-3000',
-        version: 'v2'
-      });
-
-      // link the firestore
-      // ! this will not work with array in the path
-      await doc.update({ [fieldToUpdate]: { ref: filePath, url: signedUrl } });
->>>>>>> 1008e328
     } catch (error) {
       console.log(`An error happened when syncing ${file.name}!`, error.message);
     }
