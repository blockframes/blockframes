--- conflicted
+++ resolved
@@ -1,8 +1,4 @@
-<<<<<<< HEAD
-export const testFixture = {
-=======
 ﻿export const testFixture = {
->>>>>>> 5323e2fe
   //Permissions
   "permissions/O001" : {
     "documentPermissions" : {
@@ -39,13 +35,10 @@
     email: 'u2@cascade8.com',
     uid: 'uid-user2',
     orgId: 'O001'
-<<<<<<< HEAD
-=======
   },
   "users/uid-peeptom" : {
     email: 'tom@no-org.com',
     uid: 'uid-peeptom',
->>>>>>> 5323e2fe
   },
   "users/uid-peeptom" : {
     email: 'tom@no-org.com',
@@ -56,7 +49,6 @@
   "blockframesAdmin/uid-c8" : {
   },
 
-<<<<<<< HEAD
   //Movies
   "movies/M001": {
     "id": 'M001',
@@ -74,10 +66,9 @@
       "original": 'UnitTest'
     },
     "note": ''
-=======
+  }
   "events/E001": {
     "id": 'E001'
->>>>>>> 5323e2fe
   },
 
   //Notifications
