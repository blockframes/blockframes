--- conflicted
+++ resolved
@@ -103,19 +103,11 @@
   if (!o.length) throw Error('THERE IS NO DB TO PROCESS - DANGER!');
   console.log(o.map((snap) => snap.id));
 
-<<<<<<< HEAD
-=======
-  const { getCI, storage, auth } = loadAdminServices();
-
->>>>>>> 27dc9402
   console.info('Preparing database & storage by running migrations...');
   await migrateBeta({ withBackup: false, db, storage }); // run the migration, do not trigger a backup before, since we already have it!
   console.info('Migrations complete!');
 
-<<<<<<< HEAD
   console.log('Running anonymization...');
-=======
->>>>>>> 27dc9402
   await runAnonymization(db);
   console.log('Anonymization complete!')
 
@@ -129,10 +121,6 @@
   console.info('Storage synced!');
   console.info('Users synced!');
 
-<<<<<<< HEAD
-=======
-
->>>>>>> 27dc9402
   console.info('Cleaning unused DB data...');
   await cleanDeprecatedData(db, auth);
   console.info('DB data clean and fresh!');
