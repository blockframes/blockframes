--- conflicted
+++ resolved
@@ -9,14 +9,8 @@
 import { sleep, runChunks } from './tools';
 import readline from 'readline';
 import { upsertWatermark } from 'apps/backend-functions/src/internals/watermark';
-<<<<<<< HEAD
-import { db } from 'apps/backend-functions/src/internals/firebase';
-import { createHostedMedia } from '@blockframes/media/+state/media.firestore';
-import { startMaintenance, endMaintenance, isInMaintenance } from 'apps/backend-functions/src/maintenance';
-=======
 import { startMaintenance, endMaintenance, isInMaintenance } from 'apps/backend-functions/src/maintenance';
 import { loadDBVersion } from './migrations';
->>>>>>> a047fe96
 
 /**
  * @param auth  Firestore Admin Auth object
