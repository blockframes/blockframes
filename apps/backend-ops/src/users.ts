/**
 * Tooling to setup the firebase project before running tests.
 *
 * This module provides functions to trigger a firestore restore and test user creations.
 */
import { differenceBy } from 'lodash';
import { Auth, loadAdminServices, UserRecord } from './admin';
import { sleep } from './tools';
import readline from 'readline';
<<<<<<< HEAD
import { upsertWatermark, runChunks, JsonlDbRecord} from '@blockframes/firebase-utils';
=======
import { upsertWatermark, runChunks, JsonlDbRecord , getCollection} from '@blockframes/firebase-utils';
>>>>>>> 41832546
import { startMaintenance, endMaintenance, isInMaintenance } from '@blockframes/firebase-utils';
import { loadDBVersion } from './migrations';
import { firebase } from '@env';
import { User } from '@blockframes/user/types';
import { promises as fsPromises } from 'fs';
import { join } from 'path';
export const { storageBucket } = firebase;

export interface UserConfig {
  uid: string;
  email: string;
  password: string;

  [key: string]: any;
}

export const USER_FIXTURES_PASSWORD = 'blockframes';

<<<<<<< HEAD
=======
/**
 * This function will generate `tools/users.fixture.json` from users currently in Firestore
 */
export async function generateUserFixtures() {
  console.log('Generating user fixtures file from Firestore...')

  console.time('Fetching users from Firestore')
  const users = await getCollection<User>('users');
  console.timeEnd('Fetching users from Firestore')

  const output = users.map(user => ({
    email: user.email,
    uid: user.uid,
    password: USER_FIXTURES_PASSWORD,
  }));
  const dest = join(process.cwd(), 'tools', 'users.fixture.json');
  await fsPromises.writeFile(dest, JSON.stringify(output));
  console.log('Fixture saved:', dest)
}

>>>>>>> 41832546
/**
 * @param auth  Firestore Admin Auth object
 * @param userConfig
 */
async function createUserIfItDoesntExists(auth: Auth, userConfig: UserConfig): Promise<UserRecord> {
  const { uid, email } = userConfig;
  try {
    console.log('trying to get user:', uid, email);
    // await here to catch the error in the try / catch scope
    return await auth.getUser(uid);
  } catch {
    console.log('creating user:', uid, email);
    return await auth.createUser(userConfig);
  }
}

/**
 * Create all users defined in the users.fixture file
 *
 * @param users The list of users to create if they do not exists.
 * @param auth  Firestore Admin Auth object
 */
async function createAllUsers(users: UserConfig[], auth: Auth): Promise<any> {
  // TODO: #3514
  // ! Ensure there are no duplicates!
  const ps = users
    .filter((user) => {
      const dupe = users.filter((compareUser) => compareUser.email === user.email);
      return dupe.length === 1;
    })
    .map((user) => createUserIfItDoesntExists(auth, user));
  return Promise.all(ps);
}

/**
 * Remove all users that are not in the list of expected users.
 *
 * @param expectedUsers
 * @param auth
 */
export async function removeUnexpectedUsers(expectedUsers: UserConfig[], auth: Auth): Promise<any> {
  let pageToken;

  do {
    const result = await auth.listUsers(1000, pageToken);

    const users = result.users;
    pageToken = result.pageToken;

    // users - expected users => users that we don't want in the database.
    const usersToRemove = differenceBy(users, expectedUsers, 'uid', 'email');

    // Note: this is usually bad practice to await in a loop.
    // In this VERY SPECIFIC case we just want to remove the user
    // and wait for some time to avoid exceeding Google's quotas.
    // This is "good enough", but do not reproduce in frontend / backend code.
    for (const user of usersToRemove) {
      console.log('removing user:', user.email, user.uid);
    }
    await auth.deleteUsers(usersToRemove.map((user) => user.uid));
    await sleep(100);
  } while (pageToken);

  return;
}

function readUsersFromDb(db: JsonlDbRecord[]): UserConfig[] {
  return db
    .filter((doc) => doc.docPath.includes('users/'))
    .filter((userDoc) => 'email' in userDoc.content)
    .map((userDoc) => ({
      uid: userDoc.content?.uid,
      email: userDoc.content?.email,
      password: USER_FIXTURES_PASSWORD,
    }));
}

export async function syncUsers(db: JsonlDbRecord[]): Promise<any> {
  await startMaintenance();
  const { auth } = loadAdminServices();

  const expectedUsers = readUsersFromDb(db);
  await removeUnexpectedUsers(expectedUsers, auth);
  await createAllUsers(expectedUsers, auth);
  await endMaintenance();
}

export async function printUsers(): Promise<any> {
  const { auth } = loadAdminServices();

  let pageToken;

  do {
    const result = await auth.listUsers(1000, pageToken);
    const users = result.users;
    pageToken = result.pageToken;

    users.forEach((u) => {
      console.log(JSON.stringify(u.toJSON()));
    });
  } while (pageToken);
}

export async function clearUsers(): Promise<any> {
  const { auth } = loadAdminServices();

  // clear users is equivalent to "we expect no users", we can reuse the code.
  return removeUnexpectedUsers([], auth);
}

function readUsersFromSTDIN(): Promise<UserConfig[]> {
  const rl = readline.createInterface({
    input: process.stdin,
    output: process.stdout,
    terminal: false,
  });

  // We push all the users from stdin to this array.
  // Later use a worker queue or a generator.
  const users = [];
  let failed = false;

  return new Promise((resolve, reject) => {
    // read the lines sent from stdin and parse them as JSON.
    // on error, toggle the `failed' flag and ignore all lines, we're going to exit.
    rl.on('line', (line) => {
      if (failed || line === '') {
        return;
      }

      try {
        users.push(JSON.parse(line));
      } catch (error) {
        reject(error);
        failed = true;
        rl.close();
        return;
      }
    });

    rl.on('close', async () => {
      if (failed) {
        return;
      }

      // When stdin gets closed
      resolve(users);
    });
  });
}

export async function createUsers(): Promise<any> {
  const { auth } = loadAdminServices();
  const users = await readUsersFromSTDIN();
  const usersWithPassword = users.map((user) => ({ ...user, password: 'password' }));
  return createAllUsers(usersWithPassword, auth);
}

export async function generateWatermarks() {
  const { db } = loadAdminServices();
  const dbVersion = await loadDBVersion(db);
  // activate maintenance to prevent cloud functions to trigger
  let startedMaintenance = false;
  if (!(await isInMaintenance(0))) {
    startedMaintenance = true;
    await startMaintenance();
  }

  const users = await db.collection('users').get();

  await runChunks(users.docs, async (user) => {
    const file = await upsertWatermark(user.data(), storageBucket);
    // We are in maintenance mode, trigger are stopped
    // so we update manually the user document
    if (dbVersion < 31) {
      const [signedUrl] = await file.getSignedUrl({
        action: 'read',
        expires: '01-01-3000',
        version: 'v2',
      });
      const watermark = { ref: file.name, url: signedUrl };
      await user.ref.update({ watermark });
    } else {
      await user.ref.update({ watermark: file.name });
    }
  });

  // deactivate maintenance
  if (startedMaintenance) await endMaintenance();
}<|MERGE_RESOLUTION|>--- conflicted
+++ resolved
@@ -7,17 +7,11 @@
 import { Auth, loadAdminServices, UserRecord } from './admin';
 import { sleep } from './tools';
 import readline from 'readline';
-<<<<<<< HEAD
 import { upsertWatermark, runChunks, JsonlDbRecord} from '@blockframes/firebase-utils';
-=======
-import { upsertWatermark, runChunks, JsonlDbRecord , getCollection} from '@blockframes/firebase-utils';
->>>>>>> 41832546
 import { startMaintenance, endMaintenance, isInMaintenance } from '@blockframes/firebase-utils';
 import { loadDBVersion } from './migrations';
 import { firebase } from '@env';
-import { User } from '@blockframes/user/types';
-import { promises as fsPromises } from 'fs';
-import { join } from 'path';
+
 export const { storageBucket } = firebase;
 
 export interface UserConfig {
@@ -30,29 +24,6 @@
 
 export const USER_FIXTURES_PASSWORD = 'blockframes';
 
-<<<<<<< HEAD
-=======
-/**
- * This function will generate `tools/users.fixture.json` from users currently in Firestore
- */
-export async function generateUserFixtures() {
-  console.log('Generating user fixtures file from Firestore...')
-
-  console.time('Fetching users from Firestore')
-  const users = await getCollection<User>('users');
-  console.timeEnd('Fetching users from Firestore')
-
-  const output = users.map(user => ({
-    email: user.email,
-    uid: user.uid,
-    password: USER_FIXTURES_PASSWORD,
-  }));
-  const dest = join(process.cwd(), 'tools', 'users.fixture.json');
-  await fsPromises.writeFile(dest, JSON.stringify(output));
-  console.log('Fixture saved:', dest)
-}
-
->>>>>>> 41832546
 /**
  * @param auth  Firestore Admin Auth object
  * @param userConfig
