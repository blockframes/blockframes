--- conflicted
+++ resolved
@@ -10,13 +10,8 @@
 import readline from 'readline';
 import { upsertWatermark, runChunks, JsonlDbRecord } from '@blockframes/firebase-utils';
 import { startMaintenance, endMaintenance, isInMaintenance } from '@blockframes/firebase-utils';
-<<<<<<< HEAD
-import { firebase, watermarkRowConcurrency } from '@env';
-=======
-import { loadDBVersion } from './migrations';
 import { deleteAllUsers, importAllUsers } from '@blockframes/testing/firebase';
 import * as env from '@env';
->>>>>>> 6ebba23d
 
 export const { storageBucket } = env.firebase;
 
@@ -193,30 +188,11 @@
 
   const users = await db.collection('users').get();
 
-<<<<<<< HEAD
   await runChunks(
     users.docs,
     (user) => upsertWatermark(user.data(), storageBucket, false),
-    watermarkRowConcurrency
+    env?.['heavyChunkSize'] ?? 10
   );
-=======
-  await runChunks(users.docs, async (user) => {
-    const file = await upsertWatermark(user.data(), storageBucket);
-    // We are in maintenance mode, trigger are stopped
-    // so we update manually the user document
-    if (dbVersion < 31) {
-      const [signedUrl] = await file.getSignedUrl({
-        action: 'read',
-        expires: '01-01-3000',
-        version: 'v2',
-      });
-      const watermark = { ref: file.name, url: signedUrl };
-      await user.ref.update({ watermark });
-    } else {
-      await user.ref.update({ watermark: file.name });
-    }
-  }, env?.['heavyChunkSize'] ?? 10);
->>>>>>> 6ebba23d
 
   // deactivate maintenance
   if (startedMaintenance) await endMaintenance();
