{
  "projects": {
    "default": "blockframes-test",
    "prod": "blockframes",
    "staging": "blockframes-staging",
    "laurent": "blockframes-laurent",
    "francois": "blockframes-francois",
    "bruce": "blockframes-bruce",
    "hugo": "blockframes-hugo",
    "yohann": "blockframes-yohann",
    "vincent": "blockframes-vincent",
    "pl": "blockframes-pl-2",
    "demo1": "blockframes-demo-1",
    "demo2": "blockframes-demo-2",
    "demo3": "blockframes-demo-3",
    "demo4": "blockframes-demo-4",
    "demo5": "blockframes-demo-5",
    "ci": "blockframes-ci",
    "max": "blockframes-max",
    "victor": "blockframes-victor",
    "clelia": "blockframes-clelia",
    "dajung": "blockframes-dajung",
    "remco": "blockframes-remco",
    "sebastian": "blockframes-sebastian"
  },
  "targets": {
    "blockframes": {
      "hosting": {
        "next": [
          "blockframes-next"
        ],
        "catalog": [
          "blockframes"
        ],
        "maintenance": [
          "blockframes-maintenance"
        ],
        "festival": [
          "blockframes-festival"
        ]
      }
    },
    "blockframes-ci": {
      "hosting": {
        "storybook": [
          "blockframes-storybook"
        ],
        "catalog": [
          "blockframes-ci"
        ],
        "festival": [
          "blockframes-ci-festival"
        ]
      }
    },
    "blockframes-test": {
      "hosting": {
        "catalog": [
          "blockframes-test"
        ]
      }
    },
    "blockframes-staging": {
      "hosting": {
        "catalog": [
          "blockframes-staging"
        ],
        "festival": [
          "staging-blockframes-festival"
        ]
      }
    },
    "blockframes-laurent": {
      "hosting": {
        "catalog": [
          "blockframes-laurent"
        ]
      }
    },
    "blockframes-francois": {
      "hosting": {
        "catalog": [
          "blockframes-francois"
        ],
        "festival": ["blockframes-francois"]
      }
    },
    "blockframes-bruce": {
      "hosting": {
        "catalog": [
          "blockframes-bruce"
        ]
      }
    },
    "blockframes-hugo": {
      "hosting": {
        "catalog": [
          "blockframes-hugo"
        ]
      }
    },
    "blockframes-yohann": {
      "hosting": {
        "catalog": [
          "blockframes-yohann"
        ]
      }
    },
    "blockframes-vincent": {
      "hosting": {
        "catalog": [
          "blockframes-vincent"
        ]
      }
    },
    "blockframes-pl-2": {
      "hosting": {
        "catalog": [
          "blockframes-pl-2"
        ],
        "festival": [
          "blockframes-pl-2"
        ]
      }
    },
    "blockframes-demo-1": {
      "hosting": {
        "catalog": [
          "blockframes-demo-1"
        ],
        "festival": [
          "festival-demo1-blockframes"
        ]
      }
    },
    "blockframes-demo-2": {
      "hosting": {
        "catalog": [
          "blockframes-demo-2"
        ]
      }
    },
    "blockframes-demo-3": {
      "hosting": {
        "catalog": [
          "blockframes-demo-3"
        ]
      }
    },
    "blockframes-demo-4": {
      "hosting": {
        "catalog": [
          "blockframes-demo-4"
        ]
      }
    },
    "blockframes-demo-5": {
      "hosting": {
        "catalog": [
          "blockframes-demo-5"
        ]
      }
    },
    "blockframes-max": {
      "hosting": {
        "catalog": [
          "blockframes-max"
        ]
      }
    },
    "blockframes-victor": {
      "hosting": {
        "catalog": [
          "blockframes-victor"
        ]
      }
    },
    "blockframes-clelia": {
      "hosting": {
        "catalog": [
          "blockframes-clelia"
        ]
      }
    },
    "blockframes-dajung": {
      "hosting": {
        "catalog": [
          "blockframes-dajung"
        ]
      }
    },
    "blockframes-remco": {
      "hosting": {
        "catalog": [
          "blockframes-remco"
        ],
        "festival": [
          "blockframes-remco"
        ]
      }
<<<<<<< HEAD
    },
    "blockframes-sebastian": {
      "hosting": {
        "festival": [
          "blockframes-sebastian"
        ]
      }
=======
>>>>>>> 0484df72
    }
  }
}<|MERGE_RESOLUTION|>--- conflicted
+++ resolved
@@ -1,213 +1,210 @@
-{
-  "projects": {
-    "default": "blockframes-test",
-    "prod": "blockframes",
-    "staging": "blockframes-staging",
-    "laurent": "blockframes-laurent",
-    "francois": "blockframes-francois",
-    "bruce": "blockframes-bruce",
-    "hugo": "blockframes-hugo",
-    "yohann": "blockframes-yohann",
-    "vincent": "blockframes-vincent",
-    "pl": "blockframes-pl-2",
-    "demo1": "blockframes-demo-1",
-    "demo2": "blockframes-demo-2",
-    "demo3": "blockframes-demo-3",
-    "demo4": "blockframes-demo-4",
-    "demo5": "blockframes-demo-5",
-    "ci": "blockframes-ci",
-    "max": "blockframes-max",
-    "victor": "blockframes-victor",
-    "clelia": "blockframes-clelia",
-    "dajung": "blockframes-dajung",
-    "remco": "blockframes-remco",
-    "sebastian": "blockframes-sebastian"
-  },
-  "targets": {
-    "blockframes": {
-      "hosting": {
-        "next": [
-          "blockframes-next"
-        ],
-        "catalog": [
-          "blockframes"
-        ],
-        "maintenance": [
-          "blockframes-maintenance"
-        ],
-        "festival": [
-          "blockframes-festival"
-        ]
-      }
-    },
-    "blockframes-ci": {
-      "hosting": {
-        "storybook": [
-          "blockframes-storybook"
-        ],
-        "catalog": [
-          "blockframes-ci"
-        ],
-        "festival": [
-          "blockframes-ci-festival"
-        ]
-      }
-    },
-    "blockframes-test": {
-      "hosting": {
-        "catalog": [
-          "blockframes-test"
-        ]
-      }
-    },
-    "blockframes-staging": {
-      "hosting": {
-        "catalog": [
-          "blockframes-staging"
-        ],
-        "festival": [
-          "staging-blockframes-festival"
-        ]
-      }
-    },
-    "blockframes-laurent": {
-      "hosting": {
-        "catalog": [
-          "blockframes-laurent"
-        ]
-      }
-    },
-    "blockframes-francois": {
-      "hosting": {
-        "catalog": [
-          "blockframes-francois"
-        ],
-        "festival": ["blockframes-francois"]
-      }
-    },
-    "blockframes-bruce": {
-      "hosting": {
-        "catalog": [
-          "blockframes-bruce"
-        ]
-      }
-    },
-    "blockframes-hugo": {
-      "hosting": {
-        "catalog": [
-          "blockframes-hugo"
-        ]
-      }
-    },
-    "blockframes-yohann": {
-      "hosting": {
-        "catalog": [
-          "blockframes-yohann"
-        ]
-      }
-    },
-    "blockframes-vincent": {
-      "hosting": {
-        "catalog": [
-          "blockframes-vincent"
-        ]
-      }
-    },
-    "blockframes-pl-2": {
-      "hosting": {
-        "catalog": [
-          "blockframes-pl-2"
-        ],
-        "festival": [
-          "blockframes-pl-2"
-        ]
-      }
-    },
-    "blockframes-demo-1": {
-      "hosting": {
-        "catalog": [
-          "blockframes-demo-1"
-        ],
-        "festival": [
-          "festival-demo1-blockframes"
-        ]
-      }
-    },
-    "blockframes-demo-2": {
-      "hosting": {
-        "catalog": [
-          "blockframes-demo-2"
-        ]
-      }
-    },
-    "blockframes-demo-3": {
-      "hosting": {
-        "catalog": [
-          "blockframes-demo-3"
-        ]
-      }
-    },
-    "blockframes-demo-4": {
-      "hosting": {
-        "catalog": [
-          "blockframes-demo-4"
-        ]
-      }
-    },
-    "blockframes-demo-5": {
-      "hosting": {
-        "catalog": [
-          "blockframes-demo-5"
-        ]
-      }
-    },
-    "blockframes-max": {
-      "hosting": {
-        "catalog": [
-          "blockframes-max"
-        ]
-      }
-    },
-    "blockframes-victor": {
-      "hosting": {
-        "catalog": [
-          "blockframes-victor"
-        ]
-      }
-    },
-    "blockframes-clelia": {
-      "hosting": {
-        "catalog": [
-          "blockframes-clelia"
-        ]
-      }
-    },
-    "blockframes-dajung": {
-      "hosting": {
-        "catalog": [
-          "blockframes-dajung"
-        ]
-      }
-    },
-    "blockframes-remco": {
-      "hosting": {
-        "catalog": [
-          "blockframes-remco"
-        ],
-        "festival": [
-          "blockframes-remco"
-        ]
-      }
-<<<<<<< HEAD
-    },
-    "blockframes-sebastian": {
-      "hosting": {
-        "festival": [
-          "blockframes-sebastian"
-        ]
-      }
-=======
->>>>>>> 0484df72
-    }
-  }
-}+{
+  "projects": {
+    "default": "blockframes-test",
+    "prod": "blockframes",
+    "staging": "blockframes-staging",
+    "laurent": "blockframes-laurent",
+    "francois": "blockframes-francois",
+    "bruce": "blockframes-bruce",
+    "hugo": "blockframes-hugo",
+    "yohann": "blockframes-yohann",
+    "vincent": "blockframes-vincent",
+    "pl": "blockframes-pl-2",
+    "demo1": "blockframes-demo-1",
+    "demo2": "blockframes-demo-2",
+    "demo3": "blockframes-demo-3",
+    "demo4": "blockframes-demo-4",
+    "demo5": "blockframes-demo-5",
+    "ci": "blockframes-ci",
+    "max": "blockframes-max",
+    "victor": "blockframes-victor",
+    "clelia": "blockframes-clelia",
+    "dajung": "blockframes-dajung",
+    "remco": "blockframes-remco",
+    "sebastian": "blockframes-sebastian"
+  },
+  "targets": {
+    "blockframes": {
+      "hosting": {
+        "next": [
+          "blockframes-next"
+        ],
+        "catalog": [
+          "blockframes"
+        ],
+        "maintenance": [
+          "blockframes-maintenance"
+        ],
+        "festival": [
+          "blockframes-festival"
+        ]
+      }
+    },
+    "blockframes-ci": {
+      "hosting": {
+        "storybook": [
+          "blockframes-storybook"
+        ],
+        "catalog": [
+          "blockframes-ci"
+        ],
+        "festival": [
+          "blockframes-ci-festival"
+        ]
+      }
+    },
+    "blockframes-test": {
+      "hosting": {
+        "catalog": [
+          "blockframes-test"
+        ]
+      }
+    },
+    "blockframes-staging": {
+      "hosting": {
+        "catalog": [
+          "blockframes-staging"
+        ],
+        "festival": [
+          "staging-blockframes-festival"
+        ]
+      }
+    },
+    "blockframes-laurent": {
+      "hosting": {
+        "catalog": [
+          "blockframes-laurent"
+        ]
+      }
+    },
+    "blockframes-francois": {
+      "hosting": {
+        "catalog": [
+          "blockframes-francois"
+        ],
+        "festival": ["blockframes-francois"]
+      }
+    },
+    "blockframes-bruce": {
+      "hosting": {
+        "catalog": [
+          "blockframes-bruce"
+        ]
+      }
+    },
+    "blockframes-hugo": {
+      "hosting": {
+        "catalog": [
+          "blockframes-hugo"
+        ]
+      }
+    },
+    "blockframes-yohann": {
+      "hosting": {
+        "catalog": [
+          "blockframes-yohann"
+        ]
+      }
+    },
+    "blockframes-vincent": {
+      "hosting": {
+        "catalog": [
+          "blockframes-vincent"
+        ]
+      }
+    },
+    "blockframes-pl-2": {
+      "hosting": {
+        "catalog": [
+          "blockframes-pl-2"
+        ],
+        "festival": [
+          "blockframes-pl-2"
+        ]
+      }
+    },
+    "blockframes-demo-1": {
+      "hosting": {
+        "catalog": [
+          "blockframes-demo-1"
+        ],
+        "festival": [
+          "festival-demo1-blockframes"
+        ]
+      }
+    },
+    "blockframes-demo-2": {
+      "hosting": {
+        "catalog": [
+          "blockframes-demo-2"
+        ]
+      }
+    },
+    "blockframes-demo-3": {
+      "hosting": {
+        "catalog": [
+          "blockframes-demo-3"
+        ]
+      }
+    },
+    "blockframes-demo-4": {
+      "hosting": {
+        "catalog": [
+          "blockframes-demo-4"
+        ]
+      }
+    },
+    "blockframes-demo-5": {
+      "hosting": {
+        "catalog": [
+          "blockframes-demo-5"
+        ]
+      }
+    },
+    "blockframes-max": {
+      "hosting": {
+        "catalog": [
+          "blockframes-max"
+        ]
+      }
+    },
+    "blockframes-victor": {
+      "hosting": {
+        "catalog": [
+          "blockframes-victor"
+        ]
+      }
+    },
+    "blockframes-clelia": {
+      "hosting": {
+        "catalog": [
+          "blockframes-clelia"
+        ]
+      }
+    },
+    "blockframes-dajung": {
+      "hosting": {
+        "catalog": [
+          "blockframes-dajung"
+        ]
+      }
+    },
+    "blockframes-remco": {
+      "hosting": {
+        "catalog": [
+          "blockframes-remco"
+        ],
+        "festival": [
+          "blockframes-remco"
+        ]
+      }
+    },
+    "blockframes-sebastian": {
+      "hosting": {
+        "festival": [
+          "blockframes-sebastian"
+        ]
+      }
+    }
+  }
+}