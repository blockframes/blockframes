--- conflicted
+++ resolved
@@ -20,7 +20,6 @@
   'orgMemberUpdated',
 
   // Events related notifications
-<<<<<<< HEAD
   'requestToAttendEventSent',
   'eventIsAboutToStart', // 1h Reminder before event
   'oneDayReminder', // 24h Reminder before event
@@ -28,27 +27,10 @@
   'requestToAttendEventUpdated', // Request, accepted or rejected
 
 
-  // @TODO #4046 create issue to remove this and also from libs/notification/src/lib/+state/notification.store.ts
-  // once all notification of theses types are read or deleted (since we cannot make a migration script)
+  // @TODO #4859 remove once all notification of theses types are read or deleted (since we cannot make a migration script)
   'invitationToAttendEventAccepted',
   'invitationToAttendEventDeclined',
   'memberAddedToOrg',
-=======
-  'requestToAttendEventSent' |
-  'eventIsAboutToStart' | // 1h Reminder before event
-  'oneDayReminder' | // 24h Reminder before event
-  'invitationToAttendScreeningCreated' |
-  'invitationToAttendMeetingCreated' |
-  'requestToAttendEventCreated' | 
-  'invitationToAttendEventUpdated' | // Invitation, accepted or rejected
-  'requestToAttendEventUpdated' | // Request, accepted or rejected
-
-
-  // @TODO #4859 remove once all notification of theses types are read or deleted (since we cannot make a migration script)
-  'invitationToAttendEventAccepted' |
-  'invitationToAttendEventDeclined' |
-  'memberAddedToOrg' |
->>>>>>> 908c4ab0
   'memberRemovedFromOrg'
 ] as const;
 export type NotificationType = typeof notificationTypes[number];
