--- conflicted
+++ resolved
@@ -11,13 +11,8 @@
   Contract,
   createStorageFile,
   appName,
-<<<<<<< HEAD
-  getMovieAppAccess
-=======
   getMovieAppAccess,
-  App,
   eventTypes
->>>>>>> 42ddc9f0
 } from '@blockframes/model';
 import { OrganizationService } from '@blockframes/organization/+state/organization.service';
 import { toDate } from '@blockframes/utils/helpers';
