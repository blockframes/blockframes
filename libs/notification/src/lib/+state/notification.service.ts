--- conflicted
+++ resolved
@@ -2,12 +2,16 @@
 import { CollectionConfig, CollectionService } from 'akita-ng-fire';
 import { AuthService } from '@blockframes/auth/+state';
 import { filter, map, switchMap, take } from 'rxjs/operators';
-<<<<<<< HEAD
-import { orgName, Movie, Event, isMeeting, isScreening, Notification } from '@blockframes/model';
-=======
-import { Event, isMeeting, isScreening } from '@blockframes/event/+state/event.model';
-import { orgName, Movie, Organization, OrganizationDocument, Notification } from '@blockframes/model';
->>>>>>> c1298ed5
+import {
+  orgName,
+  Movie,
+  Event,
+  isMeeting,
+  isScreening,
+  Notification,
+  Organization,
+  OrganizationDocument
+} from '@blockframes/model';
 import { OrganizationService } from '@blockframes/organization/+state';
 import { toDate } from '@blockframes/utils/helpers';
 import { displayName } from '@blockframes/utils/utils';
