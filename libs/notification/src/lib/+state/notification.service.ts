--- conflicted
+++ resolved
@@ -8,14 +8,8 @@
   Event,
   isMeeting,
   isScreening,
-<<<<<<< HEAD
-  Notification
-=======
   Notification,
-  Organization,
-  OrganizationDocument,
   Contract
->>>>>>> 368d7d8e
 } from '@blockframes/model';
 import { OrganizationService } from '@blockframes/organization/+state';
 import { toDate } from '@blockframes/utils/helpers';
@@ -30,12 +24,8 @@
 import { EventService } from '@blockframes/event/+state';
 import { ModuleGuard } from '@blockframes/utils/routes/module.guard';
 import { APP } from '@blockframes/utils/routes/utils';
-<<<<<<< HEAD
+import { ContractService } from '@blockframes/contract/contract/+state';
 import { where } from 'firebase/firestore';
-import { Contract, ContractService } from '@blockframes/contract/contract/+state';
-=======
-import { ContractService } from '@blockframes/contract/contract/+state';
->>>>>>> 368d7d8e
 
 interface NotificationState extends EntityState<Notification>, ActiveState<string> { }
 @Injectable({ providedIn: 'root' })
