--- conflicted
+++ resolved
@@ -197,13 +197,8 @@
         const titleId = isScreening(event) ? event.meta.titleId : undefined;
         const movie = await this.movieService.load(titleId);
         const imgRef = this.getPoster(movie);
-<<<<<<< HEAD
-        const org = await this.orgService.valueChanges(event.ownerOrgId).pipe(take(1)).toPromise();
+        const org = await this.orgService.load(event.ownerOrgId);
         const message = `REMINDER - ${org.name}'s ${eventTypes[event.type]} "<a href="/event/${event.id}" target="_blank">${event.title}</a>" is about to start.`;
-=======
-        const org = await this.orgService.load(event.ownerOrgId);
-        const message = `REMINDER - ${org.denomination.full}'s ${eventTypes[event.type]} "<a href="/event/${event.id}" target="_blank">${event.title}</a>" is about to start.`;
->>>>>>> e20a4b81
 
         return {
           ...notification,
@@ -219,13 +214,8 @@
         const titleId = isScreening(event) ? event.meta.titleId : undefined;
         const movie = await this.movieService.load(titleId);
         const imgRef = this.getPoster(movie);
-<<<<<<< HEAD
-        const org = await this.orgService.valueChanges(event.ownerOrgId).pipe(take(1)).toPromise();
+        const org = await this.orgService.load(event.ownerOrgId);
         const message = `REMINDER - ${org.name}'s ${eventTypes[event.type]} "<a href="/event/${
-=======
-        const org = await this.orgService.load(event.ownerOrgId);
-        const message = `REMINDER - ${org.denomination.full}'s ${eventTypes[event.type]} "<a href="/event/${
->>>>>>> e20a4b81
           event.id
         }" target="_blank">${event.title}</a>" will start tomorrow at ${format(
           toDate(event.start),
@@ -463,31 +453,15 @@
 
     // Adding user data to the notification of meeting events
     if (event && isMeeting(event) && notification.organization) {
-<<<<<<< HEAD
-      const user = await this.userService
-        .valueChanges(event.meta.organizerUid)
-        .pipe(take(1))
-        .toPromise();
+      const user = await this.userService.load(event.meta.organizerUid);
       const organizationName = notification.organization.name;
-=======
-      const user = await this.userService.load(event.meta.organizerUid);
-      const organizationName = orgName(notification.organization);
->>>>>>> e20a4b81
       subject = `${user.firstName} ${user.lastName} (${organizationName})`;
     } else if (notification.organization) {
       subject = notification.organization.name;
     } else if (notification.user && notification.user.lastName && notification.user.firstName) {
       if (notification.user.orgId) {
-<<<<<<< HEAD
-        const org = await this.orgService
-          .valueChanges(notification.user.orgId)
-          .pipe(take(1))
-          .toPromise();
+        const org = await this.orgService.load(notification.user.orgId);
         subject = `${displayName(notification.user)} (${org.name})`;
-=======
-        const org = await this.orgService.load(notification.user.orgId);
-        subject = `${displayName(notification.user)} (${orgName(org)})`;
->>>>>>> e20a4b81
       } else subject = displayName(notification.user);
     } else if (notification.user && notification.user.email) {
       subject = notification.user.email;
@@ -513,13 +487,8 @@
   */
   public async nameToDisplay(notification: Notification, contract: Contract) {
     if (contract.buyerUserId === notification.toUserId) {
-<<<<<<< HEAD
-      const org = await this.orgService.valueChanges(contract.sellerId).pipe(take(1)).toPromise();
+      const org = await this.orgService.load(contract.sellerId);
       return org.name;
-=======
-      const org = await this.orgService.load(contract.sellerId);
-      return orgName(org);
->>>>>>> e20a4b81
     } else {
       const user = await this.userService.load(contract.buyerUserId);
       return displayName(user);
