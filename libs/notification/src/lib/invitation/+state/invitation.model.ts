--- conflicted
+++ resolved
@@ -36,11 +36,7 @@
     type: null,
     docId: '',
     status: 'pending',
-<<<<<<< HEAD
-    date: firestore.Timestamp.now(),
-=======
     date: new Date(),
->>>>>>> 257962a5
     ...params,
   };
   if (params.fromOrg) {
