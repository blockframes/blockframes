--- conflicted
+++ resolved
@@ -49,11 +49,7 @@
 }
 
 /**  Specific Invitation send by an Organization to a User to join it. */
-<<<<<<< HEAD
-export interface InvitationFromOrganizationToUser extends Invitation {
-=======
 export interface InvitationFromOrganizationToUserRaw<D> extends InvitationRaw<D> {
->>>>>>> 257962a5
   type: 'joinOrganization';
   mode: 'invitation';
   toUser: PublicUser;
@@ -61,11 +57,7 @@
 }
 
 /** Specific Invitation send by a User to join an Organization. */
-<<<<<<< HEAD
-export interface InvitationFromUserToOrganization extends Invitation {
-=======
 export interface InvitationFromUserToOrganizationRaw<D> extends InvitationRaw<D> {
->>>>>>> 257962a5
   type: 'joinOrganization';
   mode: 'request';
   fromUser: PublicUser;
