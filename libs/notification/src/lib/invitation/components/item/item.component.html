--- conflicted
+++ resolved
@@ -1,19 +1,6 @@
 <mat-list-item>
-<<<<<<< HEAD
   <img matListAvatar *ngIf="invitation.fromUser" asset="profil_user.webp" [ref]="invitation.fromUser.avatar" alt="Profile picture" />
   <img matListAvatar *ngIf="invitation.fromOrg" asset="profil_user.webp" [ref]="invitation.fromOrg.logo" alt="Organization logo" />
-  <p matLine class="mat-body-1">
-    {{ invitation.message }}
-  </p>
-  <span matLine>
-    <small class="mat-caption">
-      {{ invitation.date | date: 'shortTime' }}
-    </small>
-  </span>
-  <invitation-action [invitation]="invitation"></invitation-action>
-=======
-  <img matListAvatar *ngIf="invitation.fromUser" placeholderAsset="profil_user.webp" [imgRef]="invitation.fromUser.avatar" alt="Profile picture" />
-  <img matListAvatar *ngIf="invitation.fromOrg" placeholderAsset="profil_user.webp" [imgRef]="invitation.fromOrg.logo" alt="Organization logo" />
   <div matLine fxLayout="row" fxLayoutAlign="space-between center">
     <p  class="mat-body-1">
       {{ invitation.message }} {{ invitation.date | date: 'medium' }}
@@ -23,5 +10,4 @@
       <a mat-button [routerLink]="['../event/', invitation.docId]">More details</a>
     </div>
   </div>
->>>>>>> 2e888d16
 </mat-list-item>