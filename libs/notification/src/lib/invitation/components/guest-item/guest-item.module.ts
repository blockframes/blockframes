import { NgModule } from '@angular/core';
import { CommonModule } from '@angular/common';
import { GuestItemComponent } from './guest-item.component';
<<<<<<< HEAD
import { ImageReferenceModule } from '@blockframes/media/directives/image-reference/image-reference.module';
=======
import { ImgModule } from '@blockframes/ui/media/img/img.module';
>>>>>>> 83883733
import { DisplayNameModule } from '@blockframes/utils/pipes/display-name.module';
import { StatusModule } from '../../pipes/status.pipe';
import { GuestPipeModule } from '../../pipes/guest.pipe';

// Material
import { MatListModule } from '@angular/material/list';
import { MatIconModule } from '@angular/material/icon';



@NgModule({
  declarations: [GuestItemComponent],
  exports: [GuestItemComponent],
  imports: [
    CommonModule,
    ImgModule,
    DisplayNameModule,
    StatusModule,
    GuestPipeModule,
    // Theme
    MatListModule,
    MatIconModule
  ]
})
export class GuestItemModule { }<|MERGE_RESOLUTION|>--- conflicted
+++ resolved
@@ -1,11 +1,7 @@
 import { NgModule } from '@angular/core';
 import { CommonModule } from '@angular/common';
 import { GuestItemComponent } from './guest-item.component';
-<<<<<<< HEAD
-import { ImageReferenceModule } from '@blockframes/media/directives/image-reference/image-reference.module';
-=======
 import { ImgModule } from '@blockframes/ui/media/img/img.module';
->>>>>>> 83883733
 import { DisplayNameModule } from '@blockframes/utils/pipes/display-name.module';
 import { StatusModule } from '../../pipes/status.pipe';
 import { GuestPipeModule } from '../../pipes/guest.pipe';
@@ -13,8 +9,6 @@
 // Material
 import { MatListModule } from '@angular/material/list';
 import { MatIconModule } from '@angular/material/icon';
-
-
 
 @NgModule({
   declarations: [GuestItemComponent],
