import { Injectable } from '@angular/core';
import { QueryEntity, QueryConfig, Order } from '@datorama/akita';
import { Notification } from './notification.model';
import { NotificationStore, NotificationState } from './notification.store';
import { Observable } from 'rxjs';
import { map } from 'rxjs/operators';
import { DateGroup } from '@blockframes/utils/helpers';
import { formatDate } from '@angular/common';
import { MovieQuery } from '@blockframes/movie/+state/movie.query';
import { NotificationType } from './notification.firestore';
import { ImgRef, createImgRef } from '@blockframes/utils/image-uploader';
import { toDate } from 'date-fns';

function getYesterday() {
  const today = new Date();
  const yesterday = today.setDate(today.getDate() - 1);
  return new Date(yesterday);
}

function isSameDay(target: Date, baseDate: Date) {
  return (
    target.getDate() === baseDate.getDate() &&
    target.getMonth() === baseDate.getMonth() &&
    target.getFullYear() === baseDate.getFullYear()
  );
}
const isToday = (target: Date) => isSameDay(target, new Date());
const isYesterday = (target: Date) => isSameDay(target, getYesterday());

@Injectable({ providedIn: 'root' })
@QueryConfig({ sortBy: 'date', sortByOrder: Order.DESC })
export class NotificationQuery extends QueryEntity<NotificationState, Notification> {
  constructor(protected store: NotificationStore, private movieQuery: MovieQuery) {
    super(store);
  }

  /** Group notifications by date in an object. */
  public groupNotificationsByDate(filter?: string | NotificationType[]): Observable<DateGroup<Notification[]>> {
    return this.selectAll({
      filterBy: notification => (filter && typeof filter !== 'string' ? filter.includes(notification.type) : true)
    }).pipe(
      map(notifications => {
        return notifications.reduce((acc, notification) => {
          const date = toDate(notification.date);
          // As Date cannot be used as an index type (key), we format the date into a string.
          const key = isToday(date) ? 'Today'
            : isYesterday(date) ? 'Yesterday'
<<<<<<< HEAD
              : formatDate(notification.date.toDate(), 'MMM dd, yyyy', 'en-US');
=======
            : formatDate(toDate(notification.date), 'MMM dd, yyyy', 'en-US');
>>>>>>> a44185db
          const information = this.createNotificationInformation(notification);
          const notif = {
            ...notification,
            ...information,
            date: toDate(notification.date)
          };
          acc[key] = [...(acc[key] || []), notif];
          return acc;
        }, {});
      })
    );
  }

  /** @deprecated With akitaPreAddEntity it should already be setup */
  public createNotificationInformation(notification: Notification) {
    let subject;
    switch (notification.type) {
      case 'organizationAcceptedByArchipelContent':
        return {
          message: 'Your organization has been accepted by Archipel Content !',
          placeholderUrl: 'WelcomeArchipelContent_500.png' // TODO: ISSUE#2262
        };
      case 'movieTitleUpdated':
        return {
          message: `${notification.user.firstName} ${notification.user.lastName} edited ${notification.movie.title.international}.`,
          imgRef: this.getPoster(notification.movie.id),
          placeholderUrl: 'WelcomeDelivery_500.png' // TODO: Icon/Image is wrong here. Use correct illustration for notifications => ISSUE#2262
        };
      case 'movieTitleCreated':
        return {
          message: `${notification.user.firstName} ${notification.user.lastName} created ${notification.movie.title.international}.`,
          imgRef: this.getPoster(notification.movie.id),
          placeholderUrl: 'WelcomeDelivery_500.png' // TODO: ISSUE#2262
        };
      case 'movieDeleted':
        return {
          message: `${notification.user.firstName} ${notification.user.lastName} deleted ${notification.movie.title.international}.`,
          imgRef: this.getPoster(notification.movie.id),
          placeholderUrl: 'WelcomeDelivery_500.png' // TODO: ISSUE#2262
        };
      case 'invitationFromOrganizationToUserDecline':
        return {
          message: `${notification.user.firstName} ${notification.user.lastName} has declined your organization's invitation.`,
          imgRef: notification.user.avatar,
          placeholderUrl: 'profil_user.webp'
        };
      case 'invitationFromUserToJoinOrgDecline':
        return {
          message: `Your organization has refused the request from ${notification.user.firstName} ${notification.user.lastName}.`,
          imgRef: notification.user.avatar,
          placeholderUrl: 'profil_user.webp'
        };
      case 'memberAddedToOrg':
        return {
          message: `${notification.user.firstName} ${notification.user.lastName} has been added to ${notification.organization.denomination.full}.`,
          imgRef: notification.user.avatar,
          placeholderUrl: 'profil_user.webp',
          url: `c/o/organization/${notification.organization.id}/view/members`
        };
      case 'memberRemovedFromOrg':
        return {
          message: `${notification.user.firstName} ${notification.user.lastName} has been removed from ${notification.organization.denomination.full}.`,
          imgRef: notification.user.avatar,
          placeholderUrl: 'profil_user.webp'
        };
      case 'newContract':
        return {
          message: `${notification.organization.denomination.full} submitted a contract.`,
          placeholderUrl: 'Organization_250.png', // TODO: ISSUE#2262
          url: `c/o/dashboard/deals/${notification.docId}`
        };
      case 'contractInNegotiation':
        return {
          message: `A new offer has been created.`,
          placeholderUrl: 'WelcomeArchipelContent_500.png', // TODO: ISSUE#2262
          url: `c/o/dashboard/deals/${notification.docId}`
        };
      case 'movieSubmitted':
        return {
          message: `A new movie has been submitted`,
          placeholderUrl: this.getPoster(notification.docId),
          url: `c/o/dashboard/titles/${notification.docId}`
        };
      case 'movieAccepted':
        return {
          message: `Your movie has been accepted by Archipel Content.`,
          placeholderUrl: this.getPoster(notification.docId),
          url: `c/o/dashboard/titles/${notification.docId}`
        };
      case 'eventIsAboutToStart':
        return {
          message: `Your event "${notification.docId}" is about to start !`,
          url: `c/o/marketplace/event/${notification.docId}`
        };
      case 'invitationToAttendEventAccepted':

        if (notification.organization) {
          subject = notification.organization.denomination.public ? notification.organization.denomination.public : notification.organization.denomination.full;
        } else if (notification.user) {
          subject = `${notification.user.lastName} ${notification.user.firstName}`;
        }
        return {
          message: `${subject} have accepted your invitaion.`,
          url: `c/o/marketplace/event/${notification.docId}`
        };
      case 'invitationToAttendEventAccepted':
        if (notification.organization) {
          subject = notification.organization.denomination.public ? notification.organization.denomination.public : notification.organization.denomination.full;
        } else if (notification.user) {
          subject = `${notification.user.lastName} ${notification.user.firstName}`;
        }
        return {
          message: `${subject} have declined your invitaion.`,
          url: `c/o/marketplace/event/${notification.docId}`
        };
      default:
        return {
          message: `Error while displaying notification.`
        };
    }
  }

  public getPoster(id: string): ImgRef {
    const movie = this.movieQuery.getEntity(id);
    return !!movie && movie.promotionalElements.poster.length ? movie.promotionalElements.poster[0].media : createImgRef();
  }
}<|MERGE_RESOLUTION|>--- conflicted
+++ resolved
@@ -45,11 +45,7 @@
           // As Date cannot be used as an index type (key), we format the date into a string.
           const key = isToday(date) ? 'Today'
             : isYesterday(date) ? 'Yesterday'
-<<<<<<< HEAD
               : formatDate(notification.date.toDate(), 'MMM dd, yyyy', 'en-US');
-=======
-            : formatDate(toDate(notification.date), 'MMM dd, yyyy', 'en-US');
->>>>>>> a44185db
           const information = this.createNotificationInformation(notification);
           const notif = {
             ...notification,
