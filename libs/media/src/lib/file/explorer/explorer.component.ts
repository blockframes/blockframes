--- conflicted
+++ resolved
@@ -2,12 +2,7 @@
 import { AngularFirestore, QueryFn } from '@angular/fire/firestore';
 
 // Blockframes
-<<<<<<< HEAD
 import { MovieService } from '@blockframes/movie/+state/movie.service';
-import { RouterQuery } from '@datorama/akita-ng-router-store';
-=======
-import { MovieService } from '@blockframes/movie/+state';
->>>>>>> 769b94c5
 import { App } from '@blockframes/utils/apps';
 import { Organization } from '@blockframes/organization/+state';
 import { FileUploaderService, MediaService } from '@blockframes/media/+state';
