import { ChangeDetectionStrategy, Component, ViewChild, TemplateRef, Pipe, PipeTransform, Input, AfterViewInit, OnInit, Inject } from '@angular/core';
import { Firestore } from '@angular/fire/firestore';
import { where, doc, updateDoc } from 'firebase/firestore';

// Blockframes
import { MovieService } from '@blockframes/movie/+state/movie.service';
import { createStorageFile, StorageFile, Organization, App } from '@blockframes/model';
import { FileUploaderService, MediaService } from '@blockframes/media/+state';
import { getFileMetadata } from '@blockframes/media/+state/static-files';
import { APP } from '@blockframes/utils/routes/utils';
import { ActivatedRoute } from "@angular/router";

// File Explorer
import { getDirectories, Directory, FileDirectoryBase } from './explorer.model';

// RxJs
import { Observable, BehaviorSubject } from 'rxjs';
import { map } from 'rxjs/operators';
import { combineLatest } from 'rxjs';

function getDir(root: Directory, path: string) {
  return path.split('/').reduce((parent, segment) => parent?.children[segment] ?? parent, root);
}

/**
 * Create crumbs path based on the current path
 * "titles/:id/poster" -> ["tiles", "titles/:id", "titles/:id/poster"]
 */
function getCrumbs(path: string) {
  const crumbs = [];
  path.split('/').filter(v => !!v).forEach((segment, i) => {
    const previous = crumbs[i - 1] ? `${crumbs[i - 1]}/` : '';
    crumbs.push(`${previous}${segment}`);
  });
  return crumbs;
}

@Component({
  selector: 'file-explorer',
  templateUrl: 'explorer.component.html',
  styleUrls: ['./explorer.component.scss'],
  changeDetection: ChangeDetectionStrategy.OnPush
})
export class FileExplorerComponent implements OnInit, AfterViewInit {
  root$: Observable<Directory>;
  path$ = new BehaviorSubject<string>('org');
  crumbs$ = this.path$.pipe(map(getCrumbs));
  templates: Record<string, TemplateRef<unknown>> = {};

  org$ = new BehaviorSubject<Organization>(undefined);
  @Input()
  set org(org: Organization) {
    this.org$.next(org);
  }
  get org() {
    return this.org$.getValue();
  }

  @ViewChild('image') image?: TemplateRef<unknown>;
  @ViewChild('file') file?: TemplateRef<unknown>;
  @ViewChild('fileList') fileList?: TemplateRef<unknown>;
  @ViewChild('imageList') imageList?: TemplateRef<unknown>;
  @ViewChild('directory') directory?: TemplateRef<unknown>;

  constructor(
    private db: Firestore,
    private movieService: MovieService,
    private mediaService: MediaService,
    private service: FileUploaderService,
    private route: ActivatedRoute,
    @Inject(APP) private app: App
  ) { }

  ngOnInit() {
    const query = [
      where('orgIds', 'array-contains', this.org.id),
      where(`app.${this.app}.access`, '==', true)
    ]

    const { directory } = this.route.snapshot.queryParams;
    if (directory) this.next(directory);

    const titles$ = this.movieService.valueChanges(query).pipe(
<<<<<<< HEAD
      map(titles => titles.filter(t => t.app[this.app].status !== 'archived').sort((movieA, movieB) => movieA.title.international < movieB.title.international ? -1 : 1)),
=======
      map(titles => titles.filter(t => t.app[this.app].status !== 'archived')),
      map(titles => titles.sort((movieA, movieB) => movieA.title.international < movieB.title.international ? -1 : 1)),
>>>>>>> 1bf2c094
    );

    this.root$ = combineLatest([
      this.org$.asObservable(),
      titles$
    ]).pipe(
      map(([org, titles]) => getDirectories(org, titles)),
    );
  }

  ngAfterViewInit() {
    this.templates = {
      image: this.image,
      file: this.file,
      directory: this.directory,
      imageList: this.imageList,
      fileList: this.fileList
    }
  }

  keepOrder = () => 0;

  setPath(path: string) {
    this.path$.next(path);
  }

  next(next: string) {
    this.path$.next(`${this.path$.getValue()}/${next}`);
  }

  previous(crumbs: string) {
    this.path$.next(crumbs[crumbs.length - 2]);
  }

  getMeta(dir: FileDirectoryBase, index: number) {
    return [...dir.meta, index];
  }

  async downloadFile(item: StorageFile, event: Event) {
    event.stopPropagation();
    const url = await this.mediaService.generateImgIxUrl(item);
    window.open(url);
  }

  update() {
    this.service.upload();
  }

  change($event: 'removed' | 'added', meta) {
    if ($event === 'removed') {
      const metadata = getFileMetadata(meta[0], meta[1], meta[2])
      const emptyStorageFile = {}
      emptyStorageFile[metadata.field] = createStorageFile({
        collection: null,
        docId: null,
        field: null,
        privacy: null,
        storagePath: null
      })
      const ref = doc(this.db, `${metadata.collection}/${metadata.docId}`);
      updateDoc(ref, emptyStorageFile);
    }
  }
}

@Pipe({ name: 'getDir' })
export class GetDirPipe implements PipeTransform {
  transform(path: string, root: Directory) {
    return getDir(root, path);
  }
}<|MERGE_RESOLUTION|>--- conflicted
+++ resolved
@@ -81,12 +81,8 @@
     if (directory) this.next(directory);
 
     const titles$ = this.movieService.valueChanges(query).pipe(
-<<<<<<< HEAD
-      map(titles => titles.filter(t => t.app[this.app].status !== 'archived').sort((movieA, movieB) => movieA.title.international < movieB.title.international ? -1 : 1)),
-=======
       map(titles => titles.filter(t => t.app[this.app].status !== 'archived')),
       map(titles => titles.sort((movieA, movieB) => movieA.title.international < movieB.title.international ? -1 : 1)),
->>>>>>> 1bf2c094
     );
 
     this.root$ = combineLatest([
