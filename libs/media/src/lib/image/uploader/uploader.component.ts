--- conflicted
+++ resolved
@@ -12,13 +12,9 @@
 import { StorageFileForm } from '@blockframes/media/form/media.form';
 import { getDeepValue } from '@blockframes/utils/pipes';
 import { boolean } from '@blockframes/utils/decorators/decorators';
-<<<<<<< HEAD
-import { allowedFiles, fileSizeToString } from '@blockframes/utils/utils';
+import { allowedFiles, fileSizeToString } from '@blockframes/model';
 import { DocumentReference } from 'firebase/firestore';
 import { FirestoreService, fromRef } from 'ngfire';
-=======
-import { allowedFiles, fileSizeToString } from '@blockframes/model';
->>>>>>> 0135145b
 
 type CropStep = 'drop' | 'crop' | 'hovering' | 'show';
 
