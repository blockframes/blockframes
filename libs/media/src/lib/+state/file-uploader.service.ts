--- conflicted
+++ resolved
@@ -2,14 +2,8 @@
 import { Injectable, Injector } from "@angular/core";
 import { ComponentPortal } from "@angular/cdk/portal";
 import { Overlay, OverlayRef } from "@angular/cdk/overlay";
-<<<<<<< HEAD
 import { Firestore } from "@angular/fire/firestore";
 import { Storage, UploadTask, uploadBytesResumable, ref } from '@angular/fire/storage';
-
-=======
-import { AngularFirestore } from "@angular/fire/firestore";
-import { AngularFireStorage, AngularFireUploadTask } from "@angular/fire/storage";
->>>>>>> fc4061c8
 import { AuthService } from "@blockframes/auth/+state";
 import { tempUploadDir } from "@blockframes/utils/file-sanitizer";
 import { BehaviorStore } from "@blockframes/utils/observable-helpers";
