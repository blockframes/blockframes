--- conflicted
+++ resolved
@@ -7,11 +7,7 @@
 import { AngularFirestore } from "@angular/fire/firestore";
 
 // State
-<<<<<<< HEAD
-import { OldUploadData, HostedMediaFormValue } from "./media.firestore";
-=======
 import { OldUploadData } from "./media.firestore";
->>>>>>> 19be6bf1
 import { isValidMetadata } from "./media.model";
 
 // Blockframes
