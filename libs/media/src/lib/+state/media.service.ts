// Angular
import { Injectable } from '@angular/core';
import { CallableFunctions } from 'ngfire';

// State
import { StorageFile } from '@blockframes/model';
import { ImageParameters, getImgSize, getImgIxResourceUrl } from '../image/directives/imgix-helpers';

// Blockframes
<<<<<<< HEAD
import { clamp } from '@blockframes/utils/utils';

=======
import { clamp } from '@blockframes/model';
>>>>>>> 0135145b
@Injectable({ providedIn: 'root' })
export class MediaService {

  private breakpoints = [600, 1024, 1440, 1920];

  constructor(private functions: CallableFunctions) { }

  /**
   * This https callable method will check if current user asking for the media
   * have the rights to do so.
   * @dev protected resources are stored the same way than other resources but in the "protected" directory.
   * For example
   * @param ref (without "/protected")
   * @param parametersSet ImageParameters[]
   */
  private getProtectedMediaToken(file: StorageFile, parametersSet: ImageParameters[], eventId?: string): Promise<string[]> {
    return this.functions.call<{ file: StorageFile, parametersSet: ImageParameters[], eventId?: string }, string[]>('getMediaToken', { file, parametersSet, eventId });
  }

  async generateImageSrcset(file: StorageFile, _parameters: ImageParameters): Promise<string> {
    const params: ImageParameters[] = getImgSize(file.storagePath).map(size => ({ ..._parameters, w: size }));
    let tokens: string[] = [];

    if (file.privacy === 'protected') {
      tokens = await this.getProtectedMediaToken(file, params);
    }

    const urls = params.map((param, index) => {
      if (tokens[index]) { param.s = tokens[index] };
      return `${getImgIxResourceUrl(file, param)} ${param.w}w`;
    })

    return urls.join(', ');
  }

  /**
   * generateImgIxUrl : Generate a ImgIx URL
   * @param ref string
   * @param parameters ImageParameters
   */
  async generateImgIxUrl(file: StorageFile, parameters: ImageParameters = {}, eventId?: string): Promise<string> {
    if (file.privacy === 'protected') {
      const [token] = await this.getProtectedMediaToken(file, [parameters], eventId);
      parameters.s = token;
    }

    return getImgIxResourceUrl(file, parameters);
  }

  generateBackgroundImageUrl(file: StorageFile, p: ImageParameters): Promise<string> {

    // default client width
    let clientWidth = 1024;

    if (!!window || !!window.innerWidth) {
      clientWidth = clamp(window.innerWidth, this.breakpoints);
    }

    // Math.min(n, undefined) = Nan,
    // to prevent that we use Infinity to pick clientWidth if parameters.width is undefined
    p.w = Math.min(clientWidth, p.w || Infinity);

    return this.generateImgIxUrl(file, p);
  }

}<|MERGE_RESOLUTION|>--- conflicted
+++ resolved
@@ -7,12 +7,7 @@
 import { ImageParameters, getImgSize, getImgIxResourceUrl } from '../image/directives/imgix-helpers';
 
 // Blockframes
-<<<<<<< HEAD
-import { clamp } from '@blockframes/utils/utils';
-
-=======
 import { clamp } from '@blockframes/model';
->>>>>>> 0135145b
 @Injectable({ providedIn: 'root' })
 export class MediaService {
 
