--- conflicted
+++ resolved
@@ -7,25 +7,14 @@
 import { AngularFireStorage, AngularFireUploadTask } from "@angular/fire/storage";
 
 // State
-<<<<<<< HEAD
-import { OldUploadData } from "./media.firestore";
-import { isValidMetadata } from "./media.model";
-
-// Blockframes
-=======
 import { isValidMetadata } from "./media.model";
 import { OldUploadData, StorageFile } from "./media.firestore";
->>>>>>> a6d357c7
 import { UploadWidgetComponent } from "../file/upload-widget/upload-widget.component";
 import { ImageParameters, getImgSize, getImgIxResourceUrl } from '../image/directives/imgix-helpers';
 
 // Blockframes
 import { clamp } from '@blockframes/utils/utils';
-<<<<<<< HEAD
-import { tempUploadDir, privacies, Privacy } from "@blockframes/utils/file-sanitizer";
-=======
 import { delay } from "@blockframes/utils/helpers";
->>>>>>> a6d357c7
 import { AuthQuery } from "@blockframes/auth/+state";
 import { BehaviorStore } from '@blockframes/utils/behavior-store';
 import { tempUploadDir } from "@blockframes/utils/file-sanitizer";
