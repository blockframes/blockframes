--- conflicted
+++ resolved
@@ -155,11 +155,7 @@
 }
 
 // ! DEPRECATED
-<<<<<<< HEAD
-function mediaNeedsUpdate(media: HostedMediaFormValue) {
-=======
 function mediaNeedsUpdate(media: any) {
->>>>>>> 19be6bf1
   return !media.ref || (!!media.ref && !!media.blobOrFile);
 }
 
