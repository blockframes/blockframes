
import { Privacy } from '@blockframes/utils/file-sanitizer';
import { FileMetaData } from './media.model';

/**
* Representation of a storage file in our Firestore db.
* @note this is not the same as the data needed to upload into the storage: `UploadData`
*/
export interface StorageFile {
  privacy: Privacy;
  collection: 'movies' | 'users' | 'orgs' | 'campaigns';
  docId: string;
  field: string;
  storagePath: string;
  [K: string]: string; // extra-data
}

<<<<<<< HEAD
export function createStorageFile(file: Partial<StorageFile>): StorageFile {
=======
export function createStorageFile(file: Partial<StorageFile> = {}): StorageFile {
>>>>>>> a6d357c7
  return {
    privacy: 'public',
    collection: 'movies',
    docId: '',
    field: '',
    storagePath: '',
    ...file,
  };
}

export interface StorageVideo extends StorageFile {
  jwPlayerId: string;
}


// ! DEPRECATED
export interface OldUploadData {
  /**
  * firebase storage upload path *(or ref)*,
  * @note **Make sure that the path param does not include the filename.**
  * @note **Make sure that the path does not ends with a `/`.**
  */
  path: string,
  data: Blob | File,
  fileName: string,
  metadata: FileMetaData,
}<|MERGE_RESOLUTION|>--- conflicted
+++ resolved
@@ -15,11 +15,7 @@
   [K: string]: string; // extra-data
 }
 
-<<<<<<< HEAD
-export function createStorageFile(file: Partial<StorageFile>): StorageFile {
-=======
 export function createStorageFile(file: Partial<StorageFile> = {}): StorageFile {
->>>>>>> a6d357c7
   return {
     privacy: 'public',
     collection: 'movies',
