--- conflicted
+++ resolved
@@ -5,11 +5,6 @@
 import { MatSnackBar } from "@angular/material/snack-bar";
 import { AuthQuery } from "@blockframes/auth/+state";
 import { MeetingVideoControl } from "@blockframes/event/+state/event.firestore";
-import { MediaService } from "../../+state/media.service";
-<<<<<<< HEAD
-import { ImageParameters } from '../../image/directives/imgix-helpers';
-=======
->>>>>>> 0d700937
 import { getWatermark, loadJWPlayerScript } from "@blockframes/utils/utils";
 import { BehaviorSubject } from "rxjs";
 import { toggleFullScreen } from '../../file/viewers/utils';
@@ -96,7 +91,6 @@
   constructor(
     @Inject(DOCUMENT) private document: Document,
     private authQuery: AuthQuery,
-    private mediaService: MediaService,
     private functions: AngularFireFunctions,
     private snackBar: MatSnackBar,
     private eventService: EventService,
@@ -123,36 +117,16 @@
         const event = await this.eventService.getValue(this.eventId);
 
         // Watermark
-<<<<<<< HEAD
-        const parameters: ImageParameters = {
-          auto: 'compress,format',
-          fit: 'crop',
-        };
-
-        const watermarkRef = this.authQuery.user?.watermark;
-        let watermark: string;
-        if (watermarkRef?.storagePath) {
-          watermark = await this.mediaService.generateImgIxUrl(watermarkRef, parameters);
-        } else if (event.accessibility !== 'private' && hasAnonymousIdentity(anonymousCredentials, event.accessibility)) {
-          // Part of #6393
+        let watermark;
+        if (this.authQuery.user) {
+          watermark = getWatermark(this.authQuery.user.email, this.authQuery.user.firstName, this.authQuery.user.lastName);
+        } else if (hasAnonymousIdentity(anonymousCredentials, event.accessibility)) {
           watermark = getWatermark(anonymousCredentials.email, anonymousCredentials.firstName, anonymousCredentials.lastName);
-          // https://developer.jwplayer.com/jwplayer/docs/jw8-javascript-api-reference
-          // https://developer.jwplayer.com/jwplayer/docs/jw8-add-custom-icons
-          // https://css-tricks.com/probably-dont-base64-svg/
-          // working: data:image/svg+xml,%3Csvg xmlns='http://www.w3.org/2000/svg' viewBox='0 0 512 512'%3E%3Cpath d='M224%20387.814V512L32 320l192-192v126.912C447.375 260.152 437.794 103.016 380.93 0 521.287 151.707 491.48 394.785 224 387.814z'/%3E%3C/svg%3E
-          watermark = `data:image/svg+xml;utf8,${encodeURIComponent(watermark)}`;
         }
 
         if (!watermark) {
           throw new Error('We cannot load video without watermark.');
         }
-=======
-        const watermark = getWatermark(this.authQuery.user.email, this.authQuery.user.firstName, this.authQuery.user.lastName);
-
-        if (!watermark) {
-          throw new Error('We cannot load video without watermark.');
-        }
->>>>>>> 0d700937
         // Auto refresh page when url expires
         const signedUrl = new URL(result.signedUrl);
         const expires = signedUrl.searchParams.get('exp');
