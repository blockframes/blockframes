import { Directive, Input, OnInit, HostBinding, ChangeDetectorRef, OnDestroy, HostListener } from '@angular/core'
<<<<<<< HEAD
import { HostedMedia } from '../../+state/media.firestore';
=======
>>>>>>> 28da41ed
import { BehaviorSubject, combineLatest, Subscription, Observable } from 'rxjs';
import { ThemeService } from '@blockframes/ui/theme';
import { DomSanitizer, SafeStyle } from '@angular/platform-browser';
import { map } from 'rxjs/operators';
import { getAssetPath } from '@blockframes/media/+state/media.model';
import { ImageParameters } from './imgix-helpers';
import { MediaService } from '@blockframes/media/+state/media.service';

@Directive({
  selector: '[bgRef] [bgAsset], [bgAsset]'
})
export class BackgroundReferenceDirective implements OnInit, OnDestroy {
  private sub: Subscription;
  private asset$ = new BehaviorSubject('');
  private ref$ = new BehaviorSubject('');
  private assetUrl$: Observable<string>;
  private localTheme$ = new BehaviorSubject<'dark' | 'light'>(null);

  private parameters: ImageParameters = {
    auto: 'compress,format',
    fit: 'crop',
  };

  @HostBinding('style.backgroundImage') src: SafeStyle;

  /** Set background-image attribute in any html tag with the url stored in firestore.
   *  If path is wrong, src will be set with provided placeholder or empty string */
<<<<<<< HEAD
  @Input() set bgRef(image: HostedMedia) {
    if (!image || !image.ref) {
=======
  @Input() set bgRef(image: string) {
    if(!image){
>>>>>>> 28da41ed

      this.ref$.next('');
    } else {
      try {
        this.mediaService.generateBackgroundImageUrl(image.ref, this.parameters)
          .then(url => this.ref$.next(url));

<<<<<<< HEAD
=======
        const url = generateBackgroundImageUrl(image, this.parameters);

        this.ref$.next(url);
>>>>>>> 28da41ed
      } catch (err) {
        this.ref$.next('')
      }
    }
  }

  @Input() set bgAsset(asset: string) {
    this.asset$.next(asset);
  }

  /** Override the app theme for placeholders images.
   * This value is automatically set to the current app theme,
   * but you can use it to override the theme.
   */
  @Input() set bgTheme(theme: 'dark' | 'light') {
    this.localTheme$.next(theme);
  }


  constructor(
    private themeService: ThemeService,
    private cdr: ChangeDetectorRef,
    private sanitazier: DomSanitizer,
    private mediaService: MediaService,
  ) { }

  ngOnInit() {

    // Can force a local theme
    const theme$ = combineLatest([
      this.localTheme$,
      this.themeService.theme$
    ]).pipe(
      map(([local, global]) => local || global)
    );

    this.assetUrl$ = combineLatest([
      theme$,
      this.asset$
    ]).pipe(
      map(([theme, asset]) => !!asset ? getAssetPath(asset, theme, 'images') : '')
    );

    this.sub = combineLatest([
      this.ref$,
      this.assetUrl$
    ]).subscribe(([ref, assetUrl]) => {
      if (ref) {
        this.src = this.sanitazier.bypassSecurityTrustStyle(`url(${ref}), url(${assetUrl})`);
        this.cdr.markForCheck();
      } else if (assetUrl) {
        this.src = this.sanitazier.bypassSecurityTrustStyle(`url(${assetUrl})`);
        this.cdr.markForCheck();
      }
    })
  }

  ngOnDestroy() {
    this.sub.unsubscribe();
  }
}<|MERGE_RESOLUTION|>--- conflicted
+++ resolved
@@ -1,8 +1,4 @@
-import { Directive, Input, OnInit, HostBinding, ChangeDetectorRef, OnDestroy, HostListener } from '@angular/core'
-<<<<<<< HEAD
-import { HostedMedia } from '../../+state/media.firestore';
-=======
->>>>>>> 28da41ed
+import { Directive, Input, OnInit, HostBinding, ChangeDetectorRef, OnDestroy } from '@angular/core'
 import { BehaviorSubject, combineLatest, Subscription, Observable } from 'rxjs';
 import { ThemeService } from '@blockframes/ui/theme';
 import { DomSanitizer, SafeStyle } from '@angular/platform-browser';
@@ -30,26 +26,15 @@
 
   /** Set background-image attribute in any html tag with the url stored in firestore.
    *  If path is wrong, src will be set with provided placeholder or empty string */
-<<<<<<< HEAD
-  @Input() set bgRef(image: HostedMedia) {
-    if (!image || !image.ref) {
-=======
   @Input() set bgRef(image: string) {
     if(!image){
->>>>>>> 28da41ed
 
       this.ref$.next('');
     } else {
       try {
-        this.mediaService.generateBackgroundImageUrl(image.ref, this.parameters)
+        this.mediaService.generateBackgroundImageUrl(image, this.parameters)
           .then(url => this.ref$.next(url));
 
-<<<<<<< HEAD
-=======
-        const url = generateBackgroundImageUrl(image, this.parameters);
-
-        this.ref$.next(url);
->>>>>>> 28da41ed
       } catch (err) {
         this.ref$.next('')
       }
