import { Directive, Input, OnInit, HostBinding, ChangeDetectorRef, OnDestroy, HostListener } from '@angular/core';
import { BehaviorSubject, combineLatest, Subscription } from 'rxjs';
import { ThemeService } from '@blockframes/ui/theme';
import { map } from 'rxjs/operators';
import { getAssetPath } from '../../+state/media.model';
import { ImageParameters, generateImageSrcset } from './imgix-helpers';

@Directive({
  selector: 'img[ref][asset], img[asset]'
})
export class ImageReferenceDirective implements OnInit, OnDestroy {
  private sub: Subscription;

  private localTheme$ = new BehaviorSubject<'dark' | 'light'>(null);

  private parameters: ImageParameters = {
    auto: 'compress,format',
    fit: 'crop',
  };

  private asset$ = new BehaviorSubject('');
  private ref$ = new BehaviorSubject('');

  @HostBinding('srcset') srcset: string;
  @HostBinding('src') src: string;
  @HostBinding('alt') alt: string;
  @HostBinding('loading') loading = 'lazy';

  // -----------------------------------
  //           MEDIA IMAGE INPUT
  // -----------------------------------

  /** the image to display */
<<<<<<< HEAD
  @Input() set ref(image: HostedMedia) {
    if (!image?.ref) return;
    this.ref$.next(image.ref);
=======
  @Input() set ref(image: string) {
    if (!image) return;
    this.ref$.next(image);
>>>>>>> 5519c943
  }

  // -----------------------------------
  //   STATIC / PLACEHOLDER IMAGE INPUT
  // -----------------------------------

  /** Override the app theme for placeholders images.
   * This value is automatically set to the current app theme,
   * but you can use it to override the theme.
   */
  @Input() set theme(theme: 'dark' | 'light') {
    this.localTheme$.next(theme);
  }

  /**
   * Use only to compute the placeholder (`[asset]`) image path
   * Default value is `'images'`
   */
  @Input() type: 'images' | 'logo' = 'images';

  /**
   * The placeholder asset to display.
   * Just specify the file name, and the component
   * will compute the image path depending on the theme, image format, etc...
   * @example asset="empty_poster.webp"
   */
  @Input() set asset(asset: string) {
    this.asset$.next(asset);
  }

  constructor(
    private themeService: ThemeService,
    private cdr: ChangeDetectorRef,
  ) { }

  @HostListener('error')
  error() {

    const asset = this.asset$.getValue();
    const local = this.localTheme$.getValue();
    const global = this.themeService.theme;
    const theme = local || global;

    this.srcset = getAssetPath(asset, theme, this.type);
    this.src = this.srcset
  }

  ngOnInit() {
    // Can force a local theme
    const theme$ = combineLatest([
      this.localTheme$,
      this.themeService.theme$
    ]).pipe(
      map(([local, global]) => local || global)
    );

    // apply latest changes
    this.sub = combineLatest([
      this.asset$,
      this.ref$,
      theme$,
    ]).subscribe(([asset, ref, theme]) => {

      if (!!ref && typeof ref === 'string') {

        // ref
        this.srcset = generateImageSrcset(ref, this.parameters);
        this.src = this.srcset.split(' ')[0];

      } else {

        // asset
        this.srcset = getAssetPath(asset, theme, this.type);
        this.src = this.srcset;

      }

      this.cdr.markForCheck()
    });
  }

  ngOnDestroy() {
    this.sub.unsubscribe();
  }
}<|MERGE_RESOLUTION|>--- conflicted
+++ resolved
@@ -31,15 +31,9 @@
   // -----------------------------------
 
   /** the image to display */
-<<<<<<< HEAD
-  @Input() set ref(image: HostedMedia) {
-    if (!image?.ref) return;
-    this.ref$.next(image.ref);
-=======
   @Input() set ref(image: string) {
     if (!image) return;
     this.ref$.next(image);
->>>>>>> 5519c943
   }
 
   // -----------------------------------
