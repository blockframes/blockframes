import { Directive, Input, OnInit, HostBinding, ChangeDetectorRef, OnDestroy, HostListener } from '@angular/core';
import { BehaviorSubject, combineLatest, Subscription } from 'rxjs';
import { ThemeService } from '@blockframes/ui/theme';
import { map } from 'rxjs/operators';
import { getAssetPath } from '../../+state/media.model';
import { ImageParameters } from './imgix-helpers';
import { MediaService } from '@blockframes/media/+state/media.service';

@Directive({
  selector: 'img[ref][asset], img[asset]'
})
export class ImageReferenceDirective implements OnInit, OnDestroy {
  private sub: Subscription;

  private localTheme$ = new BehaviorSubject<'dark' | 'light'>(null);

  private parameters: ImageParameters = {
    auto: 'compress,format',
    fit: 'crop',
  };

  private asset$ = new BehaviorSubject('');
  private ref$ = new BehaviorSubject('');

  @HostBinding('srcset') srcset: string;
  @HostBinding('src') src: string;
  @HostBinding('alt') alt: string;
  @HostBinding('loading') loading = 'lazy';

  // -----------------------------------
  //           MEDIA IMAGE INPUT
  // -----------------------------------

  /** the image to display */
  @Input() set ref(image: string) {
    if (!image) return;
    this.ref$.next(image);
  }

  // -----------------------------------
  //   STATIC / PLACEHOLDER IMAGE INPUT
  // -----------------------------------

  /** Override the app theme for placeholders images.
   * This value is automatically set to the current app theme,
   * but you can use it to override the theme.
   */
  @Input() set theme(theme: 'dark' | 'light') {
    this.localTheme$.next(theme);
  }

  /**
   * Use only to compute the placeholder (`[asset]`) image path
   * Default value is `'images'`
   */
  @Input() type: 'images' | 'logo' = 'images';

  /**
   * The placeholder asset to display.
   * Just specify the file name, and the component
   * will compute the image path depending on the theme, image format, etc...
   * @example asset="empty_poster.webp"
   */
  @Input() set asset(asset: string) {
    this.asset$.next(asset);
  }

  constructor(
    private themeService: ThemeService,
    private cdr: ChangeDetectorRef,
    private mediaService: MediaService,
  ) { }

  @HostListener('error')
  error() {

    const asset = this.asset$.getValue();
    const local = this.localTheme$.getValue();
    const global = this.themeService.theme;
    const theme = local || global;

    this.srcset = getAssetPath(asset, theme, this.type);
    this.src = this.srcset
  }

  ngOnInit() {
    // Can force a local theme
    const theme$ = combineLatest([
      this.localTheme$,
      this.themeService.theme$
    ]).pipe(
      map(([local, global]) => local || global)
    );

    // apply latest changes
    this.sub = combineLatest([
      this.asset$,
      this.ref$,
      theme$,
    ]).subscribe(async ([asset, ref, theme]) => {

<<<<<<< HEAD
      if (!!ref) {
=======
      if (!!ref && typeof ref === 'string') {

>>>>>>> 28da41ed
        // ref
        this.srcset = await this.mediaService.generateImageSrcset(ref, this.parameters);
        this.src = this.srcset.split(' ')[0];

      } else {

        // asset
        this.srcset = getAssetPath(asset, theme, this.type);
        this.src = this.srcset;

      }

      this.cdr.markForCheck()
    });
  }

  ngOnDestroy() {
    this.sub.unsubscribe();
  }
}<|MERGE_RESOLUTION|>--- conflicted
+++ resolved
@@ -99,12 +99,8 @@
       theme$,
     ]).subscribe(async ([asset, ref, theme]) => {
 
-<<<<<<< HEAD
-      if (!!ref) {
-=======
       if (!!ref && typeof ref === 'string') {
 
->>>>>>> 28da41ed
         // ref
         this.srcset = await this.mediaService.generateImageSrcset(ref, this.parameters);
         this.src = this.srcset.split(' ')[0];
