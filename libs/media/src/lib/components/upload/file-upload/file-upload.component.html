<ng-container [ngSwitch]="state">
  <!-- Waiting -->
  <section *ngSwitchCase="'waiting'">
    <label class="upload-button-container">
      <button mat-icon-button aria-label="file upload button" (click)="fileExplorer.click()">
        <bf-img asset="add_files.webp" alt="upload image"></bf-img>
      </button>
      <input #fileExplorer [accept]="accept" type="file" (change)="upload($event.target.files)" />
    </label>
    <ng-content select="[type]"></ng-content>
    <ng-content select="[format]"></ng-content>
    <p class="mat-caption">Drag and drop a file here or
      <a (click)="fileExplorer.click()">browse</a>
    </p>
  </section>

  <!-- Hovering -->
  <section *ngSwitchCase="'hovering'">
<<<<<<< HEAD
    <bf-img asset="add_files.webp" alt="upload image"></bf-img>
=======
    <img asset="add_files.webp" alt="upload image" class="picture-hover"/>
>>>>>>> 901f2477
  </section>

  <!-- Uploading -->
  <section *ngSwitchCase="'uploading'">
    <div class="progress" *ngIf="(percentage | async) as pct">
      <mat-progress-bar mode="determinate" [value]="pct"></mat-progress-bar>
      <p class="mat-caption">{{ pct | number: '1.0-0' }} %</p>
    </div>

    <button mat-button (click)="task.cancel()">Cancel</button>
  </section>

  <!-- Success -->
  <section *ngSwitchCase="'success'">
    <h3>Your file is successfully uploaded</h3>
    <ng-container *ngIf="downloadURL as url">
      <div fxLayout="column" fxLayoutGap="16px" fxLayoutAlign="start center">
        <a [href]="url" target="_blank" rel="noopener" class="mat-body-2">
          You can download it here.
        </a>
        <button mat-mini-fab color="warn">
          <mat-icon (click)="delete()" svgIcon="trash" matTooltip="Delete current file"></mat-icon>
        </button>
      </div>
    </ng-container>
  </section>
</ng-container><|MERGE_RESOLUTION|>--- conflicted
+++ resolved
@@ -16,11 +16,7 @@
 
   <!-- Hovering -->
   <section *ngSwitchCase="'hovering'">
-<<<<<<< HEAD
-    <bf-img asset="add_files.webp" alt="upload image"></bf-img>
-=======
-    <img asset="add_files.webp" alt="upload image" class="picture-hover"/>
->>>>>>> 901f2477
+    <bf-img asset="add_files.webp" alt="upload image" class="picture-hover"></bf-img>
   </section>
 
   <!-- Uploading -->
