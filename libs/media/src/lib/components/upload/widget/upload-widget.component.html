<<<<<<< HEAD
<mat-accordion *ngIf="tasklist.length as itemCount" class="surface">
=======
<mat-accordion *ngIf="(tasklist$ | async)?.length as itemCount" class="mat-card">
>>>>>>> 08c4fd0c
  <mat-expansion-panel expanded>
    <mat-expansion-panel-header i18n>Uploading {{ itemCount }} item{ itemCount,
      plural, =1 {} other {s} }
    </mat-expansion-panel-header>

    <div fxLayout="column" fxLayoutAlign="start start" fxLayoutGap="24px" class="content">

      <mat-divider></mat-divider>
      <caption class="mat-caption sub-header">We’re uploading your files to our servers. That can take a while,
        thank you for your patience! You can continue using the platform</caption>

      <div fxLayout="column-reverse" fxLayoutGap="24px">
        <ng-container *ngFor="let task$ of tasklist$ | async; let i = index">
          <ng-container [ngSwitch]="task$ | state | async">
            <div fxLayout="row" fxLayoutGap="8px">
              <img [src]="getFileType(task$.task.snapshot.ref.name)">

              <div fxLayout="column" fxLayoutAlign="start start">
                <caption class="caption">{{task$.task.snapshot.ref.name | maxLength: 25}}</caption>
                <mat-progress-bar [value]="task$ | progress | async" *ngIf="(task$ | state | async) !== 'canceled'">
                </mat-progress-bar>

                <!-- Finished -->
                <ng-template ngSwitchCase="success">
                  <caption class="mat-caption succeeded"><em>Completed</em></caption>
                </ng-template>

                <!-- Paused -->
                <ng-template ngSwitchCase="paused">
                  <caption class="mat-caption"><em>Paused</em></caption>
                </ng-template>

                <!-- Running -->
                <ng-template ngSwitchCase="running">
                  <caption class="mat-caption"><em>Uploading</em></caption>
                </ng-template>

                <!-- Error -->
                <ng-template ngSwitchCase="canceled">
                  <caption class="mat-caption canceled"><em>A problem has occurred!</em></caption>
                </ng-template>
              </div>

              <!-- Running -->
              <ng-template ngSwitchCase="running">
                <button mat-icon-button (click)="task$.pause()">
                  <mat-icon svgIcon="pause_circle"></mat-icon>
                </button>
                <button mat-icon-button (click)="task$.cancel()">
                  <mat-icon svgIcon="cross_circle"></mat-icon>
                </button>
              </ng-template>

              <!-- Error -->
              <ng-template ngSwitchCase="canceled">
                <button mat-icon-button (click)="remove(i)">
                  <mat-icon svgIcon="cross_circle"></mat-icon>
                </button>
              </ng-template>

              <!-- Paused -->
              <ng-template ngSwitchCase="paused">
                <button mat-icon-button (click)="task$.resume()">
                  <mat-icon svgIcon="play_circle"></mat-icon>
                </button>
                <button mat-icon-button (click)="cancel(task$)">
                  <mat-icon svgIcon="cross_circle"></mat-icon>
                </button>
              </ng-template>

              <!-- Finished -->
              <ng-template ngSwitchCase="success">
                <button mat-icon-button (click)="remove(i)">
                  <mat-icon svgIcon="check_circle"></mat-icon>
                </button>
              </ng-template>

            </div>
          </ng-container>
        </ng-container>
      </div>
    </div>
  </mat-expansion-panel>
</mat-accordion><|MERGE_RESOLUTION|>--- conflicted
+++ resolved
@@ -1,8 +1,4 @@
-<<<<<<< HEAD
-<mat-accordion *ngIf="tasklist.length as itemCount" class="surface">
-=======
-<mat-accordion *ngIf="(tasklist$ | async)?.length as itemCount" class="mat-card">
->>>>>>> 08c4fd0c
+<mat-accordion *ngIf="(tasklist$ | async)?.length as itemCount" class="surface">
   <mat-expansion-panel expanded>
     <mat-expansion-panel-header i18n>Uploading {{ itemCount }} item{ itemCount,
       plural, =1 {} other {s} }
