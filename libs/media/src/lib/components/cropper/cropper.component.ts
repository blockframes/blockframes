--- conflicted
+++ resolved
@@ -1,23 +1,13 @@
-<<<<<<< HEAD
-import { Component, Input, ChangeDetectionStrategy, OnInit } from '@angular/core';
+import { Component, Input, ChangeDetectionStrategy, OnInit, HostListener } from '@angular/core';
 import { ImageCroppedEvent } from 'ngx-image-cropper';
-import { DropZoneDirective } from './drop-zone.directive';
 import { catchError } from 'rxjs/operators';
 import { Observable, BehaviorSubject, of } from 'rxjs';
-import { zoom, zoomDelay, check, finalZoom } from '@blockframes/utils/animations/cropper-animations';
 import { HostedMediaForm } from '@blockframes/media/form/media.form';
 import { MediaService } from '@blockframes/media/+state/media.service';
 import { ImageParameters } from '@blockframes/media/directives/image-reference/imgix-helpers';
 import { from } from 'rxjs';
 import { getStoragePath, sanitizeFileName } from '@blockframes/utils/file-sanitizer';
-=======
-import { Component, Input, ChangeDetectionStrategy, OnInit, HostListener } from '@angular/core';
-import { ImageCroppedEvent } from 'ngx-image-cropper';
-import { BehaviorSubject } from 'rxjs';
-import { HostedMediaForm } from '@blockframes/media/form/media.form';
-import { generateBackgroundImageUrl, ImageParameters } from '@blockframes/media/directives/image-reference/imgix-helpers';
-import { DomSanitizer, SafeUrl } from '@angular/platform-browser';
->>>>>>> 5712b737
+import { SafeUrl, DomSanitizer } from '@angular/platform-browser';
 
 type CropStep = 'drop' | 'crop' | 'hovering' | 'show';
 
@@ -44,10 +34,6 @@
   const type = metadata.split(';')[0].split(':')[1];
   return new Blob([ab], { type });
 }
-<<<<<<< HEAD
-=======
-
->>>>>>> 5712b737
 @Component({
   selector: 'drop-cropper',
   templateUrl: './cropper.component.html',
@@ -60,10 +46,7 @@
   // Private Variables //
   //////////////////////
 
-<<<<<<< HEAD
   private ref: string;
-=======
->>>>>>> 5712b737
   private step: BehaviorSubject<CropStep> = new BehaviorSubject('drop');
   private parameters: ImageParameters = {
     auto: 'compress,format',
@@ -97,36 +80,20 @@
   @Input() useDelete?= true;
   @Input() protected = false;
 
-<<<<<<< HEAD
-  constructor(private mediaService: MediaService) { }
-
-  ngOnInit() {
-    // show current image
-    if (this.form.ref?.value) {
-      this.ref = this.form.ref.value;
-      this.goToShow();
-=======
   constructor(
+    private mediaService: MediaService,
     private sanitizer: DomSanitizer,
   ) { }
 
   ngOnInit() {
-    // show current image
     if (!!this.form.blobOrFile.value) {
       const blobUrl = URL.createObjectURL(this.form.blobOrFile.value);
       const previewUrl = this.sanitizer.bypassSecurityTrustUrl(blobUrl);
       this.previewUrl$.next(previewUrl);
       this.nextStep('show');
-    } else if (this.form.oldRef?.value) {
-      const parameters: ImageParameters = {
-        auto: 'compress,format',
-        fit: 'crop',
-        w: 300,
-      };
-      const previewUrl = generateBackgroundImageUrl(this.form.oldRef.value, parameters);
-      this.previewUrl$.next(previewUrl);
-      this.nextStep('show');
->>>>>>> 5712b737
+    } else if (this.form.ref?.value) {
+      this.ref = this.form.ref.value;
+      this.goToShow();
     }
   }
 
@@ -151,6 +118,12 @@
   ///////////
   // Steps //
   ///////////
+
+  async goToShow() {
+    this.previewUrl$.next(this.getDownloadUrl(this.ref));
+    this.nextStep('show');
+  }
+
 
   // drop
   filesSelected(fileList: FileList): void {
@@ -207,7 +180,7 @@
     this.step.next(name);
   }
 
-<<<<<<< HEAD
+
   /** Returns an observable of the download url of an image based on its reference */
   private getDownloadUrl(ref: string): Observable<string> {
     return from(this.mediaService.generateSingleImageUrl(ref, this.parameters)).pipe(
@@ -215,6 +188,4 @@
     )
   }
 
-=======
->>>>>>> 5712b737
 }