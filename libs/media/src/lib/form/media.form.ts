--- conflicted
+++ resolved
@@ -30,11 +30,7 @@
 
 
 
-<<<<<<< HEAD
-function createStorageFileControl(storageFile: Partial<StorageFile>) {
-=======
 function createStorageFileControl(storageFile?: Partial<StorageFile>) {
->>>>>>> 19be6bf1
   return {
     storagePath: new FormControl(storageFile?.storagePath ?? ''),
   };
@@ -43,11 +39,7 @@
 export type StorageFileControl = ReturnType<typeof createStorageFileControl>;
 
 export class StorageFileForm extends FormEntity<StorageFileControl> {
-<<<<<<< HEAD
-  constructor(storageFile: Partial<StorageFile>) {
-=======
   constructor(storageFile?: Partial<StorageFile>) {
->>>>>>> 19be6bf1
     const control = createStorageFileControl(storageFile);
     super(control);
   }
