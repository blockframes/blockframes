
  <h3>Import a Key</h3>
  <mat-tab-group>

    <!-- JSON KEYSTORE -->
    <mat-tab label="File">
      <file-upload
        accept=".json"
        path=""
        [types]="['application/json']"
        (uploaded)="fromFile($event)"
      ></file-upload>
    </mat-tab>

    <!-- MNEMONIC -->
    <mat-tab label="Mnemonic">
<<<<<<< HEAD
      <input-textarea
        [form]="form"
        name= "mnemonic"
        placeholder= "Enter your Mnemonic"
        matcher=true
      ></input-textarea>
=======
      <form [formGroup]="form" (ngSubmit)="recover('mnemonic')" fxLayout="column">
        <mat-form-field>
          <textarea matInput placeholder="Enter your Mnemonic" formControlName="importValue"></textarea>
        </mat-form-field>
        <mat-form-field>
          <input type="password" matInput placeholder="Enter your password" formControlName="password" />
        </mat-form-field>
        <mat-form-field>
          <input type="password" matInput placeholder="Confirm your password" formControlName="confirm" />
        </mat-form-field>
        <div fxLayout="row" fxLayoutAlign="end center">
          <button type="button" mat-button (click)="cancel()">Cancel</button>
          <button type="submit" mat-raised-button>Import</button>
        </div>
      </form>
>>>>>>> cacc8898
    </mat-tab>

    <!-- PRIVATE KEY -->
    <mat-tab label="Private Key">
<<<<<<< HEAD
      <input-string
        [form]="form"
        name= "privateKey"
        placeholder= "Enter your Private Key"
        matcher=true
      ></input-string>
    </mat-tab>
  </mat-tab-group>
  <form-group-password-confirm [form]="form"></form-group-password-confirm>
  <div fxLayout="row" fxLayoutAlign="end center">
    <button type="button" mat-button (click)="cancel()">Cancel</button>
    <button type="submit" mat-raised-button>Import</button>
  </div>
</form>
=======
      <form [formGroup]="form" (ngSubmit)="recover('private-key')" fxLayout="column">
        <mat-form-field>
          <input type="text" matInput placeholder="Enter your Private Key" formControlName="importValue" />
        </mat-form-field>
        <mat-form-field>
          <input type="password" matInput placeholder="Enter your password" formControlName="password" />
        </mat-form-field>
        <mat-form-field>
          <input type="password" matInput placeholder="Confirm your password" formControlName="confirm" />
        </mat-form-field>
        <div fxLayout="row" fxLayoutAlign="end center">
          <button type="button" mat-button (click)="cancel()">Cancel</button>
          <button type="submit" mat-raised-button>Import</button>
        </div>
      </form>
    </mat-tab>
  </mat-tab-group>
>>>>>>> cacc8898
<|MERGE_RESOLUTION|>--- conflicted
+++ resolved
@@ -1,78 +1,47 @@
+<h3>Import a Key</h3>
+<mat-tab-group>
 
-  <h3>Import a Key</h3>
-  <mat-tab-group>
+  <!-- JSON KEYSTORE -->
+  <mat-tab label="File">
+    <file-upload
+      accept=".json"
+      path=""
+      [types]="['application/json']"
+      (uploaded)="fromFile($event)"
+    ></file-upload>
+  </mat-tab>
 
-    <!-- JSON KEYSTORE -->
-    <mat-tab label="File">
-      <file-upload
-        accept=".json"
-        path=""
-        [types]="['application/json']"
-        (uploaded)="fromFile($event)"
-      ></file-upload>
-    </mat-tab>
-
-    <!-- MNEMONIC -->
-    <mat-tab label="Mnemonic">
-<<<<<<< HEAD
+  <!-- MNEMONIC -->
+  <mat-tab label="Mnemonic">
+    <form [formGroup]="form" (ngSubmit)="recover('mnemonic')" fxLayout="column">
       <input-textarea
         [form]="form"
         name= "mnemonic"
         placeholder= "Enter your Mnemonic"
         matcher=true
       ></input-textarea>
-=======
-      <form [formGroup]="form" (ngSubmit)="recover('mnemonic')" fxLayout="column">
-        <mat-form-field>
-          <textarea matInput placeholder="Enter your Mnemonic" formControlName="importValue"></textarea>
-        </mat-form-field>
-        <mat-form-field>
-          <input type="password" matInput placeholder="Enter your password" formControlName="password" />
-        </mat-form-field>
-        <mat-form-field>
-          <input type="password" matInput placeholder="Confirm your password" formControlName="confirm" />
-        </mat-form-field>
-        <div fxLayout="row" fxLayoutAlign="end center">
-          <button type="button" mat-button (click)="cancel()">Cancel</button>
-          <button type="submit" mat-raised-button>Import</button>
-        </div>
-      </form>
->>>>>>> cacc8898
-    </mat-tab>
+      <form-group-password-confirm [form]="form"></form-group-password-confirm>
+      <div fxLayout="row" fxLayoutAlign="end center">
+        <button type="button" mat-button (click)="cancel()">Cancel</button>
+        <button type="submit" mat-raised-button>Import</button>
+      </div>
+    </form>
+  </mat-tab>
 
-    <!-- PRIVATE KEY -->
-    <mat-tab label="Private Key">
-<<<<<<< HEAD
+  <!-- PRIVATE KEY -->
+  <mat-tab label="Private Key">
+    <form [formGroup]="form" (ngSubmit)="recover('private-key')" fxLayout="column">
       <input-string
         [form]="form"
         name= "privateKey"
         placeholder= "Enter your Private Key"
         matcher=true
       ></input-string>
-    </mat-tab>
-  </mat-tab-group>
-  <form-group-password-confirm [form]="form"></form-group-password-confirm>
-  <div fxLayout="row" fxLayoutAlign="end center">
-    <button type="button" mat-button (click)="cancel()">Cancel</button>
-    <button type="submit" mat-raised-button>Import</button>
-  </div>
-</form>
-=======
-      <form [formGroup]="form" (ngSubmit)="recover('private-key')" fxLayout="column">
-        <mat-form-field>
-          <input type="text" matInput placeholder="Enter your Private Key" formControlName="importValue" />
-        </mat-form-field>
-        <mat-form-field>
-          <input type="password" matInput placeholder="Enter your password" formControlName="password" />
-        </mat-form-field>
-        <mat-form-field>
-          <input type="password" matInput placeholder="Confirm your password" formControlName="confirm" />
-        </mat-form-field>
-        <div fxLayout="row" fxLayoutAlign="end center">
-          <button type="button" mat-button (click)="cancel()">Cancel</button>
-          <button type="submit" mat-raised-button>Import</button>
-        </div>
-      </form>
-    </mat-tab>
-  </mat-tab-group>
->>>>>>> cacc8898
+      <form-group-password-confirm [form]="form"></form-group-password-confirm>
+      <div fxLayout="row" fxLayoutAlign="end center">
+        <button type="button" mat-button (click)="cancel()">Cancel</button>
+        <button type="submit" mat-raised-button>Import</button>
+      </div>
+    </form>
+  </mat-tab>
+</mat-tab-group>