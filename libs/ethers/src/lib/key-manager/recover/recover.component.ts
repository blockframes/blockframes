import { Component, ChangeDetectionStrategy, OnInit, Inject } from '@angular/core';

import { MatDialogRef, MatSnackBar, MAT_DIALOG_DATA } from '@angular/material';

import { KeyManagerService } from '../+state';
<<<<<<< HEAD
import { RecoverForm } from '../forms/recover.form';
=======

function samePassword(control: FormGroup) { // TODO ISSUE #408
  const { password, confirm } = control.value;
  return password === confirm
    ? null
    : { notSame: true }
}
>>>>>>> cacc8898

export interface ImportKeyData {
  ensDomain: string,
}

type ImportType = 'mnemonic' | 'private-key';

@Component({
  selector: 'key-manager-recover',
  templateUrl: './recover.component.html',
  styleUrls: ['./recover.component.scss'],
  changeDetection: ChangeDetectionStrategy.OnPush
})
export class RecoverComponent implements OnInit {
  form: RecoverForm;

  constructor(
    private service: KeyManagerService,
    private dialog: MatDialogRef<RecoverComponent>,
    private snackBar: MatSnackBar,
    @Inject(MAT_DIALOG_DATA) public data: ImportKeyData
  ) { }

  ngOnInit() {
<<<<<<< HEAD
    this.form = new RecoverForm();
=======
    this.form = new FormGroup({
      importValue: new FormControl('', [Validators.required]),
      password: new FormControl('', [Validators.required, Validators.minLength(6)]),
      confirm: new FormControl('', [Validators.required])
    }, { validators: [samePassword] });
>>>>>>> cacc8898
  }

  cancel() {
    this.dialog.close(false);
  }

  async recover(importType: ImportType) {
    if (!this.form.valid) {
      this.snackBar.open('Invalid values', 'close', { duration: 1000 });
      this.dialog.close(false);
      return;
    }
    const { importValue, password } = this.form.value;
    switch (importType) {
      case 'mnemonic':
        this.service.importFromMnemonic(this.data.ensDomain, importValue, password);
        break;
      case 'private-key':
        this.service.importFromPrivateKey(this.data.ensDomain, importValue, password);
        break;
      default:
        this.dialog.close(false);
        throw new Error('There should be either a mnemonic or a private key but none was provided !');
    }
    this.dialog.close(true);
  }

  fromFile(event: Uint8Array) {
    const jsonString = new TextDecoder('utf8').decode(event);
    this.service.importFromJsonFile(jsonString);
    this.dialog.close(true);
  }
}<|MERGE_RESOLUTION|>--- conflicted
+++ resolved
@@ -3,17 +3,7 @@
 import { MatDialogRef, MatSnackBar, MAT_DIALOG_DATA } from '@angular/material';
 
 import { KeyManagerService } from '../+state';
-<<<<<<< HEAD
 import { RecoverForm } from '../forms/recover.form';
-=======
-
-function samePassword(control: FormGroup) { // TODO ISSUE #408
-  const { password, confirm } = control.value;
-  return password === confirm
-    ? null
-    : { notSame: true }
-}
->>>>>>> cacc8898
 
 export interface ImportKeyData {
   ensDomain: string,
@@ -38,15 +28,7 @@
   ) { }
 
   ngOnInit() {
-<<<<<<< HEAD
     this.form = new RecoverForm();
-=======
-    this.form = new FormGroup({
-      importValue: new FormControl('', [Validators.required]),
-      password: new FormControl('', [Validators.required, Validators.minLength(6)]),
-      confirm: new FormControl('', [Validators.required])
-    }, { validators: [samePassword] });
->>>>>>> cacc8898
   }
 
   cancel() {
