<<<<<<< HEAD
import { Component, ChangeDetectionStrategy, OnInit, Input } from "@angular/core";
import { Key, KeyManagerService } from "../+state";
import { keyToAddressPart, AddressParts } from "@blockframes/utils";
import { DomSanitizer } from "@angular/platform-browser";
import { Router } from "@angular/router";
import { WalletService } from "../../wallet/+state";
=======
import {
  Component,
  ChangeDetectionStrategy,
  OnInit,
  Input,
  EventEmitter,
  Output
} from '@angular/core';
import { Key, KeyManagerService } from '../+state';
import { keyToAddressPart, AddressParts } from '@blockframes/utils';
import { DomSanitizer } from '@angular/platform-browser';
>>>>>>> faae2641

@Component({
  selector: 'key-manager-item',
  templateUrl: './key-manager-item.component.html',
  styleUrls: ['./key-manager-item.component.scss'],
  changeDetection: ChangeDetectionStrategy.OnPush
})
export class KeyManagerItemComponent implements OnInit {
  public address: AddressParts;

  /** Key which is getting set by the input setter function */
  public keyObject: Key;

  /** Background color string for generic background depending on the wallet address */
  public backgroundColor: string;

  @Input()
  set key(key: Key) {
    this.keyObject = key;
    this.backgroundColor = this.setBackgroundColor(key.address);
  }

  /** Flag to indicate how to presentate the key card */
  @Input() isSmall = false;

  /** Event to indicate the parent component which key is selected */
  @Output() selectedKey: EventEmitter<Key> = new EventEmitter();

  /** Event to indicate the parent component which key should be deleted */
  @Output() deleteKeyEvent: EventEmitter<Key> = new EventEmitter();

  constructor(
    private router: Router,
    private service: KeyManagerService,
<<<<<<< HEAD
    private walletService: WalletService,
    private sanitizer: DomSanitizer
  ){}
=======
    private sanitizer: DomSanitizer,
  ) {
  }
>>>>>>> faae2641

  ngOnInit() {
    this.address = keyToAddressPart(this.keyObject, 6);
  }

  lockKey() {
    this.service.deactivateKey();
  }

  async deleteKey() {
<<<<<<< HEAD
    await this.walletService.setDeleteKeyTx(this.key.address);
    this.router.navigateByUrl('/layout/o/account/wallet/send')
=======
    this.service.deleteKey(this.keyObject);
>>>>>>> faae2641
  }

  async exportKey() {
    this.service.exportActiveKey();
  }

  get keyName() {
    return `key_${this.keyObject.ensDomain}_${this.address.start}_${this.address.end}.json`;
  }

  /** create a downloadable data blob (json file) from this key */
  get jsonKeystore() {
    const res = new Blob([JSON.stringify(this.key)], { type: 'application/octet-stream' });
    // here we bypass security to prevent angular from escaping our data
    return this.sanitizer.bypassSecurityTrustResourceUrl(window.URL.createObjectURL(res));
  }

  /** Get the 6 digits after the second index of the ethereum address to set the background color  */
  private setBackgroundColor(ethAddress: string): string {
    const firstIndexIsF = this.keyObject.address.substring(2, 8).charAt(1) === 'f';
    const secondIndexIsF = this.keyObject.address.substring(2, 8).charAt(2) === 'f';
    return firstIndexIsF && secondIndexIsF ? '#0f17ff' : ethAddress.substring(2, 8);
  }
}<|MERGE_RESOLUTION|>--- conflicted
+++ resolved
@@ -1,23 +1,9 @@
-<<<<<<< HEAD
-import { Component, ChangeDetectionStrategy, OnInit, Input } from "@angular/core";
+import { Component, ChangeDetectionStrategy, OnInit, Input, EventEmitter, Output } from "@angular/core";
 import { Key, KeyManagerService } from "../+state";
 import { keyToAddressPart, AddressParts } from "@blockframes/utils";
 import { DomSanitizer } from "@angular/platform-browser";
 import { Router } from "@angular/router";
 import { WalletService } from "../../wallet/+state";
-=======
-import {
-  Component,
-  ChangeDetectionStrategy,
-  OnInit,
-  Input,
-  EventEmitter,
-  Output
-} from '@angular/core';
-import { Key, KeyManagerService } from '../+state';
-import { keyToAddressPart, AddressParts } from '@blockframes/utils';
-import { DomSanitizer } from '@angular/platform-browser';
->>>>>>> faae2641
 
 @Component({
   selector: 'key-manager-item',
@@ -52,15 +38,9 @@
   constructor(
     private router: Router,
     private service: KeyManagerService,
-<<<<<<< HEAD
     private walletService: WalletService,
     private sanitizer: DomSanitizer
   ){}
-=======
-    private sanitizer: DomSanitizer,
-  ) {
-  }
->>>>>>> faae2641
 
   ngOnInit() {
     this.address = keyToAddressPart(this.keyObject, 6);
@@ -71,12 +51,8 @@
   }
 
   async deleteKey() {
-<<<<<<< HEAD
     await this.walletService.setDeleteKeyTx(this.key.address);
     this.router.navigateByUrl('/layout/o/account/wallet/send')
-=======
-    this.service.deleteKey(this.keyObject);
->>>>>>> faae2641
   }
 
   async exportKey() {
