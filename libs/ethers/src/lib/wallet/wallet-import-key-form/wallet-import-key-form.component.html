<main>
  <h2>Import your Key</h2>
  <p>
    Lorem ipsum dolor sit amet, consectetur adipiscing elit, sed do eiusmod tempor incididunt ut
    labore et dolore magna aliqua. Ut enim ad minim veniam, quis nostrud exercitation ullamco
    laboris nisi ut aliquip ex ea commodo consequat. Duis aute irure dolor in reprehenderit in
    voluptate velit esse cillum dolore eu fugiat nulla pariatur. Excepteur sint occaecat cupidatat
    non proident, sunt in culpa qui officia deserunt mollit anim id est laborum.
  </p>
  <section>
    <div fxLayout="row" fxLayoutAlign="end">
      <span>json</span>
      <mat-slide-toggle (change)="toggleMnemonic()" [disabled]="lockMnemonic">
        mnemonic
      </mat-slide-toggle>
    </div>
    <ng-container *ngIf="!isMnemonic; else: mnemonicImport">
      <file-upload
        [accept]="['.json']"
        [types]="['application/json']"
        (uploaded)="importedJson($event)"
      ></file-upload>
    </ng-container>
    <ng-template #mnemonicImport>
      <mat-form-field>
<<<<<<< HEAD
        <textarea matInput placeholder="Enter or paste your mnemonic" [formControl]="mnemonic"></textarea>
=======
        <textarea
          matInput
          placeholder="Enter or paste your mnemonic"
          [formControl]="mnemonicField"
        ></textarea>
>>>>>>> faae2641
      </mat-form-field>
    </ng-template>
    <img src="/assets/images/import_key_pic.png">
    <button
      mat-raised-button
      color="primary"
      [disabled]="isDisabled"
      (click)="import()"
    >Import your Key</button>
  </section>
<<<<<<< HEAD
=======
  <img src="/assets/images/import_key_pic.png" />
  <button mat-raised-button color="primary" (click)="import()">Import your Key</button>
>>>>>>> faae2641
</main><|MERGE_RESOLUTION|>--- conflicted
+++ resolved
@@ -23,15 +23,7 @@
     </ng-container>
     <ng-template #mnemonicImport>
       <mat-form-field>
-<<<<<<< HEAD
         <textarea matInput placeholder="Enter or paste your mnemonic" [formControl]="mnemonic"></textarea>
-=======
-        <textarea
-          matInput
-          placeholder="Enter or paste your mnemonic"
-          [formControl]="mnemonicField"
-        ></textarea>
->>>>>>> faae2641
       </mat-form-field>
     </ng-template>
     <img src="/assets/images/import_key_pic.png">
@@ -42,9 +34,4 @@
       (click)="import()"
     >Import your Key</button>
   </section>
-<<<<<<< HEAD
-=======
-  <img src="/assets/images/import_key_pic.png" />
-  <button mat-raised-button color="primary" (click)="import()">Import your Key</button>
->>>>>>> faae2641
 </main>