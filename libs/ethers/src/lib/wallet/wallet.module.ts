--- conflicted
+++ resolved
@@ -17,11 +17,8 @@
 import { MatSlideToggleModule } from '@angular/material/slide-toggle';
 import { MatStepperModule } from '@angular/material/stepper'; 
 
-<<<<<<< HEAD
 import { BlockieModule, UploadModule, UiFormModule } from '@blockframes/ui';
-=======
 import { UploadModule } from '@blockframes/ui';
->>>>>>> 5758c43a
 import { KeyManagerModule } from '../key-manager/key-manager.module';
 
 import { WalletActiveGuard } from './guards/wallet-active.guard';
@@ -30,13 +27,10 @@
 import { WalletImportKeyFormComponent } from './wallet-import-key-form/wallet-import-key-form.component';
 import { WalletWidgetComponent } from './wallet-widget/wallet-widget.component';
 import { WalletAddKeyTunnelComponent } from './wallet-add-key/wallet-add-key.component';
-<<<<<<< HEAD
 import { WalletAskPasswordFormComponent } from './wallet-ask-password-form/wallet-ask-password-form.component';
 import { WalletCreatePasswordFormComponent } from './wallet-create-password-form/wallet-create-password-form.component';
-=======
 import { WalletBlockieComponent } from './wallet-blockie/wallet-blockie.component';
 import { WalletAddressViewComponent } from './wallet-address-view/wallet-address-view.component';
->>>>>>> 5758c43a
 
 
 export const walletRoutes: Routes = [
@@ -84,13 +78,10 @@
     WalletImportKeyFormComponent,
     WalletWidgetComponent,
     WalletAddKeyTunnelComponent,
-<<<<<<< HEAD
     WalletAskPasswordFormComponent,
     WalletCreatePasswordFormComponent
-=======
     WalletBlockieComponent,
     WalletAddressViewComponent
->>>>>>> 5758c43a
   ],
   exports: [
     WalletWidgetComponent,
