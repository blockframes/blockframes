import { NgModule } from '@angular/core';
import { CommonModule } from '@angular/common';
import { ReactiveFormsModule, FormsModule } from '@angular/forms';
import { Routes, RouterModule } from '@angular/router';

import { FlexLayoutModule } from '@angular/flex-layout';
import { MatButtonModule } from '@angular/material/button';
import { MatCardModule } from '@angular/material/card';
import { MatDialogModule } from '@angular/material/dialog';
import { MatFormFieldModule } from '@angular/material/form-field';
import { MatIconModule } from '@angular/material/icon';
import { MatInputModule } from '@angular/material/input';
import { MatMenuModule } from '@angular/material/menu';
import { MatProgressBarModule } from '@angular/material/progress-bar';
import { MatProgressSpinnerModule } from '@angular/material/progress-spinner';
import { MatSnackBarModule } from '@angular/material/snack-bar';
import { MatSlideToggleModule } from '@angular/material/slide-toggle';
import { MatStepperModule } from '@angular/material/stepper'; 

import { UploadModule } from '@blockframes/ui';
import { KeyManagerModule } from '../key-manager/key-manager.module';

import { WalletActiveGuard } from './guards/wallet-active.guard';
import { WalletKeyGuard } from './guards/wallet-key.guard';
import { WalletViewComponent } from './wallet-view/wallet-view.component';
import { WalletImportKeyFormComponent } from './wallet-import-key-form/wallet-import-key-form.component';
import { WalletWidgetComponent } from './wallet-widget/wallet-widget.component';
import { WalletAddKeyTunnelComponent } from './wallet-add-key/wallet-add-key.component';
<<<<<<< HEAD
import { WalletMessageViewComponent } from './wallet-message-view/wallet-message-view.component';
=======
import { WalletBlockieComponent } from './wallet-blockie/wallet-blockie.component';
import { WalletAddressViewComponent } from './wallet-address-view/wallet-address-view.component';
>>>>>>> e5004abe


export const walletRoutes: Routes = [
  { 
    path: '',
    canActivate: [WalletActiveGuard],
    canDeactivate: [WalletActiveGuard],
    children: [
      {
        path: '',
        canActivate: [WalletKeyGuard],
        component: WalletViewComponent,
      },
      { path: 'add', component: WalletAddKeyTunnelComponent },
      // { path: 'import', component: WalletAddKeyTunnelComponent }, // TODO issue 544
      // { path: 'send', component: WalletAddKeyTunnelComponent }, // TODO issue 542
    ]
  },
];
@NgModule({
  imports: [
    CommonModule,
    FormsModule,
    ReactiveFormsModule,
    KeyManagerModule,
    FlexLayoutModule,
    MatInputModule,
    MatFormFieldModule,
    MatButtonModule,
    MatSnackBarModule,
    MatIconModule,
    MatProgressSpinnerModule,
    MatProgressBarModule,
    MatDialogModule,
    MatMenuModule,
    MatCardModule,
    MatSlideToggleModule,
    MatStepperModule,
    UploadModule,
    RouterModule.forChild(walletRoutes),
  ],
  declarations: [
    WalletViewComponent,
    WalletImportKeyFormComponent,
    WalletWidgetComponent,
    WalletAddKeyTunnelComponent,
<<<<<<< HEAD
    WalletMessageViewComponent
=======
    WalletBlockieComponent,
    WalletAddressViewComponent
>>>>>>> e5004abe
  ],
  exports: [
    WalletWidgetComponent,
  ],
})
export class WalletModule {}<|MERGE_RESOLUTION|>--- conflicted
+++ resolved
@@ -26,12 +26,9 @@
 import { WalletImportKeyFormComponent } from './wallet-import-key-form/wallet-import-key-form.component';
 import { WalletWidgetComponent } from './wallet-widget/wallet-widget.component';
 import { WalletAddKeyTunnelComponent } from './wallet-add-key/wallet-add-key.component';
-<<<<<<< HEAD
 import { WalletMessageViewComponent } from './wallet-message-view/wallet-message-view.component';
-=======
 import { WalletBlockieComponent } from './wallet-blockie/wallet-blockie.component';
 import { WalletAddressViewComponent } from './wallet-address-view/wallet-address-view.component';
->>>>>>> e5004abe
 
 
 export const walletRoutes: Routes = [
@@ -78,12 +75,9 @@
     WalletImportKeyFormComponent,
     WalletWidgetComponent,
     WalletAddKeyTunnelComponent,
-<<<<<<< HEAD
     WalletMessageViewComponent
-=======
     WalletBlockieComponent,
     WalletAddressViewComponent
->>>>>>> e5004abe
   ],
   exports: [
     WalletWidgetComponent,
