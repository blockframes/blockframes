--- conflicted
+++ resolved
@@ -52,18 +52,7 @@
           <mat-icon>cloud_upload</mat-icon>
           <span>Recover your wallet</span>
         </button>
-<<<<<<< HEAD
-      </ng-template>
-      <!-- /WALLET -->
-      <ng-container *ngIf="!wallet.hasErc1077">
-        <div>
-          <p>Your Wallet has not been deployed yet</p>
-          <button mat-raised-button color="primary">Deploy</button>
-        </div>
-      </ng-container>
-=======
       </ng-template> -->
->>>>>>> 118efca6
     </ng-container>
   </ng-container>
   <ng-template #walletLoading>
