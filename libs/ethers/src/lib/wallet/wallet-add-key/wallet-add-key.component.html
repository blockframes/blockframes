--- conflicted
+++ resolved
@@ -33,16 +33,7 @@
   </section>
   <section *ngSwitchCase="steps.end">
     <h2>Congratulation</h2>
-
-<<<<<<< HEAD
-    <!-- TODO issue 557 integrate Max's components -->
-    <p>This is a mock component, it will be replaced by "wallet-message-view"</p>
-    <button mat-raised-button color="accent" (click)="handleRedirect()">OK</button>
-    <!-- TODO -->
-
-=======
     <wallet-message-view (redirectUser)="handleRedirect()"></wallet-message-view>
->>>>>>> faae2641
   </section>
   <a mat-button routerLink="/layout/o/account/wallet">Cancel</a>
   <a #downloadLink hidden>automatic_download</a>
