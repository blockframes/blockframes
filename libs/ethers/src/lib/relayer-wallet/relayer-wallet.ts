import { Injectable } from '@angular/core';
import { ethers, utils, Wallet, providers } from 'ethers';

import { Provider } from '../provider/provider';
import { Relayer } from '../relayer/relayer';
import { Vault } from '../vault/vault';
import { baseEnsDomain } from '@env';
import { toASCII } from 'punycode';
<<<<<<< HEAD
import { Observable } from 'rxjs';
=======
import { MatDialog } from '@angular/material';
import { AskPasswordComponent } from '../wallet/ask-password/ask-password.component';
import { BehaviorSubject } from 'rxjs';
import { switchMap, map } from 'rxjs/operators';
>>>>>>> c6f93066

type txRequest = providers.TransactionRequest;
type txResponse = providers.TransactionResponse;

@Injectable({ providedIn: 'root' })
export class RelayerWallet implements ethers.Signer {
  private signingKey: utils.SigningKey;
  // TODO : Add this in Wallet Store
  private _username = new BehaviorSubject<string>(null);
  public username$ = this._username.asObservable();

  constructor(
    private dialog: MatDialog,
    private vault: Vault,
    private relayer: Relayer,
    public provider: Provider
  ) {}

  get username() {
    return this._username.getValue();
  }
  set username(name: string) {
    this._username.next(name);
  }

  /** check if there is a keystore for the current user */
  get hasKeystore$() {
    return this.username$.pipe(
      switchMap(username => this.vault.select(`${username}:web`)),// TODO remove hardcoded ":web"
      map(json => !!json)
    );
  }

  /** Set signing key into process memory */
  private _setSigningKey(wallet: Wallet) {
    this.signingKey = new utils.SigningKey(wallet.privateKey);
  }

  /** Save the encryptedJSON into the vault */
  private async saveIntoVault(wallet: Wallet, keyName: string, password: string) {
    const encryptedJSON = await wallet.encrypt(password);
    this.vault.set(`${this.username}:${keyName}`, encryptedJSON);
  }

  /** Return the signing key or ask  */
  private async getSigningKey(): Promise<utils.SigningKey> {
    if (this.signingKey) return this.signingKey;
    return this.askPassword()
  }

  /** Open a dialog to get the password */
  private async askPassword() {
    const ref = this.dialog.open(AskPasswordComponent, { width: '250px' })
    const password = await ref.afterClosed().toPromise()
    if (!password) throw new Error('No password provided');
    return this.loadKey('web', password); // TODO : Don't hardcode "web"
  }

  private _requireUsername() {
    if (!this.username) throw new Error('the wallet\'s username is undefined, please call setUsername() before this function !');
  }
  private _requireSigningKey() {
    if(!this.signingKey) throw new Error('this wallet has no key, please create/restore/import a key !');
  }

  /** Get the private Key of the current wallet */
  async privateKey(): Promise<string> {
    const { privateKey } = await this.getSigningKey();
    return privateKey;
  }

  /**
   * Convert email to username and sanitize it:
   * convert to lower case punycode and replace special chars by their ASCII code
   * @example `漢micHel+9@exemple.com` -> `xn--michel439-2c2s`
   */
  public setUsername(email: string) {
    this.username = toASCII(email.split('@')[0]).toLowerCase()
      .split('')
      .map(char => /[^\w\d-.]/g.test(char) ? char.charCodeAt(0) : char) // replace every non a-z or 0-9 chars by their ASCII code : '?' -> '63'
      .join('');
  }

  /** Load a key from an encrypted JSON */
  public async loadKey(keyName: string, password: string) {
    try {
      this._requireUsername();
      const json = await this.vault.get(`${this.username}:${keyName}`);
      if (!json) throw new Error(`no key named "${this.username}:${keyName}" in local storage`);
      const wallet = await Wallet.fromEncryptedJson(json, password);
      this._setSigningKey(wallet);
      return this.signingKey;
    } catch (err) {
      throw new Error(err);
    }
  }

  public async recoverWithPrivateKey(privateKey: string, password: string) {
    this._requireUsername();
    const wallet = new Wallet(privateKey);
    const json = await wallet.encrypt(password);
    await this.vault.set(`${this.username}:web`, json); // TODO remove hardcoded ":web"
  }

  /** Create a key from a mnemonic */
  public async importKey(mnemonic: string, keyName: string, password: string) {
    this._requireUsername();
    const wallet = Wallet.fromMnemonic(mnemonic);
    this._setSigningKey(wallet);
    this.saveIntoVault(wallet, keyName, password);
  }

  /** Create a wallet and store it into the vault */
  public async createLocalKey(keyName: string, password: string, email?: string) {
    if(email) this.setUsername(email);
    this._requireUsername();
    const wallet = Wallet.createRandom();
    this._setSigningKey(wallet);
    this.saveIntoVault(wallet, keyName, password);
  }

  /** Deploy a new ERC1077 contract with the current key */
  public async createERC1077(userId: string) {
    this._requireUsername();
    this._requireSigningKey();
    return this.relayer.create(userId, this.username, await this.getAddress());
  }

  /** Forget the signing key in the process memory */
  public logout() {
    delete this.username;
    delete this.signingKey;
  }

  public async requestTokens(amount: number) {
    this._requireUsername();
    const tx = await this.relayer.requestTokens(this.username, amount);
    await this.provider.waitForTransaction(tx.hash)
  }

  public async getAddress(): Promise<string> {
    this._requireSigningKey();
    return this.signingKey.address;
  }

  public async signMessage(message: utils.Arrayish | string): Promise<string> {
    this._requireSigningKey();
    // Here ask permission
    const msg =
      typeof message === 'string' && message.slice(0, 2) === '0x'
        ? utils.arrayify(message)
        : message;
    const hash = utils.hashMessage(msg);
    const signature = this.signingKey.signDigest(hash);
    return utils.joinSignature(signature);
  }

  public async sendTransaction(transaction: txRequest): Promise<txResponse> {
    this._requireUsername();
    return this.relayer.send(this.username, transaction);
  }

  /** Retreive balance of the ERC1077 contract */
  public async getBalance(): Promise<string> {
    this._requireUsername();
    const balance = await this.provider.getBalance(`${this.username}.${baseEnsDomain}`).catch(error => {
      console.error('Ooops something bad happened when querying user balance :', error);
      return utils.bigNumberify(0);
    });
    return utils.formatEther(balance);
  }
  
  // TODO
  // public async balance$() {
  //   this._requireUsername();
  //   const address = await this.provider.resolveName(this.username);
  //   return new Observable<string>(observer => {
  //     const {next} = observer;
  //     this.provider.on(address , balance => next(utils.formatEther(balance)));
  //     return {unsubscribe() {this.provider.removeAllListener(address);}}
  //   });
  // }
}<|MERGE_RESOLUTION|>--- conflicted
+++ resolved
@@ -6,14 +6,10 @@
 import { Vault } from '../vault/vault';
 import { baseEnsDomain } from '@env';
 import { toASCII } from 'punycode';
-<<<<<<< HEAD
-import { Observable } from 'rxjs';
-=======
 import { MatDialog } from '@angular/material';
 import { AskPasswordComponent } from '../wallet/ask-password/ask-password.component';
 import { BehaviorSubject } from 'rxjs';
 import { switchMap, map } from 'rxjs/operators';
->>>>>>> c6f93066
 
 type txRequest = providers.TransactionRequest;
 type txResponse = providers.TransactionResponse;
