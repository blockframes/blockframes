<ng-container *ngIf="shell.rightholderDocuments$  | async as documents else loading">

  <article class="header">
    <h2 i18n>Financing plan documents</h2>
  </article>

  <ng-container *ngIf="shell.waterfall$ | async as waterfall">
    <ng-container *ngIf="shell.canBypassRules">
<<<<<<< HEAD
      <p i18n>Please provide us with all the required documents.</p>
=======
      <article class="description">
        <p>Please provide us with all the required documents.</p>
        <p class="mat-body-2">All your data is secured on our platform. To learn more, you can read our <a [routerLink]="['/c/o/dashboard', 'security']">Data Security Policy</a>.</p>
      </article>
>>>>>>> 34d61eaa
      <div>
        <waterfall-financing-plan-form *ngIf="(loading$ | async) === false else loading" [waterfall]="waterfall" [form]="form" (addedFile)="addedFile($event)"></waterfall-financing-plan-form>
        <section>
          <button mat-stroked-button (click)="save(documents)" [disabled]="disabled">
            <mat-icon matPrefix svgIcon="save"></mat-icon>
            <span i18n>Save Document</span>
          </button>
        </section>
      </div>
      <mat-divider></mat-divider>
    </ng-container>
    <ng-container *ngIf="shell.rightholderFinancingPlans$ | async as financingPlans">
      <ng-container *ngIf="financingPlans.length else empty">
        <mat-list>
          <ng-container *ngFor="let financingPlan of financingPlans; let index = index">
            <mat-list-item *ngIf="financingPlan.id | getFile: waterfall as file">
              <mat-icon mat-list-icon [svgIcon]="file.storagePath | fileTypeImage: 'icon'"></mat-icon>
              <span mat-line [matTooltip]="file.storagePath | fileName">
                {{file.storagePath | fileName}}
              </span>
              <bf-preview-modal color="" [ref]="file" showControls></bf-preview-modal>
              <a mat-icon-button [href]="file | getUrl | async" target="_blank" matTooltip="Download Document">
                <mat-icon svgIcon="cloud_download"></mat-icon>
              </a>
              <ng-container *ngIf="organizations$ | async as organizations">
                <button mat-icon-button *ngIf="shell.canBypassRules" matTooltip="Share Document" (click)="share(financingPlan.id, waterfall.id, organizations)" i18n-matTooltip>
                  <mat-icon svgIcon="person_add"></mat-icon>
                </button>
              </ng-container>
              <button mat-icon-button *ngIf="shell.canBypassRules" matTooltip="Delete File" (click)="delete(file.id)" i18n-matTooltip>
                <mat-icon svgIcon="delete"></mat-icon>
              </button>
            </mat-list-item>
          </ng-container>
        </mat-list>
      </ng-container>
      <ng-template #empty>
        <div class="empty">
          <img asset="empty-contracts.svg" alt="Image, you have no documents yet">
          <p *ngIf="shell.canBypassRules" i18n>There is no file here yet. Use the upload box above to add new files.</p>
          <p *ngIf="!shell.canBypassRules" i18n>There is no file here yet.</p>
        </div>
      </ng-template>
    </ng-container>
  </ng-container>
</ng-container>
<ng-template #loading>
  <article class="spinner">
    <logo-spinner></logo-spinner>
  </article>
</ng-template><|MERGE_RESOLUTION|>--- conflicted
+++ resolved
@@ -6,14 +6,10 @@
 
   <ng-container *ngIf="shell.waterfall$ | async as waterfall">
     <ng-container *ngIf="shell.canBypassRules">
-<<<<<<< HEAD
-      <p i18n>Please provide us with all the required documents.</p>
-=======
       <article class="description">
-        <p>Please provide us with all the required documents.</p>
+        <p i18n>Please provide us with all the required documents.</p>
         <p class="mat-body-2">All your data is secured on our platform. To learn more, you can read our <a [routerLink]="['/c/o/dashboard', 'security']">Data Security Policy</a>.</p>
       </article>
->>>>>>> 34d61eaa
       <div>
         <waterfall-financing-plan-form *ngIf="(loading$ | async) === false else loading" [waterfall]="waterfall" [form]="form" (addedFile)="addedFile($event)"></waterfall-financing-plan-form>
         <section>
