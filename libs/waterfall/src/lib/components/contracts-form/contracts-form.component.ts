--- conflicted
+++ resolved
@@ -211,18 +211,3 @@
     this.snackBar.open('Contract saved', 'close', { duration: 3000 });
   }
 }
-<<<<<<< HEAD
-
-@Pipe({ name: 'canEdit' })
-export class CanEditPipe implements PipeTransform {
-  transform(contract: WaterfallContract, orgId: string, documents: WaterfallDocument[], canBypassRules: boolean) {
-    // TODO #9585 only canBypassRules, other cannot create contract
-    // TODO #9585 change back to admin/member instead of Editor and Viewer ?
-    if (canBypassRules) return true;
-    const doc = documents.find(d => d.id === contract.id);
-    if (doc.ownerId === orgId) return true;
-    return false;
-  }
-}
-=======
->>>>>>> f837a308
