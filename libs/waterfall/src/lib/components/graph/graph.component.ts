--- conflicted
+++ resolved
@@ -5,29 +5,22 @@
 import { boolean } from '@blockframes/utils/decorators/decorators';
 import { GraphService } from '@blockframes/ui/graph/graph.service';
 import { CardModalComponent } from '@blockframes/ui/card-modal/card-modal.component';
-<<<<<<< HEAD
 import {
   Right,
   WaterfallRightholder,
   WaterfallSource,
   createRight,
   createWaterfallSource,
+  Condition,
+  isConditionGroup
 } from '@blockframes/model';
-=======
-import { Condition, Media, Right, RightType, Territory, Waterfall, WaterfallRightholder, WaterfallSource, createRight, createWaterfallSource, isConditionGroup } from '@blockframes/model';
->>>>>>> 17ef8d09
 
 import { RightService } from '../../right.service';
 import { WaterfallService } from '../../waterfall.service';
 import { createRightForm, setRightFormValue } from '../forms/right-form/right-form';
 import { createSourceForm, setSourceFormValue } from '../forms/source-form/source-form';
-<<<<<<< HEAD
-import { Arrow, Node, computeDiff, createChild, createSibling, fromGraph, toGraph, updateParents } from './layout';
+import { Arrow, Node, computeDiff, createChild, createSibling, createStep, deleteStep, fromGraph, toGraph, updateParents } from './layout';
 import { DashboardWaterfallShellComponent } from '../../dashboard/shell/shell.component';
-=======
-import { Arrow, Node, computeDiff, createChild, createSibling, createStep, deleteStep, fromGraph, toGraph, updateParents } from './layout';
-
->>>>>>> 17ef8d09
 
 @Component({
   selector: 'waterfall-graph',
@@ -210,10 +203,10 @@
 
     const write = this.waterfallService.batch();
     await Promise.all([
-      this.rightService.add(changes.created.rights, { params: { waterfallId: this.route.snapshot.params.movieId }, write }),
-      this.rightService.update(changes.updated.rights, { params: { waterfallId: this.route.snapshot.params.movieId }, write }),
-      this.rightService.remove(changes.deleted.rights.map(r => r.id), { params: { waterfallId: this.route.snapshot.params.movieId }, write }),
-      this.waterfallService.update(this.route.snapshot.params.movieId, { id: this.route.snapshot.params.movieId, sources: newGraph.sources }, { write }),
+      this.rightService.add(changes.created.rights, { params: { waterfallId: this.waterfall.id }, write }),
+      this.rightService.update(changes.updated.rights, { params: { waterfallId: this.waterfall.id }, write }),
+      this.rightService.remove(changes.deleted.rights.map(r => r.id), { params: { waterfallId: this.waterfall.id }, write }),
+      this.waterfallService.update(this.waterfall.id, { id: this.waterfall.id, sources: newGraph.sources }, { write }),
     ]);
     return write.commit();
   }
@@ -230,10 +223,10 @@
 
     const write = this.waterfallService.batch();
     await Promise.all([
-      this.rightService.add(changes.created.rights, { params: { waterfallId: this.route.snapshot.params.movieId }, write }),
-      this.rightService.update(changes.updated.rights, { params: { waterfallId: this.route.snapshot.params.movieId }, write }),
-      this.rightService.remove(changes.deleted.rights.map(r => r.id), { params: { waterfallId: this.route.snapshot.params.movieId }, write }),
-      this.waterfallService.update(this.route.snapshot.params.movieId, { id: this.route.snapshot.params.movieId, sources: newGraph.sources }, { write }),
+      this.rightService.add(changes.created.rights, { params: { waterfallId: this.waterfall.id }, write }),
+      this.rightService.update(changes.updated.rights, { params: { waterfallId: this.waterfall.id }, write }),
+      this.rightService.remove(changes.deleted.rights.map(r => r.id), { params: { waterfallId: this.waterfall.id }, write }),
+      this.waterfallService.update(this.waterfall.id, { id: this.waterfall.id, sources: newGraph.sources }, { write }),
     ]);
     return write.commit();
   }
