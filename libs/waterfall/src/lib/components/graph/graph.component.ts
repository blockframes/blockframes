
import { BehaviorSubject, Subscription, combineLatest, tap } from 'rxjs';
import { ChangeDetectionStrategy, Component, Input, OnDestroy, OnInit, ViewChild } from '@angular/core';

import { MatSnackBar } from '@angular/material/snack-bar';

import {
  Right,
  Condition,
  createRight,
  WaterfallSource,
  isConditionGroup,
  getContractsWith,
  isDefaultVersion,
<<<<<<< HEAD
  getDefaultVersionId,
  waterfallSources,
  Version
=======
  WaterfallContract,
  getDefaultVersionId,
  WaterfallRightholder,
  createWaterfallSource,
>>>>>>> 5b3d95f8
} from '@blockframes/model';
import { boolean } from '@blockframes/utils/decorators/decorators';
import { GraphService } from '@blockframes/ui/graph/graph.service';
import { CardModalComponent } from '@blockframes/ui/card-modal/card-modal.component';

import { RightService } from '../../right.service';
import { WaterfallService } from '../../waterfall.service';
import { createRightForm, setRightFormValue } from '../forms/right-form/right-form';
import { createSourceForm, setSourceFormValue } from '../forms/source-form/source-form';
import { DashboardWaterfallShellComponent } from '../../dashboard/shell/shell.component';
<<<<<<< HEAD
import { MatSnackBar } from '@angular/material/snack-bar';
import { AtomicWrite } from 'ngfire';
=======
import { Arrow, Node, computeDiff, createChild, createSibling, createStep, deleteStep, fromGraph, toGraph, updateParents } from './layout';

>>>>>>> 5b3d95f8

@Component({
  selector: 'waterfall-graph',
  templateUrl: './graph.component.html',
  styleUrls: ['./graph.component.scss'],
  changeDetection: ChangeDetectionStrategy.OnPush,
})
export class WaterfallGraphComponent implements OnInit, OnDestroy {

  @Input() @boolean set editMode(value: boolean) {
    if (value === null) return;
    this._editMode = value;
    this.showEdit = value;
  }
  get editMode() { return this._editMode; }
  private _editMode = true;
  showEdit = true;

  rights: Right[];
  waterfall = this.shell.waterfall;
  private version: Version;
  isDefaultVersion: boolean;
  private defaultVersionId: string;
  canUpdateGraph = true;
  sources: WaterfallSource[];
  rightholders: WaterfallRightholder[];

  @ViewChild(CardModalComponent, { static: true }) cardModal: CardModalComponent;

  selected$ = new BehaviorSubject<string>('');
  isSourceSelected = false;

  nodes$ = new BehaviorSubject<Node[]>([]);
  arrows$ = new BehaviorSubject<Arrow[]>([]);

  rightForm = createRightForm();
  sourceForm = createSourceForm();

  rightholderNames$ = new BehaviorSubject<string[]>([]);
  relevantContracts$ = new BehaviorSubject<WaterfallContract[]>([]);

  subscription: Subscription;

  constructor(
    private snackBar: MatSnackBar,
    private service: GraphService,
    private rightService: RightService,
    private waterfallService: WaterfallService,
    private shell: DashboardWaterfallShellComponent,
  ) { }

  ngOnInit() {
    this.subscription = combineLatest([
      this.shell.rights$,
      this.shell.waterfall$,
      this.shell.versionId$.pipe(tap(_ => this.unselect()))
    ]).subscribe(([rights, waterfall, versionId]) => {
      this.rights = rights;
      this.version = waterfall.versions.find(v => v.id === versionId);
      this.sources = waterfallSources(waterfall, this.version?.id);
      this.rightholders = waterfall.rightholders;
      this.rightholderNames$.next(this.rightholders.map(r => r.name));
      this.isDefaultVersion = isDefaultVersion(waterfall, versionId);
      this.defaultVersionId = getDefaultVersionId(waterfall);

      // Enable or disable possible updates
      this.rightForm.enable();
      this.sourceForm.enable();
      this.canUpdateGraph = true;
      if (this.version?.id && !this.isDefaultVersion && !this.version.standalone) {
        this.rightForm.disable();
        this.rightForm.controls.percent.enable();
        this.rightForm.controls.steps.enable();
        this.sourceForm.disable();
        this.canUpdateGraph = false;
      }
      this.layout();
    });
  }

  ngOnDestroy() {
    this.subscription.unsubscribe();
  }

  async select(id: string) {
    this.selected$.next(id);

    const source = this.sources.find(source => source.id === id);
    if (source) {
      this.isSourceSelected = true;
      setSourceFormValue(this.sourceForm, source);
      return;
    }

    const right = this.rights.find(right => right.id === id);
    if (right) {
      this.isSourceSelected = false;
      let steps: Condition[][] = [];

      const producer = this.rightholders.find(r => r.roles.includes('producer'));
      if (right.rightholderId && right.rightholderId !== producer?.id) {
        const contracts = await this.shell.contracts();
        this.relevantContracts$.next(getContractsWith([right.rightholderId, producer?.id], contracts));
      } else {
        this.relevantContracts$.next([]);
      }

      if (right.type === 'vertical') {
        const members = this.rights.filter(r => r.groupId === right.id).sort((a, b) => a.order - b.order);
        steps = members.map(member => member.conditions?.conditions.filter(c => !isConditionGroup(c)) as Condition[] ?? []);
      } else {
        steps[0] = right.conditions?.conditions.filter(c => !isConditionGroup(c)) as Condition[] ?? [];
      }
      const org = this.rightholders.find(r => r.id === right.rightholderId)?.name ?? '';;
      const parents = this.nodes$.getValue().filter(node => node.children.includes(right.groupId || id)); // do not use ?? instead of ||, it will break since '' can be considered truthy
      setRightFormValue(this.rightForm, { ...right, rightholderId: org, nextIds: parents.map(parent => parent.id) }, steps);
    }
  }

  unselect() {
    this.selected$.next('');
  }

  async updateRight() {
    const rightId = this.selected$.getValue();

    const graph = this.nodes$.getValue();
    updateParents(rightId, this.rightForm.controls.parents.value, graph);
    const newGraph = fromGraph(graph, this.version);
    const changes = computeDiff({ rights: this.rights, sources: this.sources }, newGraph);
    const right = changes.updated.rights.find(right => right.id === rightId);
    right.type = this.rightForm.controls.type.value;
    right.name = this.rightForm.controls.name.value;
    right.percent = this.rightForm.controls.percent.value;
    right.contractId = this.rightForm.controls.contract.value;
    right.rightholderId = this.rightholders.find(r => r.name === this.rightForm.controls.org.value)?.id ?? '';

    if (right.type === 'vertical') {
      const steps = changes.updated.rights.filter(r => r.groupId === right.id);
      steps.forEach(step => {
        step.rightholderId = right.rightholderId;
        step.contractId = right.contractId;
      });
      this.rightForm.controls.steps.value.forEach((conditions, index) => {
        steps[index].conditions = { operator: 'AND', conditions: conditions };
      });
    } else {
      right.conditions = { operator: 'AND', conditions: this.rightForm.controls.steps.value[0] };
    }

    if (this.version?.id) {
      for (const r of changes.updated.rights) {
        r.version[this.version.id].percent = r.percent;
        r.version[this.version.id].conditions = r.conditions;
        if (!this.isDefaultVersion && !this.version.standalone) {
          r.percent = r.version[this.defaultVersionId].percent;
          r.conditions = r.version[this.defaultVersionId].conditions;
        }
      }
    }

    const write = this.waterfallService.batch();
    await Promise.all([
      this.rightService.add(changes.created.rights, { params: { waterfallId: this.waterfall.id }, write }),
      this.rightService.update(changes.updated.rights, { params: { waterfallId: this.waterfall.id }, write }),
      this.rightService.remove(changes.deleted.rights.map(r => r.id), { params: { waterfallId: this.waterfall.id }, write }),
      this.updateSources(newGraph.sources, write),
    ]);
    await write.commit();
  }

  updateSource() {
    const sourceId = this.selected$.getValue();
    const source = this.sources.find(source => source.id === sourceId);
    if (!source) return;

    source.name = this.sourceForm.controls.name.value;
    source.medias = this.sourceForm.controls.medias.value;
    source.territories = this.sourceForm.controls.territories.value;

    return this.waterfallService.updateSource(this.waterfall.id, source);
  }

  async layout() {
    const { nodes, arrows, bounds } = await toGraph(this.rights, this.sources);
    this.service.updateBounds(bounds);
    this.nodes$.next(nodes);
    this.arrows$.next(arrows);
  }

  toggleEdit() {
    this.showEdit = !this.showEdit;
  }

  async addSibling(id: string) {
    if (!this.canUpdateGraph) {
      this.snackBar.open('Operation not permitted on this version. Switch to default', 'close', { duration: 5000 });
      return;
    }
    const graph = this.nodes$.getValue();
    createSibling(id, graph);
    const newGraph = fromGraph(graph, this.version);
    const changes = computeDiff({ rights: this.rights, sources: this.sources }, newGraph);

    const write = this.waterfallService.batch();
    await Promise.all([
      this.rightService.add(changes.created.rights, { params: { waterfallId: this.waterfall.id }, write }),
      this.rightService.update(changes.updated.rights, { params: { waterfallId: this.waterfall.id }, write }),
      this.rightService.remove(changes.deleted.rights.map(r => r.id), { params: { waterfallId: this.waterfall.id }, write }),
      this.updateSources(newGraph.sources, write),
    ]);
    return write.commit();
  }

  async addChild(id: string) {
    if (!this.canUpdateGraph) {
      this.snackBar.open('Operation not permitted on this version. Switch to default', 'close', { duration: 5000 });
      return;
    }
    const graph = this.nodes$.getValue();
    createChild(id, graph);
    const newGraph = fromGraph(graph, this.version);
    const changes = computeDiff({ rights: this.rights, sources: this.sources }, newGraph);

    const write = this.waterfallService.batch();
    await Promise.all([
      this.rightService.add(changes.created.rights, { params: { waterfallId: this.waterfall.id }, write }),
      this.rightService.update(changes.updated.rights, { params: { waterfallId: this.waterfall.id }, write }),
      this.rightService.remove(changes.deleted.rights.map(r => r.id), { params: { waterfallId: this.waterfall.id }, write }),
      this.updateSources(newGraph.sources, write),
    ]);
    return write.commit();
  }

  async createNewStep() {
    if (!this.canUpdateGraph) {
      this.snackBar.open('Operation not permitted on this version. Switch to default', 'close', { duration: 5000 });
      return;
    }
    const graph = this.nodes$.getValue();
    const rightId = this.selected$.getValue();
    createStep(rightId, graph);
    const newGraph = fromGraph(graph, this.version);
    const changes = computeDiff({ rights: this.rights, sources: this.sources }, newGraph);

    const write = this.waterfallService.batch();
    await Promise.all([
      this.rightService.add(changes.created.rights, { params: { waterfallId: this.waterfall.id }, write }),
      this.rightService.update(changes.updated.rights, { params: { waterfallId: this.waterfall.id }, write }),
      this.rightService.remove(changes.deleted.rights.map(r => r.id), { params: { waterfallId: this.waterfall.id }, write }),
      this.updateSources(newGraph.sources, write),
    ]);
    return write.commit();
  }

  async deleteStep(index: number) {
    if (!this.canUpdateGraph) {
      this.snackBar.open('Operation not permitted on this version. Switch to default', 'close', { duration: 5000 });
      return;
    }
    const graph = this.nodes$.getValue();
    const rightId = this.selected$.getValue();
    deleteStep(rightId, index, graph);
    console.log(graph);
    const newGraph = fromGraph(graph, this.version);
    console.log(newGraph);
    const changes = computeDiff({ rights: this.rights, sources: this.sources }, newGraph);
    console.log(changes);

    const write = this.waterfallService.batch();
    await Promise.all([
      this.rightService.add(changes.created.rights, { params: { waterfallId: this.waterfall.id }, write }),
      this.rightService.update(changes.updated.rights, { params: { waterfallId: this.waterfall.id }, write }),
      this.rightService.remove(changes.deleted.rights.map(r => r.id), { params: { waterfallId: this.waterfall.id }, write }),
      this.updateSources(newGraph.sources, write),
    ]);
    return write.commit();
  }

  async createNewSource() {
    if (!this.canUpdateGraph) {
      this.snackBar.open('Operation not permitted on this version. Switch to default', 'close', { duration: 5000 });
      return;
    }
    const newSource = createWaterfallSource({
      id: this.waterfallService.createId(),
      name: `Source ${this.sources.length + 1}`,
    });

    if (this.version?.standalone) {
      newSource.version[this.version.id] = { standalone: true };
    }

    await this.waterfallService.addSource(this.waterfall, newSource);
    this.select(newSource.id);
  }

  async createNewRight() {
    if (!this.canUpdateGraph) {
      this.snackBar.open('Operation not permitted on this version. Switch to default', 'close', { duration: 5000 });
      return;
    }
    const newRight = createRight({
      name: `Right ${this.rights.length + 1}`,
      percent: 0,
    });

    if (this.version?.standalone) {
      newRight.version[this.version.id] = { standalone: true };
    }

    const id = await this.rightService.add(newRight, { params: { waterfallId: this.waterfall.id } });
    this.select(id);
  }

  async delete() {
    if (!this.canUpdateGraph) {
      this.snackBar.open('Operation not permitted on this version. Switch to default', 'close', { duration: 5000 });
      return;
    }
    const id = this.selected$.getValue();
    const right = this.rights.find(right => right.id === id);
    const source = this.sources.find(source => source.id === id);

    if (!right && !source) return;

    if (right) {
      if (right.groupId) {
        const group = this.rights.find(r => r.id === right.groupId);
        if (group.type === 'vertical') return; // TODO

        const members = this.rights.filter(r => r.groupId === group.id && r.id !== right.id);

        // if the group only has one member left, delete the group
        if (members.length === 1) {

          const write = this.waterfallService.batch();

          // remove this group from its sources parent's children list (destinationId)
          const parentSource = this.sources.find(s => s.destinationId === group.id);
          if (parentSource) {
            parentSource.destinationId = members[0].id;
            await this.waterfallService.updateSource(this.waterfall.id, parentSource, { write });
          };

          members[0].groupId = '';
          members[0].nextIds = [...group.nextIds];
          const rightsToUpdate = [members[0]];

          // remove this group from its children's parent list (nextIds)
          for (const r of this.rights) {
            if (r.nextIds.includes(group.id)) {
              const nextIds = r.nextIds.filter(nextId => nextId !== group.id);
              nextIds.push(members[0].id);
              rightsToUpdate.push({ ...r, nextIds });
            }
          };

          await Promise.all([
            this.rightService.update(rightsToUpdate, { params: { waterfallId: this.waterfall.id }, write }),
            this.rightService.remove([id, group.id], { params: { waterfallId: this.waterfall.id }, write }),
          ]);
          await write.commit();
          return;
        }
      }

      const write = this.waterfallService.batch();
      const promises: Promise<unknown>[] = [];

      // remove this right from its children's parent list (nextIds)
      for (const r of this.rights) {
        if (r.nextIds.includes(id)) {
          const nextIds = r.nextIds.filter(nextId => nextId !== id);
          promises.push(this.rightService.update(r.id, { ...r, nextIds }, { params: { waterfallId: this.waterfall.id }, write }));
        }
      }

      // remove this right from its sources parent's children list (destinationId)
      for (const s of this.sources) {
        if (s.destinationId === id) {
          s.destinationId = '';
          promises.push(this.waterfallService.updateSource(this.waterfall.id, s, { write }));
        }
      }

      // then delete this right
      promises.push(this.rightService.remove(id, { params: { waterfallId: this.waterfall.id }, write }));
      await Promise.all(promises);
      await write.commit();

    } else {
      if (source.destinationId) {
        const rightChild = this.rights.find(right => right.id === source.destinationId);
        if (rightChild) {
          rightChild.nextIds = rightChild.nextIds.filter(id => id !== source.id);
          await this.rightService.update(rightChild.id, rightChild, { params: { waterfallId: this.waterfall.id } });
        }
      }
      await this.waterfallService.removeSources(this.waterfall.id, [id]);
    }

    this.select('');
  }

  private async updateSources(sources: WaterfallSource[], write?: AtomicWrite) {
    if (!this.version || !this.version.standalone) {
      const standaloneSources = this.shell.waterfall.sources.filter(s => s.version && Object.values(s.version).some(v => v.standalone));
      return this.waterfallService.update(this.waterfall.id, { id: this.waterfall.id, sources: [...sources, ...standaloneSources] }, { write });
    } else {
      const waterfallSources = this.version?.id ? this.shell.waterfall.sources.filter(s => !s.version || !s.version[this.version.id]) : [];
      return this.waterfallService.update(this.waterfall.id, { id: this.waterfall.id, sources: [...sources, ...waterfallSources] }, { write });
    }
  }
}<|MERGE_RESOLUTION|>--- conflicted
+++ resolved
@@ -12,16 +12,12 @@
   isConditionGroup,
   getContractsWith,
   isDefaultVersion,
-<<<<<<< HEAD
-  getDefaultVersionId,
-  waterfallSources,
-  Version
-=======
   WaterfallContract,
   getDefaultVersionId,
   WaterfallRightholder,
   createWaterfallSource,
->>>>>>> 5b3d95f8
+  Version,
+  waterfallSources,
 } from '@blockframes/model';
 import { boolean } from '@blockframes/utils/decorators/decorators';
 import { GraphService } from '@blockframes/ui/graph/graph.service';
@@ -32,13 +28,8 @@
 import { createRightForm, setRightFormValue } from '../forms/right-form/right-form';
 import { createSourceForm, setSourceFormValue } from '../forms/source-form/source-form';
 import { DashboardWaterfallShellComponent } from '../../dashboard/shell/shell.component';
-<<<<<<< HEAD
-import { MatSnackBar } from '@angular/material/snack-bar';
+import { Arrow, Node, computeDiff, createChild, createSibling, createStep, deleteStep, fromGraph, toGraph, updateParents } from './layout';
 import { AtomicWrite } from 'ngfire';
-=======
-import { Arrow, Node, computeDiff, createChild, createSibling, createStep, deleteStep, fromGraph, toGraph, updateParents } from './layout';
-
->>>>>>> 5b3d95f8
 
 @Component({
   selector: 'waterfall-graph',
