
import { graphlib, layout } from 'dagre';
import LayoutEngine, { ElkExtendedEdge, ElkNode } from 'elkjs/lib/elk.bundled';

import {
  Media,
  Right,
  RightType,
  RightVersion,
  Territory,
  WaterfallSource,
  createRight as _createRight,
  createWaterfallSource
} from '@blockframes/model';

interface NodeBase {
  id: string;
  name: string;
  x: number;
  y: number;
  width: number;
  height: number;
  type: 'source' | 'right' | 'vertical' | 'horizontal';
  children: string[];
  version: Record<string, RightVersion>;
}

function createNodeBase(params: Partial<NodeBase> = {}): NodeBase {
  return {
    id: '',
    name: '',
    x: 0, y: 0,
    width: 0,
    height: 0,
    type: 'right',
    children: [],
    version: {},
    ...params
  }
}

export interface SourceNode extends NodeBase {
  type: 'source';
  medias: Media[];
  territories: Territory[];
}

function createSourceNode(params: Partial<SourceNode> = {}): SourceNode {
  const node = createNodeBase(params);
  return {
    ...node,
    type: 'source',
    width: SOURCE_WIDTH,
    height: SOURCE_HEIGHT,
    medias: [],
    territories: [],
    ...params
  }
}

export interface RightNode extends NodeBase {
  type: 'right';
  color: string;
  rightHolderId: string;
  percent: number;
  rightType: RightType;
}

function createRightNode(params: Partial<RightNode> = {}): RightNode {
  const node = createNodeBase(params);
  return {
    ...node,
    type: 'right',
    width: RIGHT_WIDTH,
    height: RIGHT_HEIGHT,
    color: '#000',
    rightHolderId: '',
    percent: 0,
    rightType: 'unknown',
    ...params
  }
}

export interface VerticalNode extends NodeBase {
  type: 'vertical';
  members: RightNode[];
}

function createVerticalNode(params: Partial<VerticalNode> = {}): VerticalNode {
  const node = createNodeBase(params);
  return {
    ...node,
    type: 'vertical',
    members: [],
    ...params
  }
}

export interface HorizontalNode extends NodeBase {
  type: 'horizontal';
  members: (VerticalNode | RightNode)[];
}

function createHorizontalNode(params: Partial<HorizontalNode> = {}): HorizontalNode {
  const node = createNodeBase(params);
  return {
    ...node,
    type: 'horizontal',
    members: [],
    ...params
  }
}

export type Node = SourceNode | RightNode | VerticalNode | HorizontalNode;

const colors = [
  '#66DF9C',
  '#FFE500',
  '#3A90F3',
  '#FF46CB',
  '#FF0303',
  '#5F0A87',
  '#51D6FF',
  '#351E29',
];

const RIGHT_WIDTH = 240;
const RIGHT_HEIGHT = 180;
const LEVEL_HEIGHT = 76;
const SOURCE_WIDTH = 400;
const SOURCE_HEIGHT = 70;
const SPACING = 32;


export async function toGraph(rights: Right[], sources: WaterfallSource[]) {

  const dedupeOrgs = new Set<string>();
  rights.forEach(right => dedupeOrgs.add(right.rightholderId));
  const orgIds = [...dedupeOrgs].filter(o => !!o).sort();
  const orgColors = orgIds.map((_, i) => colors[i % colors.length]);

  const nodes: Node[] = rights.filter(right => right.groupId === '').map(right => {
    const children = new Set<string>(rights.filter(r => r.nextIds.includes(right.id)).map(r => r.id));

    if (right.type === 'vertical') {
      const members: RightNode[] = rights.filter(r => r.groupId === right.id).sort((a, b) => a.order - b.order).map(vMember => {
        const orgIndex = orgIds.findIndex(id => id === vMember.rightholderId);
        const color = orgColors[orgIndex];
        const rightNode = createRightNode({
          id: vMember.id,
          name: vMember.name,
          color,
          rightHolderId: vMember.rightholderId,
          percent: vMember.percent,
          rightType: vMember.type,
          version: vMember.version,
        });
        return rightNode;
      });

      const verticalNode = createVerticalNode({
        id: right.id,
        members: members,
        name: right.name,
        children: [...children],
        height: RIGHT_HEIGHT + (LEVEL_HEIGHT * (members.length - 1)) + (SPACING * (members.length + 1)),
        width: RIGHT_WIDTH + (SPACING * 2),
        version: right.version,
      });
      return verticalNode;
    } else if (right.type === 'horizontal') {
      const members = rights.filter(r => r.groupId === right.id).map(member => {
        if (member.type === 'vertical') {
          const vMembers = rights.filter(r => r.groupId === member.id).sort((a, b) => a.order - b.order).map(vMember => {
            const orgIndex = orgIds.findIndex(id => id === vMember.rightholderId);
            const color = orgColors[orgIndex];
            const rightNode = createRightNode({
              id: vMember.id,
              name: vMember.name,
              color,
              rightHolderId: vMember.rightholderId,
              percent: vMember.percent,
              rightType: vMember.type,
              version: vMember.version,
            });
            return rightNode;
          });
          const verticalNode = createVerticalNode({
            id: member.id,
            name: member.name,
            width: RIGHT_WIDTH + (SPACING * 2), height: RIGHT_HEIGHT + (LEVEL_HEIGHT * (vMembers.length - 1)) + (SPACING * (vMembers.length + 1)),
            members: vMembers,
            version: member.version,
          });
          return verticalNode;
        } else {
          const orgIndex = orgIds.findIndex(id => id === member.rightholderId);
          const color = orgColors[orgIndex];
          const rightNode = createRightNode({
            id: member.id,
            name: member.name,
            color,
            rightHolderId: member.rightholderId,
            percent: member.percent,
            rightType: member.type,
            version: member.version,
          });
          return rightNode;
        }
      });
      const maxMemberHeight = Math.max(...members.map(member => member.height));
      const horizontalNode = createHorizontalNode({
        id: right.id,
        members: members,
        name: right.name,
        children: [...children],
        height: maxMemberHeight + (SPACING * 2),
        width: (RIGHT_WIDTH * members.length) + (SPACING * (members.length + 1)),
        version: right.version,
      });
      return horizontalNode;
    } else {
      const orgIndex = orgIds.findIndex(id => id === right.rightholderId);
      const color = orgColors[orgIndex];
      const rightNode = createRightNode({
        id: right.id,
        name: right.name,
        children: [...children],
        color,
        rightHolderId: right.rightholderId,
        percent: right.percent,
        rightType: right.type,
        version: right.version,
      });
      return rightNode;
    }
  });

  sources.forEach(source => {
    nodes.push(createSourceNode({
      id: source.id,
      name: source.name,
      children: source.destinationId ? [source.destinationId] : [],
      medias: source.medias,
      territories: source.territories,
      // version: source.version, // TODO #9520
    }));
  });

  // TODO try to improve auto-layout
  // const arrows = await autoLayout(nodes);
  const arrows = await autoLayout2(nodes);
  // const arrows = await autoLayout3(nodes);

  let minX = Infinity;
  let maxX = 0;
  let minY = Infinity;
  let maxY = 0;

  nodes.forEach(node => {
    minX = Math.min(minX, node.x);
    maxX = Math.max(maxX, node.x + node.width);
    minY = Math.min(minY, node.y);
    maxY = Math.max(maxY, node.y + node.height);
  });

  return { nodes, arrows, bounds: { minX, maxX, minY, maxY } };
}

function autoLayout(nodes: Node[]) {

  nodes = nodes.sort(() => 0.5 - Math.random());
  nodes = nodes.sort(() => 0.5 - Math.random());
  nodes = nodes.sort(() => 0.5 - Math.random());

  const g = new graphlib.Graph();

  g.setGraph({
    rankdir: 'TB',
    align: 'UL',
    nodesep: 50,
    edgesep: 10,
    ranksep: 50,
  }); // config graph option if needed

  nodes.forEach(node => {
    g.setNode(`${node.id}`, { label: `${node.id}`, width: node.width, height: node.height });

    const edgeConfig = { minlen: 2 }; // config edge option if needed
    node.children.forEach(childId => {
      g.setEdge(`${node.id}`, `${childId}`, edgeConfig);
    });
  });

  layout(g);

  nodes.forEach(node => {
    const n = g.node(`${node.id}`);
    node.x = (n as any).x;
    node.y = (n as any).y;
  });

  const arrows: Arrow[] = [];
  nodes.forEach(node => {
    const parent = node;
    node.children.forEach(childId => {
      const child = nodes.find(n => n.id === childId);
      if (!child) return;
      const arrow = getArrow(parent, child);
      arrows.push(arrow);
    });
  });

  return arrows;
}

async function autoLayout2(nodes: Node[]) {

  const engine = new LayoutEngine();
  const elkNodes: ElkNode[] = [];
  const elkEdges: ElkExtendedEdge[] = [];

  nodes.forEach(node => {
    elkNodes.push({
      id: node.id,
      width: node.width,
      height: node.height,
      layoutOptions: {
        // 'elk.priority': node.type === 'source' ? '1' : '0',
        'elk.partitioning.partition': node.type === 'source' ? '0' : '1',
      }
    });
    node.children.forEach(childId => {
      elkEdges.push({
        id: `${node.id}-${childId}`,
        sources: [node.id],
        targets: [childId],
      });
    });
  });

  const graph: ElkNode = {
    id: 'waterfall-graph',
    layoutOptions: {
      'elk.algorithm': 'layered',
      'elk.direction': 'DOWN',
      'elk.alignment': 'CENTER',
      'elk.edgeRouting': 'SPLINES',
      'elk.layered.mergeEdges': 'true',

      'elk.layered.layering.strategy': 'NETWORK_SIMPLEX',
      // 'elk.layered.layering.strategy': 'LONGEST_PATH',
      // 'elk.layered.layering.strategy': 'MIN_WIDTH',
      // 'elk.layered.layering.strategy': 'DF_MODEL_ORDER',

      'elk.layered.nodePlacement.strategy': 'BRANDES_KOEPF',
      // 'elk.layered.nodePlacement.strategy': 'SIMPLE',
      // 'elk.layered.nodePlacement.strategy': 'LINEAR_SEGMENTS',
      // 'elk.layered.nodePlacement.strategy': 'NETWORK_SIMPLEX',

      // 'elk.topdownLayout': 'true',

      'elk.layered.spacing.nodeNodeBetweenLayers': '100.0', // vertical spacing
      'elk.spacing.nodeNode': '100', // horizontal spacing

      // 'elk.layered.compaction.postCompaction.strategy': 'EDGE_LENGTH',
      // 'elk.layered.crossingMinimization.hierarchicalSweepiness': '1',
      'elk.partitioning.activate': 'true',
    },
    children: elkNodes,
    edges: elkEdges,
  };

  try {
    const layout = await engine.layout(graph);

    layout.children.forEach(layoutNode => {
      const node = nodes.find(n => n.id === layoutNode.id);
      if (!node) return;
      node.x = layoutNode.x;
      node.y = layoutNode.y;
    });
  } catch (error) {
    console.warn('Auto layout fail');
    console.log(graph);
    console.error(error);
  }

  const arrows: Arrow[] = [];
  nodes.forEach(node => {
    const parent = node;
    node.children.forEach(childId => {
      const child = nodes.find(n => n.id === childId);
      if (!child) return;
      const arrow = getArrow(parent, child);
      arrows.push(arrow);
    });
  });

  return arrows;
}

// * Debug auto layout that display everything in a grid with 10 columns
function autoLayout3(nodes: Node[]) {
  const arrows: Arrow[] = [];
  nodes.forEach((node, index) => {
    node.x = (index % 10) * 500;
    node.y = Math.floor(index / 10) * 500;

    const parent = node;
    node.children.forEach(childId => {
      const child = nodes.find(n => n.id === childId);
      if (!child) return;
      const arrow = getArrow(parent, child);
      arrows.push(arrow);
    });
  });
  return arrows;
}

export interface Arrow {
  path: string;
  parentId: string;
  childId: string;
  labelPosition: { x: number, y: number };
};

function getArrow(parent: Node, child: Node) {
  const startX = parent.x + (parent.width / 2);
  const startY = parent.y + parent.height;
  const endX = child.x + (child.width / 2);
  const endY = child.y;

  const deltaX = endX - startX;
  const deltaY = endY - startY;

  // orthogonal
  // const startControlX = startX;
  // const startControlY = startY + (deltaY / 2);
  // const endControlX = endX;
  // const endControlY = startControlY;

  // spline
  const startControlX = startX;
  const startControlY = startY + (deltaY / 2);
  const endControlX = endX;
  const endControlY = startY + (deltaY / 2);

  const arrowLeftX = endX - 8;
  const arrowRightX = endX + 8;
  const arrowY = endY - 8;

  // return `M ${startX}, ${startY} L ${startControlX}, ${startControlY} L ${endControlX}, ${endControlY} L ${endX}, ${endY} L ${arrowLeftX}, ${arrowY} M ${endX}, ${endY} L ${arrowRightX}, ${arrowY}`;
  // return `M ${startX}, ${startY} L ${endX}, ${endY} L ${arrowLeftX}, ${arrowY} M ${endX}, ${endY} L ${arrowRightX}, ${arrowY}`;
  const path = `M ${startX} ${startY} C ${startControlX} ${startControlY} ${endControlX} ${endControlY} ${endX} ${endY} L ${arrowLeftX}, ${arrowY} M ${endX}, ${endY} L ${arrowRightX}, ${arrowY}`;

  const arrow: Arrow = {
    path,
    parentId: parent.id,
    childId: child.id,
    labelPosition: {
      x: startX + (deltaX / 2),
      y: startY + (deltaY / 2),
    }
  };
  return arrow;
}

export function updateParents(nodeId: string, newParentIds: string[], graph: Node[]) {
  const parentIndex: Record<string, string[]> = {};
  graph.forEach(node => {
    node.children.forEach(childId => {
      parentIndex[childId] ||= [];
      parentIndex[childId].push(node.id);
    });
  });

  let current = graph.find(node => node.id === nodeId);
  if (current && current.type === 'source') return;
  if (!current) {
    const group = graph.find(node => (node as HorizontalNode | VerticalNode).members.some(member => member.id === nodeId)) as HorizontalNode | VerticalNode | undefined;
    current = group?.members.find(member => member.id === nodeId);
    if (!current) return;
    const groupParents = parentIndex[group.id] ?? [];

    // if the current node has the same parents as the group, we leave it as it is
    const sameAsGroup = groupParents.every(parentId => newParentIds.includes(parentId));
    const sameAsCurrent = newParentIds.every(parentId => groupParents.includes(parentId));
    if (sameAsGroup && sameAsCurrent) return;

    // otherwise we remove the current node from the group
    group.members = group.members.filter(member => member.id !== nodeId);

    // add the current node to the graph
    graph.push(current);

    // delete the group if it has only one member left
    if (group.members.length === 1) {
      const lastMember = group.members[0];
      groupParents.forEach(parentId => {
        const parent = graph.find(node => node.id === parentId);
        if (!parent) return;
        parent.children = parent.children.filter(childId => childId !== group.id);
        parent.children.push(lastMember.id);
      });
      graph.splice(graph.findIndex(node => node.id === group.id), 1);
      graph.push(lastMember);
    }
  }

  // remove current node from its parents' children list
  const oldParentIds = parentIndex[nodeId] ?? [];
  oldParentIds.forEach(oldParentId => {
    const oldParent = graph.find(node => node.id === oldParentId);
    if (!oldParent) return;
    oldParent.children = oldParent.children.filter(childId => childId !== nodeId);
  });

  // create new groups if needed
  const siblings = graph.filter(node => {
    if (node.type === 'source') return false;
    const parentIds = parentIndex[node.id] ?? [];
    if (parentIds.length === 0) return false;
    return parentIds.every(parentId => newParentIds.includes(parentId))
      && newParentIds.every(parentId => parentIds.includes(parentId))
      && node.id !== nodeId
      ;
  }) as (RightNode | VerticalNode)[];

  if (siblings.length > 0) { // we need to group

    // remove siblings from their parents' children list, and remove siblings from the graph
    siblings.forEach(sibling => {
      const parentIds = parentIndex[sibling.id] ?? [];
      parentIds.forEach(parentId => {
        const parent = graph.find(node => node.id === parentId);
        if (!parent) return;
        parent.children = parent.children.filter(childId => childId !== sibling.id);
      });
      graph.splice(graph.findIndex(node => node.id === sibling.id), 1);
    });

    // collect all children ids of the group
    const childrenIds = new Set<string>();
    siblings.forEach(sibling => {
      sibling.children.forEach(childId => childrenIds.add(childId));
    });
    current.children.forEach(childId => childrenIds.add(childId));

    // member of a group don't have any children
    siblings.forEach(sibling => {
      sibling.children = [];
    });

    if (current.type === 'horizontal') { // node is already a group, move siblings to it
      current.members.push(...siblings);
      current.children = [...childrenIds];
      return;
    }

    current.children = []; // node will be grouped so it has no children anymore
    graph.splice(graph.findIndex(n => n.id === nodeId), 1); // remove node from the graph

    // create a new group and add it to the graph
    const randGroup = Math.random().toString(36).slice(2, 11);
    const group = createHorizontalNode({
      id: `z-group-${randGroup}`, // TODO REAL ID
      name: `Group ${randGroup}`, // TODO
      width: RIGHT_WIDTH, height: RIGHT_HEIGHT,
      children: [...childrenIds],
      members: [...siblings, current as RightNode | VerticalNode],
    });
    graph.push(group);

    // add the new group to its new parents' children list
    newParentIds.forEach(newParentId => {
      const newParent = graph.find(node => node.id === newParentId);
      if (!newParent) return;
      if (newParent.type === 'source') newParent.children = [group.id];
      else newParent.children.push(group.id);
    });
    return;

  } else {
    // add current node to its new parents' children list
    newParentIds.forEach(newParentId => {
      const newParent = graph.find(node => node.id === newParentId);
      if (!newParent) return;
      if (newParent.type === 'source') newParent.children = [nodeId];
      else newParent.children.push(nodeId);
    });
  }
}

export function createSibling(olderSiblingId: string, graph: Node[]) {
  const olderSibling = graph.find(node => node.id === olderSiblingId || (node.type === 'horizontal' && (node as HorizontalNode).members.some(member => member.id === olderSiblingId)));
  if (!olderSibling) return;

  if (olderSibling.type === 'source') {
    const rand = Math.random().toString(36).slice(2, 11);
    const source = createSourceNode({
      id: `z-source-${rand}`, // TODO REAL ID
      name: `Source ${rand}`, // TODO
    });
    graph.push(source);
    return;

  } else if (olderSibling.type === 'horizontal') {
    const rand = Math.random().toString(36).slice(2, 11);
    const right = createRightNode({
      id: `z-right-${rand}`, // TODO REAL ID
      name: `Right ${rand}`, // TODO
    });
    olderSibling.members.push(right);
    return;

  } else {
    const parents = graph.filter(node => node.children.includes(olderSiblingId));
    parents.forEach(parent => {
      parent.children = parent.children.filter(childId => childId !== olderSiblingId);
    });

    const children = new Set<string>();
    olderSibling.children.forEach(childId => children.add(childId));
    olderSibling.children = []; // siblings will be grouped so they have no children anymore

    // create a new right
    const randRight = Math.random().toString(36).slice(2, 11);
    const right = createRightNode({
      id: `z-right-${randRight}`, // TODO REAL ID
      name: `Right ${randRight}`, // TODO
    });

    if (parents.length === 0) { // simply create a right
      graph.push(right);
      return;
    }

    // create a new group with the new right and its siblings as members
    // the children of this new group is the whole children of the siblings
    const randGroup = Math.random().toString(36).slice(2, 11);
    const group = createHorizontalNode({
      id: `z-group-${randGroup}`, // TODO REAL ID
      name: `Group ${randGroup}`, // TODO
      width: RIGHT_WIDTH, height: RIGHT_HEIGHT,
      children: [...children],
      members: [olderSibling, right],
    });

    parents.forEach(parent => parent.children.push(group.id));
    graph.push(group);
    return;
  }
}

export function createChild(parentId: string, graph: Node[]) {
  const parent = graph.find(node => node.id === parentId || (node.type === 'horizontal' && (node as HorizontalNode).members.some(member => member.id === parentId)));
  if (!parent) return;

  if (parent.children.length === 0) { // simply create a right
    const rand = Math.random().toString(36).slice(2, 11);
    const right = createRightNode({
      id: `z-right-${rand}`, // TODO REAL ID
      name: `Right ${rand}`, // TODO
    });
    parent.children.push(right.id);
    graph.push(right);
    return;

  } else { // create a group and a new right and move the children to the group

    const children = new Set<string>();
    const siblings = parent.children.map(childId => {
      const sibling = graph.find(node => node.id === childId);
      sibling.children.forEach(childId => children.add(childId));
      sibling.children = []; // siblings will be grouped so they have no children anymore
      return sibling as RightNode | VerticalNode;
    });

    // create a new right
    const randRight = Math.random().toString(36).slice(2, 11);
    const right = createRightNode({
      id: `z-right-${randRight}`, // TODO REAL ID
      name: `Right ${randRight}`, // TODO
    });

    // create a new group with the new right and its siblings as members
    // the children of this new group is the whole children of the siblings
    const randGroup = Math.random().toString(36).slice(2, 11);
    const group = createHorizontalNode({
      id: `z-group-${randGroup}`, // TODO REAL ID
      name: `Group ${randGroup}`, // TODO
      width: RIGHT_WIDTH, height: RIGHT_HEIGHT,
      children: [...children],
      members: [...siblings, right],
    });

    parent.children = [group.id];
    graph.push(group);
    return;
  }
}

export function createStep(nodeId: string, graph: Node[]) {
  const nodeIndex = graph.findIndex(node => node.id === nodeId);
  if (nodeIndex === -1) return;

  const node = graph[nodeIndex];
  
  // if current node is a simple right, create a new group with this right and add new right in the group
  if (node.type === 'right') {

    graph.splice(nodeIndex, 1);

    // update current node
    const children = [ ...node.children ];
    node.name = `Step 1`;
    node.children = [];

    // create a new step right
    const rand1 = Math.random().toString(36).slice(2, 11);
    const step1 = `z-right-${rand1}`; // TODO REAL ID
    const right1: RightNode = {
      id: step1,
      name: `Step 2`,
      x: 0, y: 0,
      width: RIGHT_WIDTH, height: RIGHT_HEIGHT,
      type: 'right',
      children: [],
      color: '#000',
      rightHolderId: node.rightHolderId ?? '',
      percent: 0,
    };

    // create a new vertical group
    const members = [ node, right1 ];
    const randGroup = Math.random().toString(36).slice(2, 11);
    const verticalNode: VerticalNode = {
      id: `z-group-${randGroup}`, // TODO REAL ID
      name: `Group ${randGroup}`, // TODO
      type: 'vertical',
      members,
      children,
      x: 0, y: 0,
      height: RIGHT_HEIGHT + (LEVEL_HEIGHT * (members.length - 1)) + (SPACING * (members.length + 1)),
      width: RIGHT_WIDTH + (SPACING * 2),
    };
    graph.push(verticalNode);

    // update parents
    const parents = graph.filter(node => node.children.includes(nodeId));
    parents.forEach(parent => {
      parent.children = parent.children.filter(childId => childId !== nodeId);
      parent.children.push(verticalNode.id);
    });
  
  // if current node is already a vertical group simply add a new member
  } else if (node.type === 'vertical') {
    const rand = Math.random().toString(36).slice(2, 11);
    const id = `z-right-${rand}`; // TODO REAL ID
    const right: RightNode = {
      id,
      name: `Step ${node.members.length + 1}`,
      x: 0, y: 0,
      width: RIGHT_WIDTH, height: RIGHT_HEIGHT,
      type: 'right',
      children: [],
      color: '#000',
      rightHolderId: node.members[0].rightHolderId ?? '',
      percent: 0,
    };
    node.members.push(right);
    node.height = RIGHT_HEIGHT + (LEVEL_HEIGHT * (node.members.length - 1)) + (SPACING * (node.members.length + 1));
  } else {
    return;
  }
}

export function deleteStep(groupId: string, stepIndex: number, graph: Node[]) {

  const group = graph.find(node => node.id === groupId);
  if (!group || group.type !== 'vertical') return;

  group.members.splice(stepIndex, 1);

  group.members.forEach((member, index) => {
    member.name = `Step ${index + 1}`;
  });

  // if the group has only one member left, remove the group
  if (group.members.length === 1) {
    const lastMember = group.members[0];
    const parents = graph.filter(node => node.children.includes(group.id));
    parents.forEach(parent => {
      parent.children = parent.children.filter(childId => childId !== group.id);
      parent.children.push(lastMember.id);
    });
    graph.splice(graph.findIndex(node => node.id === group.id), 1);
    graph.push(lastMember);
  }
}


function createHorizontal(node: Node, parents?: string[]): Right {
  return _createRight({
    id: node.id,
    name: node.name,
    nextIds: parents ?? [],
    type: 'horizontal',
    percent: 0,
    pools: [], // TODO
    order: 0, // TODO
    version: node.version,
  });
}

function createVertical(node: Node, parents?: string[], groupId?: string): Right {
  return _createRight({
    id: node.id,
    name: node.name,
    groupId: groupId ?? '',
    nextIds: parents ?? [],
    type: 'vertical',
    percent: 0,
    pools: [], // TODO
<<<<<<< HEAD
    order: 0, // TODO
    version: node.version,
=======
    order: 0,
>>>>>>> 17ef8d09
  });
}

function createRight(node: RightNode, parents?: string[], groupId?: string, order = 0): Right {
  return _createRight({
    id: node.id,
    name: node.name,
    groupId: groupId ?? '',
    nextIds: parents ?? [],
    rightholderId: node.rightHolderId,
    percent: node.percent,
    pools: [], // TODO
<<<<<<< HEAD
    order: 0, // TODO
    type: node.rightType,
    version: node.version,
=======
    order,
>>>>>>> 17ef8d09
  });
}

export function fromGraph(graph: readonly Node[]) {

  const rights: Right[] = [];
  const sources: WaterfallSource[] = [];

  const parentIndex: Record<string, string[]> = {};
  graph.filter(n => n.type !== 'source').forEach(node => {
    node.children.forEach(childId => {
      parentIndex[childId] ||= [];
      parentIndex[childId].push(node.id);
    });
  });

  graph.forEach(node => {
    if (node.type === 'source') {
      const source = createWaterfallSource({
        id: node.id,
        name: node.name,
        medias: node.medias,
        territories: node.territories,
        destinationId: node.children[0],
      });
      if (node.children.length > 1) console.warn(`Source (${node.id}) with multiple children: children should have been in a single group instead!`);
      sources.push(source);
    } else {
      if (node.type === 'horizontal') {
        rights.push(createHorizontal(node, parentIndex[node.id]));
        node.members.forEach(member => {
          if (member.type === 'vertical') {
            rights.push(createVertical(member, undefined, node.id));
            member.members.forEach((subMember, order) => {
              rights.push(createRight(subMember, undefined, member.id, order));
            });
          } else {
            rights.push(createRight(member, undefined, node.id));
          }
        });
      } else if (node.type === 'vertical') {
        rights.push(createVertical(node, parentIndex[node.id]));
        node.members.forEach((member, order) => {
          rights.push(createRight(member, undefined, node.id, order));
        });
      } else {
        rights.push(createRight(node, parentIndex[node.id]));
      }
    }
  });

  return { rights, sources };
}

export function computeDiff(
  oldGraph: { rights: Right[], sources: WaterfallSource[] },
  newGraph: { rights: Right[], sources: WaterfallSource[] },
) {

  const createdRights = newGraph.rights.filter(right => !oldGraph.rights.some(r => r.id === right.id));
  const updatedRights = newGraph.rights.filter(right => oldGraph.rights.some(r => r.id === right.id));
  const deletedRights = oldGraph.rights.filter(right => !newGraph.rights.some(r => r.id === right.id));

  const createdSources = newGraph.sources.filter(source => !oldGraph.sources.some(s => s.id === source.id));
  const updatedSources = newGraph.sources.filter(source => oldGraph.sources.some(s => s.id === source.id));
  const deletedSources = oldGraph.sources.filter(source => !newGraph.sources.some(s => s.id === source.id));

  return {
    created: { rights: createdRights, sources: createdSources },
    updated: { rights: updatedRights, sources: updatedSources },
    deleted: { rights: deletedRights, sources: deletedSources },
  };
}
<|MERGE_RESOLUTION|>--- conflicted
+++ resolved
@@ -706,45 +706,38 @@
   if (nodeIndex === -1) return;
 
   const node = graph[nodeIndex];
-  
+
   // if current node is a simple right, create a new group with this right and add new right in the group
   if (node.type === 'right') {
 
     graph.splice(nodeIndex, 1);
 
     // update current node
-    const children = [ ...node.children ];
+    const children = [...node.children];
     node.name = `Step 1`;
     node.children = [];
 
     // create a new step right
     const rand1 = Math.random().toString(36).slice(2, 11);
     const step1 = `z-right-${rand1}`; // TODO REAL ID
-    const right1: RightNode = {
+    const right1 = createRightNode({
       id: step1,
       name: `Step 2`,
-      x: 0, y: 0,
-      width: RIGHT_WIDTH, height: RIGHT_HEIGHT,
-      type: 'right',
-      children: [],
-      color: '#000',
       rightHolderId: node.rightHolderId ?? '',
-      percent: 0,
-    };
+      version: node.version,
+    });
 
     // create a new vertical group
-    const members = [ node, right1 ];
+    const members = [node, right1];
     const randGroup = Math.random().toString(36).slice(2, 11);
-    const verticalNode: VerticalNode = {
+    const verticalNode = createVerticalNode({
       id: `z-group-${randGroup}`, // TODO REAL ID
       name: `Group ${randGroup}`, // TODO
-      type: 'vertical',
       members,
       children,
-      x: 0, y: 0,
       height: RIGHT_HEIGHT + (LEVEL_HEIGHT * (members.length - 1)) + (SPACING * (members.length + 1)),
       width: RIGHT_WIDTH + (SPACING * 2),
-    };
+    });
     graph.push(verticalNode);
 
     // update parents
@@ -753,22 +746,17 @@
       parent.children = parent.children.filter(childId => childId !== nodeId);
       parent.children.push(verticalNode.id);
     });
-  
-  // if current node is already a vertical group simply add a new member
+
+    // if current node is already a vertical group simply add a new member
   } else if (node.type === 'vertical') {
     const rand = Math.random().toString(36).slice(2, 11);
     const id = `z-right-${rand}`; // TODO REAL ID
-    const right: RightNode = {
+    const right = createRightNode({
       id,
       name: `Step ${node.members.length + 1}`,
-      x: 0, y: 0,
-      width: RIGHT_WIDTH, height: RIGHT_HEIGHT,
-      type: 'right',
-      children: [],
-      color: '#000',
       rightHolderId: node.members[0].rightHolderId ?? '',
-      percent: 0,
-    };
+      version: node.version,
+    });
     node.members.push(right);
     node.height = RIGHT_HEIGHT + (LEVEL_HEIGHT * (node.members.length - 1)) + (SPACING * (node.members.length + 1));
   } else {
@@ -823,12 +811,8 @@
     type: 'vertical',
     percent: 0,
     pools: [], // TODO
-<<<<<<< HEAD
-    order: 0, // TODO
+    order: 0,
     version: node.version,
-=======
-    order: 0,
->>>>>>> 17ef8d09
   });
 }
 
@@ -841,13 +825,9 @@
     rightholderId: node.rightHolderId,
     percent: node.percent,
     pools: [], // TODO
-<<<<<<< HEAD
-    order: 0, // TODO
+    order,
     type: node.rightType,
     version: node.version,
-=======
-    order,
->>>>>>> 17ef8d09
   });
 }
 
