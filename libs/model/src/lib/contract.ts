import { Income, TotalIncome } from './income';
import { DocumentMeta, createDocumentMeta } from './meta';
<<<<<<< HEAD
=======
import { Negotiation } from './negociation';
>>>>>>> e20959b3
import type { Media, Territory, ContractStatus, ContractType } from './static';
import { Duration, Term } from './terms';

export interface Holdback {
  territories: Territory[];
  medias: Media[];
  duration: Duration;
}

export interface Contract {
  _meta: DocumentMeta;
  id: string;
  type: ContractType;
  status: ContractStatus;
  titleId: string;
  /** Parent term on which this contract is created */
  parentTermId: string;
  /** List of discontinued terms */
  termIds: string[];
  /** Offer in which the contract is included is any */
  offerId?: string;
  /** The id of the buyer's org, can be undefined if external sale */
  buyerId?: string;
  /** The user id of the buyer, can be undefined if external sale */
  buyerUserId?: string;
  /** Id of the direct seller. AC in the Archipel Content app */
  sellerId: string;
  /** Org ids that have contract parent of this contract */
  stakeholders: string[];
}

export interface Mandate extends Contract {
  type: 'mandate';
}

export interface Sale extends Contract {
  type: 'sale';
  /** Create the anccestors organization when you create the sale */
  ancestors: string[]; // ??? The orgs that have a parent contract with the
  // incomeId: string; // Id of the terms/right on which income should occurred
  /** Free text provided by the buyer, addressed to the seller */
  specificity?: string;
  declineReason?: string;
  holdbacks: Holdback[];
}

export interface FullMandate extends Mandate {
  terms: Term[];
}
export interface FullSale extends Sale {
  terms: Term[];
}

export interface DetailedContract extends Contract {
  licensor: string;
  licensee: string;
  title: string;
  // For internal contracts
  negotiation?: Negotiation;
  // For external & internal contracts
  incomes?: Income[];
  totalIncome?: TotalIncome;
}

export function createHoldback(params: Partial<Holdback> = {}): Holdback {
  return {
    territories: [],
    medias: [],
    duration: { from: new Date(), to: new Date() },
    ...params,
  }
}

export function createMandate(params: Partial<Mandate> = {}): Mandate {
  return {
    _meta: createDocumentMeta({}),
    id: '',
    titleId: '',
    termIds: [],
    parentTermId: '',
    buyerId: '', // For external sales this is undefined
    buyerUserId: '', // For external sales this is undefined
    sellerId: '', // Archipel content or the Seller
    type: 'mandate',
    status: 'pending',
    stakeholders: [],
    ...params
  }
}

export function createSale(params: Partial<Sale> = {}): Sale {
  return {
    _meta: createDocumentMeta({}),
    id: '',
    titleId: '',
    termIds: [],
    parentTermId: '',
    ancestors: [],
    buyerId: null, // For external sales this is undefined
    buyerUserId: '', // For external sales this is undefined
    specificity: '',
    sellerId: '', // Archipel content or the Seller
    type: 'sale',
    status: 'pending',
    stakeholders: [],
    holdbacks: [],
    ...params
  }
}

export function isMandate(contract: Contract): contract is Mandate {
  return contract.type === 'mandate';
}

export function isSale(contract: Contract): contract is Sale {
  return contract.type === 'sale';
}<|MERGE_RESOLUTION|>--- conflicted
+++ resolved
@@ -1,9 +1,6 @@
 import { Income, TotalIncome } from './income';
 import { DocumentMeta, createDocumentMeta } from './meta';
-<<<<<<< HEAD
-=======
 import { Negotiation } from './negociation';
->>>>>>> e20959b3
 import type { Media, Territory, ContractStatus, ContractType } from './static';
 import { Duration, Term } from './terms';
 
