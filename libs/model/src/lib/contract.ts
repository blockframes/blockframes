--- conflicted
+++ resolved
@@ -1,16 +1,9 @@
-<<<<<<< HEAD
 import { DocumentMeta, createDocumentMeta } from './meta';
-import type { Media, Territory } from "@blockframes/utils/static-model";
-import { Timestamp, createMailTerm, Duration, BucketContract } from "@blockframes/model";
-import { toDate } from "@blockframes/utils/helpers";
-=======
-import { DocumentMeta, createDocumentMeta } from '@blockframes/utils/models-meta';
 import type { Media, Territory } from '@blockframes/utils/static-model';
-import { Timestamp } from '@blockframes/utils/common-interfaces/timestamp';
+import { Timestamp } from './timestamp';
 import { toDate } from '@blockframes/utils/helpers';
 import { createMailTerm, Duration } from './terms';
 import { BucketContract } from './bucket';
->>>>>>> fc4061c8
 
 export function createMailContract(contract: BucketContract<Timestamp>) {
   return ({
