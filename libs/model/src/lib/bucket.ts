import type { MovieCurrency } from '@blockframes/utils/static-model';
<<<<<<< HEAD
import type firestore from 'firebase/firestore';
=======
import type firebase from 'firebase';
import { createHoldback, Holdback, MailContract } from './contract';
import { BucketTerm } from './terms';
import { createLanguageKey } from './movie';
>>>>>>> fc4061c8

export interface Bucket<T extends Date | firestore.Timestamp = Date>  {
  id: string;
  currency: MovieCurrency;
  /** One contract per orgId / titleId / parent terms Id */
  contracts: BucketContract<T>[];
  specificity: string;
  delivery: string;
  /** Needed to show user in email to business team */
  uid?: string;
}

export interface BucketContract<T extends Date | firestore.Timestamp = Date> {
  titleId: string;
  /** The orgId that own the contract (mandate in this case) that  */
  orgId: string;
  /** Price used to create the income */
  price: number;
  /** Parent terms on which the contract is create. */
  parentTermId: string;
  /** List of sub terms derived from the parent terms that the buyer want to buy */
  terms: BucketTerm<T>[];
  specificity: string;
  holdbacks: Holdback<Date>[];
}

//To be used for sending mails.
export interface MailBucket {
  id: string;
  currency: MovieCurrency;
  /** One contract per orgId / titleId / parent terms Id */
  contracts: MailContract[];
  specificity: string;
  delivery: string;
  /** Needed to show user in email to business team */
  uid?: string;
}

export function createBucketTerm(params: Partial<BucketTerm> = {}): BucketTerm {
  return {
    territories: [],
    medias: [],
    exclusive: false,
    duration: { from: new Date(), to: new Date() },
    ...params,
    languages: createLanguageKey(params.languages),
  };
}

export function createBucketContract(params: Partial<BucketContract> = {}): BucketContract {
  return {
    titleId: '',
    orgId: '',
    price: null,
    parentTermId: '',
    specificity: '',
    ...params,
    terms: params.terms?.map(createBucketTerm) ?? [],
    holdbacks: params.holdbacks?.map(createHoldback) ?? [],
  };
}

export function createBucket(params: Partial<Bucket> = {}): Bucket {
  return {
    id: '',
    currency: 'EUR',
    specificity: '',
    delivery: '',
    ...params,
    contracts: params.contracts?.map(createBucketContract) ?? [],
  };
}<|MERGE_RESOLUTION|>--- conflicted
+++ resolved
@@ -1,12 +1,8 @@
 import type { MovieCurrency } from '@blockframes/utils/static-model';
-<<<<<<< HEAD
 import type firestore from 'firebase/firestore';
-=======
-import type firebase from 'firebase';
 import { createHoldback, Holdback, MailContract } from './contract';
 import { BucketTerm } from './terms';
 import { createLanguageKey } from './movie';
->>>>>>> fc4061c8
 
 export interface Bucket<T extends Date | firestore.Timestamp = Date>  {
   id: string;
