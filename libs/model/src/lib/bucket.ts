import type { MovieCurrency } from '@blockframes/utils/static-model';
<<<<<<< HEAD
import type firestore from 'firebase/firestore';
=======
>>>>>>> c0ac2bbb
import { createHoldback, Holdback, MailContract } from './contract';
import { BucketTerm } from './terms';
import { createLanguageKey } from './movie';
import { Timestamp } from './timestamp';

<<<<<<< HEAD
export interface Bucket<T extends Date | firestore.Timestamp = Date>  {
=======
export interface Bucket<T extends Date | Timestamp = Date> {
>>>>>>> c0ac2bbb
  id: string;
  currency: MovieCurrency;
  /** One contract per orgId / titleId / parent terms Id */
  contracts: BucketContract<T>[];
  specificity: string;
  delivery: string;
  /** Needed to show user in email to business team */
  uid?: string;
}

<<<<<<< HEAD
export interface BucketContract<T extends Date | firestore.Timestamp = Date> {
=======
export interface BucketContract<T extends Date | Timestamp = Date> {
>>>>>>> c0ac2bbb
  titleId: string;
  /** The orgId that own the contract (mandate in this case) that  */
  orgId: string;
  /** Price used to create the income */
  price: number;
  /** Parent terms on which the contract is create. */
  parentTermId: string;
  /** List of sub terms derived from the parent terms that the buyer want to buy */
  terms: BucketTerm<T>[];
  specificity: string;
  holdbacks: Holdback<Date>[];
}

//To be used for sending mails.
export interface MailBucket {
  id: string;
  currency: MovieCurrency;
  /** One contract per orgId / titleId / parent terms Id */
  contracts: MailContract[];
  specificity: string;
  delivery: string;
  /** Needed to show user in email to business team */
  uid?: string;
}

export function createBucketTerm(params: Partial<BucketTerm> = {}): BucketTerm {
  return {
    territories: [],
    medias: [],
    exclusive: false,
    duration: { from: new Date(), to: new Date() },
    ...params,
    languages: createLanguageKey(params.languages),
  };
}

export function createBucketContract(params: Partial<BucketContract> = {}): BucketContract {
  return {
    titleId: '',
    orgId: '',
    price: null,
    parentTermId: '',
    specificity: '',
    ...params,
    terms: params.terms?.map(createBucketTerm) ?? [],
    holdbacks: params.holdbacks?.map(createHoldback) ?? [],
  };
}

export function createBucket(params: Partial<Bucket> = {}): Bucket {
  return {
    id: '',
    currency: 'EUR',
    specificity: '',
    delivery: '',
    ...params,
    contracts: params.contracts?.map(createBucketContract) ?? [],
  };
}<|MERGE_RESOLUTION|>--- conflicted
+++ resolved
@@ -1,18 +1,10 @@
 import type { MovieCurrency } from '@blockframes/utils/static-model';
-<<<<<<< HEAD
-import type firestore from 'firebase/firestore';
-=======
->>>>>>> c0ac2bbb
 import { createHoldback, Holdback, MailContract } from './contract';
 import { BucketTerm } from './terms';
 import { createLanguageKey } from './movie';
 import { Timestamp } from './timestamp';
 
-<<<<<<< HEAD
-export interface Bucket<T extends Date | firestore.Timestamp = Date>  {
-=======
 export interface Bucket<T extends Date | Timestamp = Date> {
->>>>>>> c0ac2bbb
   id: string;
   currency: MovieCurrency;
   /** One contract per orgId / titleId / parent terms Id */
@@ -23,11 +15,7 @@
   uid?: string;
 }
 
-<<<<<<< HEAD
-export interface BucketContract<T extends Date | firestore.Timestamp = Date> {
-=======
 export interface BucketContract<T extends Date | Timestamp = Date> {
->>>>>>> c0ac2bbb
   titleId: string;
   /** The orgId that own the contract (mandate in this case) that  */
   orgId: string;
