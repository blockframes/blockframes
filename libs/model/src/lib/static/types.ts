--- conflicted
+++ resolved
@@ -49,11 +49,8 @@
   releaseMedias,
   screenerTypes,
   territoriesISOA2,
-<<<<<<< HEAD
-  rightholderRoles
-=======
+  rightholderRoles,
   languagesISO3
->>>>>>> d32103c6
 } from './static-model';
 
 export type App = typeof app[number];
