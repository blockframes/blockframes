import type {
  Language,
  MediaValue,
  Scoring,
  Certification,
  Color,
  Rating,
  SoundFormat,
  MovieFormatQuality,
  MovieFormat,
  Genre,
  ContentType,
  ProductionStatus,
  StoreStatus,
  PremiereType,
  UnitBox,
  ShootingPeriod,
  HostedVideoType,
  Territory,
  SocialGoal,
  NumberRange,
  ScreeningStatus,
} from '@blockframes/utils/static-model/types';
import type { Producer, Crew, Cast, Stakeholder, Director } from '@blockframes/utils/common-interfaces/identity';
import type { AnalyticsEvents, AnalyticsBase } from '@blockframes/utils/analytics/analytics-model';
import type { DocumentMeta } from '@blockframes/utils/models-meta';
import type { StorageFile, StorageVideo } from '@blockframes/media/+state/media.firestore';
import type firebase from 'firebase';

import { MovieLanguageType, productionStatus } from '@blockframes/utils/static-model';
<<<<<<< HEAD
import { App, getAllAppsExcept } from '@blockframes/utils/apps';
import { createStorageFile } from '@blockframes/media/+state/media.firestore';
import { toDate } from '@blockframes/utils/helpers'; // ! TODO: Remove
=======
import { toDate } from '@blockframes/utils/helpers';
import { createStorageFile, StorageFile, StorageVideo } from './media';
import { App, getAllAppsExcept } from '@blockframes/utils/apps';
import {
  Producer,
  Crew,
  Cast,
  Stakeholder,
  Director,
} from './identity';
import { AnalyticsEvents, AnalyticsBase } from '@blockframes/utils/analytics/analytics-model';
import { DocumentMeta } from './meta';
import { Timestamp } from './timestamp';
>>>>>>> b8c55878

//////////////////
// MOVIE OBJECT //
//////////////////

/** Generic interface of a Movie */
export interface MovieBase<D> {
  // Every field concerning the document
  _type: 'movies';
  _meta?: DocumentMeta<D>;
  id: string;

  // Only section left
  promotional: MoviePromotionalElements;

  // Every field concerning the movie
  app: Partial<{ [app in App]: MovieAppConfig<D> }>; //! required
  audience?: MovieGoalsAudience;
  banner?: StorageFile;
  boxOffice?: BoxOffice[];
  cast?: Cast[];
  certifications?: Certification[];
  color?: Color;
  contentType: ContentType; //! required
  crew?: Crew[];
  directors: Director[]; //! required
  estimatedBudget?: NumberRange;
  expectedPremiere?: MovieExpectedPremiereRaw<D>;
  format?: MovieFormat;
  formatQuality?: MovieFormatQuality;
  genres: Genre[]; //! required
  customGenres?: string[];
  internalRef?: string;
  isOriginalVersionAvailable: boolean;
  keyAssets?: string;
  keywords?: string[];
  languages?: LanguageRecord;
  logline?: string;
  originalLanguages: Language[]; //! required
  originalRelease?: MovieOriginalReleaseRaw<D>[];
  originCountries: Territory[]; //! required
  poster?: StorageFile;
  prizes?: Prize[];
  customPrizes?: Prize[];
  producers?: Producer[];
  productionStatus?: ProductionStatus;
  rating?: MovieRating[];
  release: MovieRelease; //! required
  review?: MovieReview[];
  runningTime?: MovieRunningTime;
  scoring?: Scoring;
  shooting?: MovieShooting;
  soundFormat?: SoundFormat;
  stakeholders?: MovieStakeholders;
  synopsis: string; //! required
  title: Title; //! required
  orgIds: string[]; //! required
  campaignStarted: D;

  //CATALOG specific
  delivery?: {
    file: StorageFile;
  };
}

/** Document model of a Movie */
export type MovieDocument = MovieBase<Timestamp>;

export interface MovieVideos {
  screener?: MovieVideo; // Main screener
  salesPitch?: MovieVideo; // Sales pitch
  otherVideos?: MovieVideo[]; // Other videos
}

export interface MovieVideo extends StorageVideo {
  title?: string;
  description?: string;
  type?: HostedVideoType;
}

////////////////////
// MOVIE SECTIONS //
////////////////////

export interface MoviePromotionalElements {
  moodboard: StorageFile;
  notes: MovieNote[];
  presentation_deck: StorageFile;
  scenario: StorageFile;
  still_photo: StorageFile[];
  videos?: MovieVideos;
}

////////////////////
// MOVIE DETAILS //
////////////////////
export interface MovieAppConfig<D> {
  acceptedAt: D;
  access: boolean;
  refusedAt: D;
  status: StoreStatus;
}

export type MovieAppConfigRecord = Record<App, MovieAppConfig<Date>>;

export interface Prize {
  name: string;
  year?: number;
  prize?: string;
  logo?: string;
  premiere?: PremiereType;
}

export interface Title {
  original: string;
  international?: string;
  series?: number;
}

export interface BoxOffice {
  unit: UnitBox;
  value?: number;
  territory: Territory;
}

export interface MovieLanguageSpecification {
  dubbed: boolean;
  subtitle: boolean;
  caption: boolean;
}

export type LanguageRecord = Partial<{ [language in Language]: MovieLanguageSpecification }>;

export interface MovieOriginalReleaseRaw<D> {
  date: D;
  country: Territory;
  media?: MediaValue;
}

export type MovieOriginalRelease = MovieOriginalReleaseRaw<Date>;

export interface MovieRating {
  country: Territory;
  reason?: string;
  system?: Rating;
  value: string;
}

export interface MovieReview {
  criticName?: string;
  journalName?: string;
  criticQuote?: string;
  revueLink?: string;
}

export interface MovieStakeholders {
  productionCompany: Stakeholder[];
  coProductionCompany: Stakeholder[];
  broadcasterCoproducer: Stakeholder[];
  lineProducer: Stakeholder[];
  distributor: Stakeholder[];
  salesAgent: Stakeholder[];
  laboratory: Stakeholder[];
  financier: Stakeholder[];
}

export interface MovieRelease {
  year?: number;
  status: ScreeningStatus;
}

export interface MovieRunningTime {
  time?: number;
  status?: ScreeningStatus;
  episodeCount?: number;
}

export interface MovieShootingRaw<D> {
  dates?: MovieShootingDateRaw<D>;
  locations?: MovieShootingLocations[];
}

export type MovieShooting = MovieShootingRaw<Date>;

export interface MovieShootingLocations {
  cities?: string[];
  country?: Territory;
}

export interface MovieShootingDateRaw<D> {
  completed?: D;
  progress?: D;
  planned?: MoviePlannedShootingDateRange;
}

export type MovieShootingDate = MovieShootingDateRaw<Date>;

export type MovieNote = { firstName: string; lastName: string; role: string } & StorageFile;

export interface MoviePlannedShootingDateRange {
  from?: MoviePlannedShooting;
  to?: MoviePlannedShooting;
}

export interface MoviePlannedShooting {
  period?: ShootingPeriod;
  month?: string;
  year?: number;
}

export interface MovieExpectedPremiereRaw<D> {
  date?: D;
  event?: string;
}

export type MovieExpectedPremiere = MovieExpectedPremiereRaw<Date>;

export interface MovieGoalsAudience {
  targets: string[];
  goals: SocialGoal[];
}

/////////////////////
// MOVIE ANALYTICS //
/////////////////////

export interface MovieEventAnalytics {
  event_date: string;
  event_name: AnalyticsEvents;
  hits: number;
  movieId: string;
}

export interface MovieAnalytics extends AnalyticsBase {
  addedToWishlist: {
    current: MovieEventAnalytics[];
    past: MovieEventAnalytics[];
  };
  movieViews: {
    current: MovieEventAnalytics[];
    past: MovieEventAnalytics[];
  };
  promoReelOpened: {
    current: MovieEventAnalytics[];
    past: MovieEventAnalytics[];
  };
}

// Export for other files
export type Movie = MovieBase<Date>;

export interface SyncMovieAnalyticsOptions {
  filterBy: (movie: Movie) => boolean;
}

/** A factory function that creates Movie */
export function createMovie(params: Partial<Movie> = {}): Movie {
  return {
    id: params.id,
    _type: 'movies',
    // Mandatory fields
    contentType: 'movie',
    directors: [],
    genres: [],
    originalLanguages: [],
    originCountries: [],
    synopsis: '',
    // Optionnal fields
    boxOffice: [],
    cast: [],
    certifications: [],
    color: null,
    crew: [],
    customGenres: [],
    format: null,
    formatQuality: null,
    internalRef: '',
    keyAssets: '',
    keywords: [],
    logline: '',
    originalRelease: [],
    prizes: [],
    customPrizes: [],
    producers: [],
    productionStatus: null,
    rating: [],
    review: [],
    runningTime: {},
    scoring: null,
    soundFormat: null,
    isOriginalVersionAvailable: null,
    estimatedBudget: null,
    orgIds: [],
    ...params,
    app: createMovieAppConfig(params.app),
    expectedPremiere: createExpectedPremiere(params.expectedPremiere),
    campaignStarted: params.campaignStarted ? toDate(params.campaignStarted) : null,
    banner: createStorageFile(params?.banner),
    audience: createAudienceGoals(params.audience),
    languages: createLanguageKey(params.languages ? params.languages : {}),
    poster: createStorageFile(params?.poster),
    promotional: createMoviePromotional(params.promotional),
    release: createReleaseYear(params.release),
    shooting: createShooting(params.shooting),
    stakeholders: createMovieStakeholders(params.stakeholders),
    title: createTitle(params.title),
  };
}

export function createMoviePromotional(params: Partial<MoviePromotionalElements> = {}): MoviePromotionalElements {
  return {
    ...params,
    moodboard: createStorageFile(params?.moodboard),
    notes: params?.notes?.map(note => createMovieNote(note)) ?? [],
    still_photo: params?.still_photo?.map(still => createStorageFile(still)) ?? [],
    presentation_deck: createStorageFile(params?.presentation_deck),
    scenario: createStorageFile(params?.scenario),
    videos: createMovieVideos(params?.videos),
  };
}

export function createLanguageKey(languages: LanguageRecord = {}): LanguageRecord {
  const languageSpecifications: LanguageRecord = {};
  for (const language in languages) {
    languageSpecifications[language] = createMovieLanguageSpecification(languages[language]);
  }
  return languageSpecifications;
}

export function createMovieLanguageSpecification(params: Partial<MovieLanguageSpecification> = {}): MovieLanguageSpecification {
  return {
    dubbed: false,
    subtitle: false,
    caption: false,
    ...params,
  };
}

export function createAppConfig(params: Partial<MovieAppConfig<Date>>) {
  return {
    status: 'draft',
    access: false,
    ...params,
    acceptedAt: toDate(params?.acceptedAt),
    refusedAt: toDate(params?.refusedAt),
  };
}

export function createMovieAppConfig(_appAccess: Partial<{ [app in App]: MovieAppConfig<Date> }> = {}): MovieAppConfigRecord {
  const appAccess = {};
  const apps = getAllAppsExcept(['crm']);
  for (const a of apps) {
    appAccess[a] = createAppConfig(_appAccess[a]);
  }
  return appAccess as MovieAppConfigRecord;
}

export function createMovieRating(params: Partial<MovieRating> = {}): MovieRating {
  return {
    country: null,
    value: '',
    ...params,
  };
}

export function createMovieReview(params: Partial<MovieReview> = {}): MovieReview {
  return {
    criticName: '',
    journalName: '',
    criticQuote: '',
    revueLink: '',
    ...params,
  };
}

export function createMovieOriginalRelease(params: Partial<MovieOriginalRelease> = {}): MovieOriginalRelease {
  return {
    country: null,
    ...params,
    date: toDate(params.date),
  };
}

export function createPrize(prize: Partial<Prize> = {}): Prize {
  return {
    name: '',
    prize: '',
    logo: '',
    ...prize,
  };
}

export function createTitle(title: Partial<Title> = {}): Title {
  return {
    original: '',
    international: '',
    ...title,
  };
}

export function createReleaseYear(release: Partial<MovieRelease> = {}): MovieRelease {
  return {
    status: null,
    ...release,
  };
}

export function createBoxOffice(params: Partial<BoxOffice> = {}): BoxOffice {
  return {
    unit: 'usd',
    territory: null,
    ...params,
  };
}

export function createMovieStakeholders(stakeholders: Partial<MovieStakeholders> = {}): MovieStakeholders {
  return {
    productionCompany: [],
    coProductionCompany: [],
    broadcasterCoproducer: [],
    lineProducer: [],
    distributor: [],
    salesAgent: [],
    laboratory: [],
    financier: [],
    ...stakeholders,
  };
}

export function populateMovieLanguageSpecification(spec: LanguageRecord, slug: Language, type: MovieLanguageType, value = true) {
  if (!spec[slug]) {
    spec[slug] = createMovieLanguageSpecification();
  }

  spec[slug][type] = value;
  return spec;
}

export function createShooting(params: Partial<MovieShooting> = {}): MovieShooting {
  return {
    locations: [],
    ...params,
    dates: createShootingDate(params.dates),
  };
}

export function createShootingDate(params: Partial<MovieShootingDate> = {}): MovieShootingDate {
  return {
    planned: {},
    ...params,
  };
}

export function createShootingPlannedObject(params: Partial<MoviePlannedShooting> = {}) {
  return {
    period: '',
    month: '',
    ...params,
  };
}

export function createExpectedPremiere(params: Partial<MovieExpectedPremiere> = {}): MovieExpectedPremiere {
  return {
    event: '',
    ...params,
    date: toDate(params.date),
  };
}

export function createAudienceGoals(params: Partial<MovieGoalsAudience> = {}): MovieGoalsAudience {
  return {
    targets: [],
    goals: [],
    ...params,
  };
}

export function createMovieNote(params: Partial<MovieNote> = {}): MovieNote {
  const file = createStorageFile(params);
  return {
    firstName: '',
    lastName: '',
    role: '',
    ...file,
    ...params,
  };
}

/**
 * Takes an array of movies and returns a list of their titles.
 * @param movies
 */
export function getMovieTitleList(movies: Movie[]): string[] {
  const movieTitles = movies.map(movie => (movie.title.international ? movie.title.international : movie.title.original));
  return movieTitles;
}

/**
 * Returns the number of views of a movie page.
 * @param analytics
 * @param movieId
 */
export function getMovieTotalViews(analytics: MovieAnalytics[], movieId: string): number {
  const movieAnalytic = analytics.find(analytic => analytic.id === movieId);
  if (movieAnalytic) {
    const movieHits = movieAnalytic.movieViews.current.map(event => event.hits);
    return movieHits.reduce((sum, val) => sum + val, 0);
  }
}

export function createMovieVideos(params: Partial<MovieVideos>): MovieVideos {
  return {
    ...params,
    screener: createMovieVideo(params?.screener),
    salesPitch: createMovieVideo(params?.salesPitch),
    otherVideos: params?.otherVideos?.map(video => createMovieVideo(video)) || [],
  };
}

export function createMovieVideo(params: Partial<MovieVideo>): MovieVideo {
  return {
    jwPlayerId: '',
    ...params,
    ...createStorageFile(params),
  };
}

export function getAllowedproductionStatuses(app: App): ProductionStatus[] {
  return Object.keys(productionStatus)
    .filter(status => (app === 'catalog' ? status === 'released' : true))
    .map(s => s as ProductionStatus);
}<|MERGE_RESOLUTION|>--- conflicted
+++ resolved
@@ -1,3 +1,7 @@
+import { MovieLanguageType, productionStatus } from '@blockframes/utils/static-model';
+import { toDate } from '@blockframes/utils/helpers';
+import { createStorageFile, StorageFile, StorageVideo } from './media';
+import { App, getAllAppsExcept } from '@blockframes/utils/apps';
 import type {
   Language,
   MediaValue,
@@ -21,32 +25,16 @@
   NumberRange,
   ScreeningStatus,
 } from '@blockframes/utils/static-model/types';
-import type { Producer, Crew, Cast, Stakeholder, Director } from '@blockframes/utils/common-interfaces/identity';
-import type { AnalyticsEvents, AnalyticsBase } from '@blockframes/utils/analytics/analytics-model';
-import type { DocumentMeta } from '@blockframes/utils/models-meta';
-import type { StorageFile, StorageVideo } from '@blockframes/media/+state/media.firestore';
-import type firebase from 'firebase';
-
-import { MovieLanguageType, productionStatus } from '@blockframes/utils/static-model';
-<<<<<<< HEAD
-import { App, getAllAppsExcept } from '@blockframes/utils/apps';
-import { createStorageFile } from '@blockframes/media/+state/media.firestore';
-import { toDate } from '@blockframes/utils/helpers'; // ! TODO: Remove
-=======
-import { toDate } from '@blockframes/utils/helpers';
-import { createStorageFile, StorageFile, StorageVideo } from './media';
-import { App, getAllAppsExcept } from '@blockframes/utils/apps';
-import {
+import type {
   Producer,
   Crew,
   Cast,
   Stakeholder,
   Director,
 } from './identity';
-import { AnalyticsEvents, AnalyticsBase } from '@blockframes/utils/analytics/analytics-model';
-import { DocumentMeta } from './meta';
-import { Timestamp } from './timestamp';
->>>>>>> b8c55878
+import type { AnalyticsEvents, AnalyticsBase } from '@blockframes/utils/analytics/analytics-model';
+import type { DocumentMeta } from './meta';
+import type { Timestamp } from './timestamp';
 
 //////////////////
 // MOVIE OBJECT //
