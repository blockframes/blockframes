import type {
  Language,
  MediaValue,
  Scoring,
  Certification,
  Color,
  Rating,
  SoundFormat,
  MovieFormatQuality,
  MovieFormat,
  Genre,
  ContentType,
  ProductionStatus,
  StoreStatus,
  PremiereType,
  UnitBox,
  ShootingPeriod,
  HostedVideoType,
  Territory,
  SocialGoal,
  NumberRange,
  ScreeningStatus,
} from '@blockframes/utils/static-model/types';
import { MovieLanguageType, productionStatus } from '@blockframes/utils/static-model';
import { toDate } from '@blockframes/utils/helpers';
import { StorageFile, StorageVideo, createStorageFile } from '@blockframes/model';
import { App, getAllAppsExcept } from '@blockframes/utils/apps';
import {
  Producer,
  Crew,
  Cast,
  Stakeholder,
  Director,
} from './identity';
import { AnalyticsEvents, AnalyticsBase } from '@blockframes/utils/analytics/analytics-model';
<<<<<<< HEAD
import { DocumentMeta } from './meta';
import { StorageFile, StorageVideo } from '@blockframes/media/+state/media.firestore';
=======
import { DocumentMeta } from '@blockframes/utils/models-meta';
>>>>>>> 512d9222
import type firebase from 'firebase';

//////////////////
// MOVIE OBJECT //
//////////////////

/** Generic interface of a Movie */
export interface MovieBase<D> {
  // Every field concerning the document
  _type: 'movies';
  _meta?: DocumentMeta<D>;
  id: string;

  // Only section left
  promotional: MoviePromotionalElements;

  // Every field concerning the movie
  app: Partial<{ [app in App]: MovieAppConfig<D> }>; //! required
  audience?: MovieGoalsAudience;
  banner?: StorageFile;
  boxOffice?: BoxOffice[];
  cast?: Cast[];
  certifications?: Certification[];
  color?: Color;
  contentType: ContentType; //! required
  crew?: Crew[];
  directors: Director[]; //! required
  estimatedBudget?: NumberRange;
  expectedPremiere?: MovieExpectedPremiereRaw<D>;
  format?: MovieFormat;
  formatQuality?: MovieFormatQuality;
  genres: Genre[]; //! required
  customGenres?: string[];
  internalRef?: string;
  isOriginalVersionAvailable: boolean;
  keyAssets?: string;
  keywords?: string[];
  languages?: LanguageRecord;
  logline?: string;
  originalLanguages: Language[]; //! required
  originalRelease?: MovieOriginalReleaseRaw<D>[];
  originCountries: Territory[]; //! required
  poster?: StorageFile;
  prizes?: Prize[];
  customPrizes?: Prize[];
  producers?: Producer[];
  productionStatus?: ProductionStatus;
  rating?: MovieRating[];
  release: MovieRelease; //! required
  review?: MovieReview[];
  runningTime?: MovieRunningTime;
  scoring?: Scoring;
  shooting?: MovieShooting;
  soundFormat?: SoundFormat;
  stakeholders?: MovieStakeholders;
  synopsis: string; //! required
  title: Title; //! required
  orgIds: string[]; //! required
  campaignStarted: D;

  //CATALOG specific
  delivery?: {
    file: StorageFile;
  };
}

/** Document model of a Movie */
export type MovieDocument = MovieBase<Timestamp>;

export interface MovieVideos {
  screener?: MovieVideo; // Main screener
  salesPitch?: MovieVideo; // Sales pitch
  otherVideos?: MovieVideo[]; // Other videos
}

export interface MovieVideo extends StorageVideo {
  title?: string;
  description?: string;
  type?: HostedVideoType;
}

////////////////////
// MOVIE SECTIONS //
////////////////////

export interface MoviePromotionalElements {
  moodboard: StorageFile;
  notes: MovieNote[];
  presentation_deck: StorageFile;
  scenario: StorageFile;
  still_photo: StorageFile[];
  videos?: MovieVideos;
}

////////////////////
// MOVIE DETAILS //
////////////////////

type Timestamp = firebase.firestore.Timestamp;

export interface MovieAppConfig<D> {
  acceptedAt: D;
  access: boolean;
  refusedAt: D;
  status: StoreStatus;
}

export type MovieAppConfigRecord = Record<App, MovieAppConfig<Date>>;

export interface Prize {
  name: string;
  year?: number;
  prize?: string;
  logo?: string;
  premiere?: PremiereType;
}

export interface Title {
  original: string;
  international?: string;
  series?: number;
}

export interface BoxOffice {
  unit: UnitBox;
  value?: number;
  territory: Territory;
}

export interface MovieLanguageSpecification {
  dubbed: boolean;
  subtitle: boolean;
  caption: boolean;
}

export type LanguageRecord = Partial<{ [language in Language]: MovieLanguageSpecification }>;

export interface MovieOriginalReleaseRaw<D> {
  date: D;
  country: Territory;
  media?: MediaValue;
}

export type MovieOriginalRelease = MovieOriginalReleaseRaw<Date>;

export interface MovieRating {
  country: Territory;
  reason?: string;
  system?: Rating;
  value: string;
}

export interface MovieReview {
  criticName?: string;
  journalName?: string;
  criticQuote?: string;
  revueLink?: string;
}

export interface MovieStakeholders {
  productionCompany: Stakeholder[];
  coProductionCompany: Stakeholder[];
  broadcasterCoproducer: Stakeholder[];
  lineProducer: Stakeholder[];
  distributor: Stakeholder[];
  salesAgent: Stakeholder[];
  laboratory: Stakeholder[];
  financier: Stakeholder[];
}

export interface MovieRelease {
  year?: number;
  status: ScreeningStatus;
}

export interface MovieRunningTime {
  time?: number;
  status?: ScreeningStatus;
  episodeCount?: number;
}

export interface MovieShootingRaw<D> {
  dates?: MovieShootingDateRaw<D>;
  locations?: MovieShootingLocations[];
}

export type MovieShooting = MovieShootingRaw<Date>;

export interface MovieShootingLocations {
  cities?: string[];
  country?: Territory;
}

export interface MovieShootingDateRaw<D> {
  completed?: D;
  progress?: D;
  planned?: MoviePlannedShootingDateRange;
}

export type MovieShootingDate = MovieShootingDateRaw<Date>;

export type MovieNote = { firstName: string; lastName: string; role: string } & StorageFile;

export interface MoviePlannedShootingDateRange {
  from?: MoviePlannedShooting;
  to?: MoviePlannedShooting;
}

export interface MoviePlannedShooting {
  period?: ShootingPeriod;
  month?: string;
  year?: number;
}

export interface MovieExpectedPremiereRaw<D> {
  date?: D;
  event?: string;
}

export type MovieExpectedPremiere = MovieExpectedPremiereRaw<Date>;

export interface MovieGoalsAudience {
  targets: string[];
  goals: SocialGoal[];
}

/////////////////////
// MOVIE ANALYTICS //
/////////////////////

export interface MovieEventAnalytics {
  event_date: string;
  event_name: AnalyticsEvents;
  hits: number;
  movieId: string;
}

export interface MovieAnalytics extends AnalyticsBase {
  addedToWishlist: {
    current: MovieEventAnalytics[];
    past: MovieEventAnalytics[];
  };
  movieViews: {
    current: MovieEventAnalytics[];
    past: MovieEventAnalytics[];
  };
  promoReelOpened: {
    current: MovieEventAnalytics[];
    past: MovieEventAnalytics[];
  };
}

// Export for other files
export type Movie = MovieBase<Date>;

export interface SyncMovieAnalyticsOptions {
  filterBy: (movie: Movie) => boolean;
}

/** A factory function that creates Movie */
export function createMovie(params: Partial<Movie> = {}): Movie {
  return {
    id: params.id,
    _type: 'movies',
    // Mandatory fields
    contentType: 'movie',
    directors: [],
    genres: [],
    originalLanguages: [],
    originCountries: [],
    synopsis: '',
    // Optionnal fields
    boxOffice: [],
    cast: [],
    certifications: [],
    color: null,
    crew: [],
    customGenres: [],
    format: null,
    formatQuality: null,
    internalRef: '',
    keyAssets: '',
    keywords: [],
    logline: '',
    originalRelease: [],
    prizes: [],
    customPrizes: [],
    producers: [],
    productionStatus: null,
    rating: [],
    review: [],
    runningTime: {},
    scoring: null,
    soundFormat: null,
    isOriginalVersionAvailable: null,
    estimatedBudget: null,
    orgIds: [],
    ...params,
    app: createMovieAppConfig(params.app),
    expectedPremiere: createExpectedPremiere(params.expectedPremiere),
    campaignStarted: params.campaignStarted ? toDate(params.campaignStarted) : null,
    banner: createStorageFile(params?.banner),
    audience: createAudienceGoals(params.audience),
    languages: createLanguageKey(params.languages ? params.languages : {}),
    poster: createStorageFile(params?.poster),
    promotional: createMoviePromotional(params.promotional),
    release: createReleaseYear(params.release),
    shooting: createShooting(params.shooting),
    stakeholders: createMovieStakeholders(params.stakeholders),
    title: createTitle(params.title),
  };
}

export function createMoviePromotional(
  params: Partial<MoviePromotionalElements> = {}
): MoviePromotionalElements {
  return {
    ...params,
    moodboard: createStorageFile(params?.moodboard),
    notes: params?.notes?.map((note) => createMovieNote(note)) ?? [],
    still_photo: params?.still_photo?.map((still) => createStorageFile(still)) ?? [],
    presentation_deck: createStorageFile(params?.presentation_deck),
    scenario: createStorageFile(params?.scenario),
    videos: createMovieVideos(params?.videos),
  };
}

export function createLanguageKey(languages: LanguageRecord = {}): LanguageRecord {
  const languageSpecifications: LanguageRecord = {};
  for (const language in languages) {
    languageSpecifications[language] = createMovieLanguageSpecification(languages[language]);
  }
  return languageSpecifications;
}

export function createMovieLanguageSpecification(
  params: Partial<MovieLanguageSpecification> = {}
): MovieLanguageSpecification {
  return {
    dubbed: false,
    subtitle: false,
    caption: false,
    ...params,
  };
}

export function createAppConfig(params: Partial<MovieAppConfig<Date>>) {
  return {
    status: 'draft',
    access: false,
    ...params,
    acceptedAt: toDate(params?.acceptedAt),
    refusedAt: toDate(params?.refusedAt),
  };
}

export function createMovieAppConfig(
  _appAccess: Partial<{ [app in App]: MovieAppConfig<Date> }> = {}
): MovieAppConfigRecord {
  const appAccess = {};
  const apps = getAllAppsExcept(['crm']);
  for (const a of apps) {
    appAccess[a] = createAppConfig(_appAccess[a]);
  }
  return appAccess as MovieAppConfigRecord;
}

export function createMovieRating(params: Partial<MovieRating> = {}): MovieRating {
  return {
    country: null,
    value: '',
    ...params,
  };
}

export function createMovieReview(params: Partial<MovieReview> = {}): MovieReview {
  return {
    criticName: '',
    journalName: '',
    criticQuote: '',
    revueLink: '',
    ...params,
  };
}

export function createMovieOriginalRelease(
  params: Partial<MovieOriginalRelease> = {}
): MovieOriginalRelease {
  return {
    country: null,
    ...params,
    date: toDate(params.date),
  };
}

export function createPrize(prize: Partial<Prize> = {}): Prize {
  return {
    name: '',
    prize: '',
    logo: '',
    ...prize,
  };
}

export function createTitle(title: Partial<Title> = {}): Title {
  return {
    original: '',
    international: '',
    ...title,
  };
}

export function createReleaseYear(release: Partial<MovieRelease> = {}): MovieRelease {
  return {
    status: null,
    ...release,
  };
}

export function createBoxOffice(params: Partial<BoxOffice> = {}): BoxOffice {
  return {
    unit: 'usd',
    territory: null,
    ...params,
  };
}

export function createMovieStakeholders(
  stakeholders: Partial<MovieStakeholders> = {}
): MovieStakeholders {
  return {
    productionCompany: [],
    coProductionCompany: [],
    broadcasterCoproducer: [],
    lineProducer: [],
    distributor: [],
    salesAgent: [],
    laboratory: [],
    financier: [],
    ...stakeholders,
  };
}

export function populateMovieLanguageSpecification(
  spec: LanguageRecord,
  slug: Language,
  type: MovieLanguageType,
  value = true
) {
  if (!spec[slug]) {
    spec[slug] = createMovieLanguageSpecification();
  }

  spec[slug][type] = value;
  return spec;
}

export function createShooting(params: Partial<MovieShooting> = {}): MovieShooting {
  return {
    locations: [],
    ...params,
    dates: createShootingDate(params.dates),
  };
}

export function createShootingDate(params: Partial<MovieShootingDate> = {}): MovieShootingDate {
  return {
    planned: {},
    ...params,
  };
}

export function createShootingPlannedObject(params: Partial<MoviePlannedShooting> = {}) {
  return {
    period: '',
    month: '',
    ...params,
  };
}

export function createExpectedPremiere(
  params: Partial<MovieExpectedPremiere> = {}
): MovieExpectedPremiere {
  return {
    event: '',
    ...params,
    date: toDate(params.date),
  };
}

export function createAudienceGoals(params: Partial<MovieGoalsAudience> = {}): MovieGoalsAudience {
  return {
    targets: [],
    goals: [],
    ...params,
  };
}

export function createMovieNote(params: Partial<MovieNote> = {}): MovieNote {
  const file = createStorageFile(params);
  return {
    firstName: '',
    lastName: '',
    role: '',
    ...file,
    ...params,
  };
}

/**
 * Takes an array of movies and returns a list of their titles.
 * @param movies
 */
export function getMovieTitleList(movies: Movie[]): string[] {
  const movieTitles = movies.map((movie) =>
    movie.title.international ? movie.title.international : movie.title.original
  );
  return movieTitles;
}

/**
 * Returns the number of views of a movie page.
 * @param analytics
 * @param movieId
 */
export function getMovieTotalViews(analytics: MovieAnalytics[], movieId: string): number {
  const movieAnalytic = analytics.find((analytic) => analytic.id === movieId);
  if (movieAnalytic) {
    const movieHits = movieAnalytic.movieViews.current.map((event) => event.hits);
    return movieHits.reduce((sum, val) => sum + val, 0);
  }
}

export function createMovieVideos(params: Partial<MovieVideos>): MovieVideos {
  return {
    ...params,
    screener: createMovieVideo(params?.screener),
    salesPitch: createMovieVideo(params?.salesPitch),
    otherVideos: params?.otherVideos?.map((video) => createMovieVideo(video)) || [],
  };
}

export function createMovieVideo(params: Partial<MovieVideo>): MovieVideo {
  return {
    jwPlayerId: '',
    ...params,
    ...createStorageFile(params),
  };
}

export function getAllowedproductionStatuses(app: App): ProductionStatus[] {
  return Object.keys(productionStatus)
    .filter((status) => (app === 'catalog' ? status === 'released' : true))
    .map((s) => s as ProductionStatus);
}<|MERGE_RESOLUTION|>--- conflicted
+++ resolved
@@ -33,12 +33,7 @@
   Director,
 } from './identity';
 import { AnalyticsEvents, AnalyticsBase } from '@blockframes/utils/analytics/analytics-model';
-<<<<<<< HEAD
 import { DocumentMeta } from './meta';
-import { StorageFile, StorageVideo } from '@blockframes/media/+state/media.firestore';
-=======
-import { DocumentMeta } from '@blockframes/utils/models-meta';
->>>>>>> 512d9222
 import type firebase from 'firebase';
 
 //////////////////
