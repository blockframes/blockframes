--- conflicted
+++ resolved
@@ -1,7 +1,3 @@
-<<<<<<< HEAD
-import type firestore from 'firebase/firestore';
-=======
->>>>>>> c0ac2bbb
 import { AccessibilityTypes } from '@blockframes/utils/static-model/types';
 import { toDate } from '@blockframes/utils/helpers';
 import { CalendarEvent } from 'angular-calendar';
@@ -10,13 +6,8 @@
 import { Movie } from './movie';
 import { User } from './user';
 import { StorageFile } from './media';
-<<<<<<< HEAD
-
-type Timestamp = firestore.Timestamp;
-=======
 import { Person } from './identity';
 import { Timestamp } from './timestamp';
->>>>>>> c0ac2bbb
 
 // Event types
 export type EventTypes = 'standard' | 'meeting' | 'screening' | 'local';
