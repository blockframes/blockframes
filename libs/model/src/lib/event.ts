--- conflicted
+++ resolved
@@ -2,15 +2,12 @@
 import { AccessibilityTypes } from '@blockframes/utils/static-model/types';
 import { Person } from '@blockframes/utils/common-interfaces/identity';
 import { toDate } from '@blockframes/utils/helpers';
-<<<<<<< HEAD
-=======
-import { StorageFile, Movie, Organization, User } from '@blockframes/model';
->>>>>>> 512d9222
 import { CalendarEvent } from 'angular-calendar';
 import { AnonymousCredentials } from '@blockframes/auth/+state/auth.model';
 import { Organization } from './organisation';
 import { Movie } from './movie';
 import { User } from './user';
+import { StorageFile } from './media';
 
 type Timestamp = firebase.firestore.Timestamp;
 
