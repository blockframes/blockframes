import type firebase from 'firebase';
import { AccessibilityTypes } from '@blockframes/utils/static-model/types';
import { toDate } from '@blockframes/utils/helpers';
<<<<<<< HEAD
import { StorageFile, Movie, Organization, Person, User } from '@blockframes/model';
=======
>>>>>>> fc4061c8
import { CalendarEvent } from 'angular-calendar';
import { AnonymousCredentials } from '@blockframes/auth/+state/auth.model';
import { Organization } from './organisation';
import { Movie } from './movie';
import { User } from './user';
import { StorageFile } from './media';

type Timestamp = firebase.firestore.Timestamp;

// Event types
export type EventTypes = 'standard' | 'meeting' | 'screening' | 'local';
export type EventMeta = Meeting | Screening | unknown;

export type AttendeeStatus = 'owner' | 'requesting' | 'accepted' | 'denied' | 'ended';
export interface MeetingAttendee extends Person {
  uid: string,
  status: AttendeeStatus,
}

export interface Meeting {
  organizerUid: string;
  description: string;
  attendees: Record<string, MeetingAttendee>;
  files: StorageFile[];
  selectedFile: string;
  controls: Record<string, MeetingMediaControl>
}

export interface MeetingPdfControl {
  type: 'pdf';
  currentPage: number;
  totalPages: number;
}

export interface MeetingVideoControl {
  type: 'video';
  isPlaying: boolean;
  position: number;
  duration: number;
}

export type MeetingMediaControl = MeetingPdfControl | MeetingVideoControl;

/** Maximum number of invitations that can be sent for a given Meeting */
export const MEETING_MAX_INVITATIONS_NUMBER = 9;

export interface Screening {
  /** A screening session can have one title */
  titleId: string;
  description: string;
  organizerUid: string;
}

export interface EventBase<D extends Timestamp | Date, Meta extends EventMeta = Record<string, unknown>> {
  id: string;
  ownerOrgId: string;
  accessibility: AccessibilityTypes;
  isSecret: boolean;
  type: EventTypes;
  title: string;
  start: D;
  end: D;
  allDay: boolean,
  meta: Meta;
}

// firestore documents
export type EventDocument<Meta> = EventBase<Timestamp, Meta>;
export type MeetingEventDocument = EventDocument<Meeting>;
export type ScreeningEventDocument = EventDocument<Screening>;

// This variable define the duration (in seconds) of a video link before it expires
export const linkDuration = 60 * 60 * 5; // 5 hours in seconds = 60 seconds * 60 minutes * 5 = 18 000 seconds

// Event
export interface Event<Meta extends EventMeta = unknown>
  extends EventBase<Date, Meta>,
  CalendarEvent<Meta> {
  id: string;
  isOwner: boolean;
  allDay: boolean;
  end: Date;
  meta: Meta;

  // We need that to avoid type error in template
  org?: Organization;
  movie?: Movie;
  organizedBy?: User;
}

export function createEvent<Meta extends EventMeta>(
  params: Partial<EventBase<Date | Timestamp, Meta>> = {}
): Event<Meta> {
  const meta: EventMeta = isMeeting(params as Event)
    ? createMeeting(params.meta)
    : isScreening(params as Event)
      ? createScreening(params.meta)
      : {};

  return {
    id: '',
    title: '',
    ownerOrgId: '',
    accessibility: 'private',
    isSecret: false,
    type: 'standard',
    allDay: false,
    isOwner: false,
    ...params,
    start: toDate(params.start || new Date()),
    end: toDate(params.end || new Date()),
    meta: meta as Meta,
  };
}

// Meeting
export interface MeetingEvent extends Event<Meeting> {
  type: 'meeting';
  org: Organization;
  organizedBy: User;
}
export const isMeeting = (event: Partial<Event>): event is MeetingEvent => event?.type === 'meeting';

export function createMeeting(meeting: Partial<Meeting>): Meeting {
  return {
    organizerUid: '',
    description: '',
    attendees: {},
    files: [],
    selectedFile: '',
    controls: {},

    ...meeting,
  };
}

// Screening
export interface ScreeningEvent extends Event<Screening> {
  type: 'screening';
  movie: Movie;
  org: Organization;
}

export const isScreening = (event: Partial<Event>): event is ScreeningEvent => event?.type === 'screening';

export function createScreening(screening: Partial<Screening>): Screening {
  return {
    titleId: '',
    description: '',
    organizerUid: '',
    ...screening,
  };
}

// Calendar Event
export function createCalendarEvent<M>(
  event: Partial<EventBase<Date | Timestamp, M>>,
  isOwner: boolean
): Event<M> {
  return {
    ...createEvent(event),
    isOwner,
    draggable: isOwner,
    resizable: { beforeStart: isOwner, afterEnd: isOwner },
  };
}

export function createMeetingAttendee(
  user: User | AnonymousCredentials,
  status: AttendeeStatus = 'requesting'
): MeetingAttendee {
  return {
    uid: user.uid,
    firstName: user.firstName,
    lastName: user.lastName,
    status,
  };
}<|MERGE_RESOLUTION|>--- conflicted
+++ resolved
@@ -1,16 +1,13 @@
 import type firebase from 'firebase';
 import { AccessibilityTypes } from '@blockframes/utils/static-model/types';
 import { toDate } from '@blockframes/utils/helpers';
-<<<<<<< HEAD
-import { StorageFile, Movie, Organization, Person, User } from '@blockframes/model';
-=======
->>>>>>> fc4061c8
 import { CalendarEvent } from 'angular-calendar';
 import { AnonymousCredentials } from '@blockframes/auth/+state/auth.model';
 import { Organization } from './organisation';
 import { Movie } from './movie';
 import { User } from './user';
 import { StorageFile } from './media';
+import { Person } from './identity';
 
 type Timestamp = firebase.firestore.Timestamp;
 
