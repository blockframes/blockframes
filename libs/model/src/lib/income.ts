--- conflicted
+++ resolved
@@ -12,18 +12,11 @@
   currency: MovieCurrency;
   offerId?: string;
   titleId?: string;
-<<<<<<< HEAD
-  status: 'pending' | 'processed'
-  date: Date
-}
-
-=======
   status: 'pending' | 'processed';
   date: Date;
 }
 
 // TODO #9422
->>>>>>> e153bc1f
 export interface TotalIncome {
   EUR: number;
   USD: number;
