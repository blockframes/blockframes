--- conflicted
+++ resolved
@@ -23,11 +23,7 @@
 import { Term } from '../terms';
 import { getContractAndAmendments, getDeclaredAmount } from '../contract';
 import { convertCurrenciesTo, sortByDate, sum } from '../utils';
-<<<<<<< HEAD
-import { MovieCurrency, RightholderRole } from '../static';
-=======
-import { Media, MovieCurrency, Territory } from '../static';
->>>>>>> 8330e3bd
+import { MovieCurrency, RightholderRole, Media, Territory } from '../static';
 import { Right, orderRights } from './right';
 import { Statement, isDirectSalesStatement, isDistributorStatement, isProducerStatement } from './statement';
 
