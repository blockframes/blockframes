--- conflicted
+++ resolved
@@ -1,4 +1,3 @@
-
 import { max, min } from 'date-fns';
 import { Bucket, BucketContract } from './bucket';
 import { FullMandate, FullSale, Holdback, Mandate, Sale } from './contract';
@@ -571,7 +570,45 @@
   return { notLicensed, available, sold, inBucket, selected };
 }
 
-<<<<<<< HEAD
+interface OverlappingOptions {
+  term: Term,
+  existingSales: FullSale[],
+  existingMandates?: FullMandate[]
+}
+
+export function isTermOverlappingExistingContracts({ term, existingSales, existingMandates = [] }: OverlappingOptions): { licensed: boolean, sold: boolean } {
+
+  assertValidTitle(existingMandates, existingSales, []);
+
+  const mandates: Territory[] = [];
+  const sales: Territory[] = [];
+
+  // Check if there is not already a mandate overlapping with current term
+  const availableMandates = getOverlappingMapMandates(existingMandates, term);
+  for (const mandate of availableMandates) {
+    for (const term of mandate.terms) {
+      for (const territory of term.territories as Territory[]) {
+        mandates.push(territory);
+      }
+    }
+  }
+
+  // Check if there is not already a sale overlapping with current term
+  const salesToExclude = getMatchingMapSales(existingSales, term);
+  for (const sale of salesToExclude) {
+    for (const term of sale.terms) {
+      for (const territory of term.territories as Territory[]) {
+        sales.push(territory);
+      }
+    }
+  }
+
+  const licensed = !!mandates.filter(a => term.territories.includes(a)).length;
+  const sold = !!sales.filter(a => term.territories.includes(a)).length;
+
+  return { licensed, sold };
+}
+
 type MediaFamily = 'available' | 'all' | 'tv' | 'vod' | 'other';
 export interface TerritorySoldMarker {
   slug: Territory,
@@ -629,45 +666,6 @@
   if (groups.length === 1 && groups[0] === 'VOD') return 'vod';
   if (groups.length >= 3) return 'all';
   return 'other';
-=======
-interface OverlappingOptions {
-  term: Term,
-  existingSales: FullSale[],
-  existingMandates?: FullMandate[]
-}
-
-export function isTermOverlappingExistingContracts({ term, existingSales, existingMandates = [] }: OverlappingOptions): { licensed: boolean, sold: boolean } {
-
-  assertValidTitle(existingMandates, existingSales, []);
-
-  const mandates: Territory[] = [];
-  const sales: Territory[] = [];
-
-  // Check if there is not already a mandate overlapping with current term
-  const availableMandates = getOverlappingMapMandates(existingMandates, term);
-  for (const mandate of availableMandates) {
-    for (const term of mandate.terms) {
-      for (const territory of term.territories as Territory[]) {
-        mandates.push(territory);
-      }
-    }
-  }
-
-  // Check if there is not already a sale overlapping with current term
-  const salesToExclude = getMatchingMapSales(existingSales, term);
-  for (const sale of salesToExclude) {
-    for (const term of sale.terms) {
-      for (const territory of term.territories as Territory[]) {
-        sales.push(territory);
-      }
-    }
-  }
-
-  const licensed = !!mandates.filter(a => term.territories.includes(a)).length;
-  const sold = !!sales.filter(a => term.territories.includes(a)).length;
-
-  return { licensed, sold };
->>>>>>> e20959b3
 }
 
 // ----------------------------
