<<<<<<< HEAD
import type firestore from 'firebase/firestore';
import { Location, createLocation } from '@blockframes/utils/common-interfaces/utility';
import { OrgAppAccess, createOrgAppAccess, Module, App, getAllAppsExcept } from '@blockframes/utils/apps';
import type { OrgActivity, OrganizationStatus } from '@blockframes/utils/static-model/types';
import { createStorageFile, StorageFile, StorageVideo } from '@blockframes/model';
import { DocumentMeta } from '@blockframes/utils/models-meta';

type Timestamp = firestore.Timestamp;
=======
import { Location, createLocation } from '@blockframes/utils/common-interfaces/utility';
import { OrgAppAccess, createOrgAppAccess, Module, App, getAllAppsExcept } from '@blockframes/utils/apps';
import type { OrgActivity, OrganizationStatus } from '@blockframes/utils/static-model/types';
import { createStorageFile, StorageFile, StorageVideo } from './media';
import { DocumentMeta } from './meta';
import { Timestamp } from './timestamp';
>>>>>>> c0ac2bbb

export interface Denomination {
  full: string;
  public?: string;
}

/** A public interface or Organization, without sensitive data. */
export interface PublicOrganization {
  id: string;
  denomination: Denomination;
  logo: StorageFile;
  activity?: OrgActivity
}

export interface OrgMedias {
  notes: StorageFile[],
  videos: StorageVideo[],
};

/** Document model of an Organization */
export interface OrganizationBase<D> extends PublicOrganization {
  _meta?: DocumentMeta<D>;
  addresses: AddressSet;
  appAccess: OrgAppAccess;
  description?: string;
  email: string;
  fiscalNumber: string;
  isBlockchainEnabled: boolean;
  userIds: string[];
  status: OrganizationStatus;
  wishlist: string[]; // An array of movieIds
  documents?: OrgMedias;
}

export type OrganizationDocument = OrganizationBase<Timestamp>;

export interface AddressSet {
  main: Location;
  billing?: Location;
  office?: Location;
  // Other can be added here
}

/** Default placeholder logo used when an Organization is created. */
export const PLACEHOLDER_LOGO = '/assets/logo/empty_organization.svg';


/** A factory function that creates an OrganizationDocument. */
function createOrganizationBase(
  params: Partial<OrganizationBase<Timestamp | Date>> = {}
): OrganizationBase<Timestamp | Date> {
  return {
    id: params.id ? params.id : '',
    description: '',
    email: '',
    fiscalNumber: '',
    isBlockchainEnabled: false,
    status: 'pending',
    userIds: [],
    wishlist: [],
    ...params,
    addresses: createAddressSet(params.addresses),
    denomination: createDenomination(params.denomination),
    logo: createStorageFile(params?.logo),
    appAccess: createOrgAppAccess(params.appAccess),
    documents: createOrgMedias(params?.documents),
  };
}

/** A factory function that creates Organization AddressSet */
export function createAddressSet(params: Partial<AddressSet> = {}): AddressSet {
  return {
    main: createLocation(params.main),
    ...params
  };
}

/** A function that create a denomination object for Organization */
export function createDenomination(params: Partial<Denomination> = {}): Denomination {
  return {
    full: '',
    public: '',
    ...params
  }
}

export function createOrgMedias(params: Partial<OrgMedias> = {}): OrgMedias {
  return {
    notes: [],
    videos: [],
    ...params
  }
}

export function orgName(org: Partial<PublicOrganization>, type: 'public' | 'full' = 'public') {
  if (org?.denomination) {
    return org.denomination[type] || org.denomination.full;
  } else {
    return '';
  }
}

/**
 * This check if org have access to a specific module in at least one app
 * @param org
 */
export function canAccessModule(module: Module, org: OrganizationBase<unknown>, _app?: App): boolean {
  if (_app) {
    return org?.appAccess[_app]?.[module];
  } else {
    return getAllAppsExcept(['crm']).some(a => org.appAccess[a]?.[module]);
  }
}

export type AppStatus = 'none' | 'requested' | 'accepted';

export type Organization = OrganizationBase<Date>;

export const organizationRoles = {
  catalog: { dashboard: 'Seller', marketplace: 'Buyer'},
  festival: { dashboard: 'Sales Agent', marketplace: 'Buyer'},
  financiers: { dashboard: 'Partners', marketplace: 'Investor'}
};

export interface OrganizationForm {
  name: string;
}

/** A factory function that creates an Organization. */
export function createOrganization(
  params: Partial<Organization> = {}
): Organization {
  return createOrganizationBase(params) as Organization;
}

/** Convert an organization object into a public organization */
export function createPublicOrganization(org: Partial<Organization>): PublicOrganization {
  return {
    id: org.id ?? '',
    denomination: createDenomination(org.denomination),
    logo: createStorageFile(org.logo),
  }
}<|MERGE_RESOLUTION|>--- conflicted
+++ resolved
@@ -1,20 +1,9 @@
-<<<<<<< HEAD
-import type firestore from 'firebase/firestore';
-import { Location, createLocation } from '@blockframes/utils/common-interfaces/utility';
-import { OrgAppAccess, createOrgAppAccess, Module, App, getAllAppsExcept } from '@blockframes/utils/apps';
-import type { OrgActivity, OrganizationStatus } from '@blockframes/utils/static-model/types';
-import { createStorageFile, StorageFile, StorageVideo } from '@blockframes/model';
-import { DocumentMeta } from '@blockframes/utils/models-meta';
-
-type Timestamp = firestore.Timestamp;
-=======
 import { Location, createLocation } from '@blockframes/utils/common-interfaces/utility';
 import { OrgAppAccess, createOrgAppAccess, Module, App, getAllAppsExcept } from '@blockframes/utils/apps';
 import type { OrgActivity, OrganizationStatus } from '@blockframes/utils/static-model/types';
 import { createStorageFile, StorageFile, StorageVideo } from './media';
 import { DocumentMeta } from './meta';
 import { Timestamp } from './timestamp';
->>>>>>> c0ac2bbb
 
 export interface Denomination {
   full: string;
