<<<<<<< HEAD
import { DocumentMeta } from './meta';
import { NotificationTypesBase, UserRole } from '@blockframes/model';
import { createStorageFile, StorageFile } from "@blockframes/media/+state/media.firestore";
=======
import { DocumentMeta } from "@blockframes/utils/models-meta";
import { createStorageFile, StorageFile, NotificationTypesBase, UserRole } from '@blockframes/model';
>>>>>>> 512d9222
import { Genre, Language, Media, Territory } from "@blockframes/utils/static-model";

export interface User extends PublicUser {
  financing: {
    rank: string
  };
  firstName: string;
  lastName: string;
  phoneNumber: string;
  position: string;
  orgId: string;
  avatar: StorageFile;
  privacyPolicy: PrivacyPolicy;
  settings?: UserSettings;
  preferences?: Preferences;
}

export interface PrivacyPolicy {
  date: Date;
  ip: string;
}

interface UserSettings {
  notifications?: NotificationSettings,
}

export interface NotificationSettingsTemplate { email: boolean, app: boolean };

export type NotificationSettings = Record<NotificationTypesBase, NotificationSettingsTemplate>;

/** A user interface with public information */
export interface PublicUser {
  _meta?: DocumentMeta<Date | FirebaseFirestore.Timestamp>;
  uid: string;
  email: string;
  avatar?: StorageFile;
  firstName?: string;
  lastName?: string;
  orgId?: string;
}

export interface Preferences {
  medias: Media[];
  territories: Territory[];
  languages: Language[];
  genres: Genre[];
}

export function createPublicUser(user: Partial<User> = {}): PublicUser {
  return {
    uid: user.uid ?? '',
    email: user.email ?? '',
    avatar: createStorageFile(user?.avatar),
    firstName: user.firstName ?? '',
    lastName: user.lastName ?? '',
    orgId: user.orgId ?? ''
  }
}

export interface OrganizationMember extends PublicUser {
  role?: UserRole; // Role of the user in his organization
}

/** A factory function that creates an OrganizationMember */
export function createOrganizationMember(user: Partial<User> = {}, role?: UserRole): OrganizationMember {
  return {
    ...createPublicUser(user),
    role,
  }
}

export function createPreferences(params: Partial<Preferences> = {}): Preferences {
  return {
    territories: [],
    medias: [],
    languages: [],
    genres: [],
    ...params
  };
}

export function createUser(user: Partial<User> = {}) {
  return {
    ...user,
    avatar: createStorageFile(user.avatar)
  } as User;
}<|MERGE_RESOLUTION|>--- conflicted
+++ resolved
@@ -1,11 +1,5 @@
-<<<<<<< HEAD
 import { DocumentMeta } from './meta';
-import { NotificationTypesBase, UserRole } from '@blockframes/model';
-import { createStorageFile, StorageFile } from "@blockframes/media/+state/media.firestore";
-=======
-import { DocumentMeta } from "@blockframes/utils/models-meta";
 import { createStorageFile, StorageFile, NotificationTypesBase, UserRole } from '@blockframes/model';
->>>>>>> 512d9222
 import { Genre, Language, Media, Territory } from "@blockframes/utils/static-model";
 
 export interface User extends PublicUser {
