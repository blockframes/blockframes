--- conflicted
+++ resolved
@@ -1,15 +1,8 @@
-<<<<<<< HEAD
-import type { DocumentMeta } from '@blockframes/utils/models-meta';
-import type { NotificationTypesBase, UserRole } from '@blockframes/model';
+import { createStorageFile, StorageFile } from './media';
+import type { DocumentMeta } from './meta';
 import type { Genre, Language, Media, Territory } from '@blockframes/utils/static-model';
-import { createStorageFile, StorageFile } from '@blockframes/media/+state/media.firestore';
-=======
-import { DocumentMeta } from './meta';
-import { Genre, Language, Media, Territory } from '@blockframes/utils/static-model';
-import { createStorageFile, StorageFile } from './media';
-import { NotificationTypesBase } from './notification';
-import { UserRole } from './permissions';
->>>>>>> b8c55878
+import type { NotificationTypesBase } from './notification';
+import type { UserRole } from './permissions';
 
 export interface User extends PublicUser {
   financing: {
