<<<<<<< HEAD
import { DocumentMeta } from "@blockframes/utils/models-meta";
import { NotificationTypesBase, UserRole } from '@blockframes/model';
import { createStorageFile, StorageFile } from "@blockframes/media/+state/media.firestore";
import { Genre, Language, Media, Territory } from "@blockframes/utils/static-model";
import { Timestamp } from "@blockframes/utils/common-interfaces/timestamp";
=======
import { DocumentMeta } from '@blockframes/utils/models-meta';
import { Genre, Language, Media, Territory } from '@blockframes/utils/static-model';
import { createStorageFile, StorageFile } from './media';
import { NotificationTypesBase } from './notification';
import { UserRole } from './permissions';
>>>>>>> fc4061c8

export interface User extends PublicUser {
  financing: {
    rank: string
  };
  firstName: string;
  lastName: string;
  phoneNumber: string;
  position: string;
  orgId: string;
  avatar: StorageFile;
  privacyPolicy: PrivacyPolicy;
  settings?: UserSettings;
  preferences?: Preferences;
}

export interface PrivacyPolicy {
  date: Date;
  ip: string;
}

interface UserSettings {
  notifications?: NotificationSettings,
}

export interface NotificationSettingsTemplate { email: boolean, app: boolean };

export type NotificationSettings = Record<NotificationTypesBase, NotificationSettingsTemplate>;

/** A user interface with public information */
export interface PublicUser {
  _meta?: DocumentMeta<Date | Timestamp>;
  uid: string;
  email: string;
  avatar?: StorageFile;
  firstName?: string;
  lastName?: string;
  orgId?: string;
}

export interface Preferences {
  medias: Media[];
  territories: Territory[];
  languages: Language[];
  genres: Genre[];
}

export function createPublicUser(user: Partial<User> = {}): PublicUser {
  return {
    uid: user.uid ?? '',
    email: user.email ?? '',
    avatar: createStorageFile(user?.avatar),
    firstName: user.firstName ?? '',
    lastName: user.lastName ?? '',
    orgId: user.orgId ?? ''
  }
}

export interface OrganizationMember extends PublicUser {
  role?: UserRole; // Role of the user in his organization
}

/** A factory function that creates an OrganizationMember */
export function createOrganizationMember(user: Partial<User> = {}, role?: UserRole): OrganizationMember {
  return {
    ...createPublicUser(user),
    role,
  }
}

export function createPreferences(params: Partial<Preferences> = {}): Preferences {
  return {
    territories: [],
    medias: [],
    languages: [],
    genres: [],
    ...params
  };
}

export function createUser(user: Partial<User> = {}) {
  return {
    ...user,
    avatar: createStorageFile(user.avatar)
  } as User;
}<|MERGE_RESOLUTION|>--- conflicted
+++ resolved
@@ -1,17 +1,9 @@
-<<<<<<< HEAD
-import { DocumentMeta } from "@blockframes/utils/models-meta";
-import { NotificationTypesBase, UserRole } from '@blockframes/model';
-import { createStorageFile, StorageFile } from "@blockframes/media/+state/media.firestore";
-import { Genre, Language, Media, Territory } from "@blockframes/utils/static-model";
-import { Timestamp } from "@blockframes/utils/common-interfaces/timestamp";
-=======
 import { DocumentMeta } from '@blockframes/utils/models-meta';
 import { Genre, Language, Media, Territory } from '@blockframes/utils/static-model';
 import { createStorageFile, StorageFile } from './media';
 import { NotificationTypesBase } from './notification';
 import { UserRole } from './permissions';
->>>>>>> fc4061c8
-
+import { Timestamp } from "@blockframes/utils/common-interfaces/timestamp";
 export interface User extends PublicUser {
   financing: {
     rank: string
