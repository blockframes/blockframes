<<<<<<< HEAD
import { Bucket, PublicOrganization, PublicUser, PublicInvitation } from '@blockframes/model';
import type firestore from 'firebase/firestore';
=======
import { firestore } from 'firebase-admin';
>>>>>>> fc4061c8
import { DocumentMeta } from '@blockframes/utils/models-meta';
import { EmailErrorCodes } from '@blockframes/utils/emails/utils';
import { App } from '@blockframes/utils/apps';
import { PublicUser } from './user';
import { PublicOrganization } from './organisation';
import { PublicInvitation } from './invitation';
import { Bucket } from './bucket';
import { StorageFile } from './media';

// Type of notification used in front
export const notificationTypesBase = [
  // Notifications relative to movies
  'movieAccepted',
  'movieAskingPriceRequested',
  'movieAskingPriceRequestSent',

  // Notifications relative to invitations
  'requestFromUserToJoinOrgCreate', // Notification sent to org admins
  'requestFromUserToJoinOrgDeclined',
  'orgMemberUpdated',

  // Events related notifications
  'requestToAttendEventSent',
  'eventIsAboutToStart', // 1h Reminder before event
  'oneDayReminder', // 24h Reminder before event
  'invitationToAttendEventUpdated', // Invitation, accepted or rejected
  'requestToAttendEventUpdated', // Request, accepted or rejected
  'requestToAttendEventCreated',
  'invitationToAttendMeetingCreated',
  'invitationToAttendScreeningCreated',
  'screeningRequested',
  'screeningRequestSent',

  // Notifications related to offers
  'contractCreated',
  'offerCreatedConfirmation',
  // #7946 this may be reactivated later
  // 'underSignature',

  //Notifications related to contract negotiation
  'createdCounterOffer',
  'receivedCounterOffer',
  'myContractWasAccepted',
  'myOrgAcceptedAContract',
  'myContractWasDeclined',
  'myOrgDeclinedAContract',
] as const;

// All the other notification types
const notificationTypesPlus = [
  // Notifications relative to invitations
  'requestFromUserToJoinOrgPending', // Notification sent to the user that made the request
  'invitationToJoinOrgDeclined',

  // Other notifications
  'movieSubmitted', // (catalog only)
  'organizationAcceptedByArchipelContent',
  'orgAppAccessChanged',
  'userRequestAppAccess',

  // Offer notifications.
  // #7946 this may be reactivated later
  // 'offerAccepted',
  // 'offerDeclined',
] as const;

export type NotificationTypesBase = typeof notificationTypesBase[number];
type NotificationTypesPlus = typeof notificationTypesPlus[number];
export type NotificationTypes = NotificationTypesBase | NotificationTypesPlus;

/** Generic informations for a Notification. */
interface NotificationBase<D> {
  _meta: DocumentMeta<D>;
  id: string;
  /** @dev Recipient of the notification */
  toUserId: string;
  /** @dev Possible subjects of the notification */
  user?: Partial<PublicUser>;
  docId?: string;
  /**
   * To be used for docs that are part of a subcollection
   * eg: contracts/{contractId}/negotiations/{negotiationId}
   */
  docPath?: string;
  offerId?: string,
  organization?: PublicOrganization;
  invitation?: PublicInvitation;
  bucket?: Bucket<Timestamp>;
  appAccess?: App;
  data?: Record<string, string>;
  /** @dev Type of the notification */
  type: NotificationTypes;
  email?: {
    isSent: boolean;
    error?: EmailErrorCodes;
  },
  app?: {
    isRead: boolean;
  }
}

type Timestamp = firestore.Timestamp;

export type NotificationDocument = NotificationBase<Timestamp>;

export interface Notification extends NotificationBase<Date> {
  message: string;
  imgRef?: StorageFile;
  placeholderUrl?: string;
  url?: string;
  actionText?: string;
}<|MERGE_RESOLUTION|>--- conflicted
+++ resolved
@@ -1,9 +1,4 @@
-<<<<<<< HEAD
-import { Bucket, PublicOrganization, PublicUser, PublicInvitation } from '@blockframes/model';
 import type firestore from 'firebase/firestore';
-=======
-import { firestore } from 'firebase-admin';
->>>>>>> fc4061c8
 import { DocumentMeta } from '@blockframes/utils/models-meta';
 import { EmailErrorCodes } from '@blockframes/utils/emails/utils';
 import { App } from '@blockframes/utils/apps';
