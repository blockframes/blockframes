<<<<<<< HEAD
import { PublicOrganization, PublicUser, PublicInvitation } from '@blockframes/model';
import type firestore from 'firebase/firestore';
=======
import { Bucket, PublicOrganization, PublicUser, PublicInvitation } from '@blockframes/model';
import { firestore } from 'firebase-admin';
>>>>>>> f466dd94
import { DocumentMeta } from '@blockframes/utils/models-meta';
import { EmailErrorCodes } from '@blockframes/utils/emails/utils';
import { App } from '@blockframes/utils/apps';
import { StorageFile } from '@blockframes/media/+state/media.firestore';

// Type of notification used in front
export const notificationTypesBase = [
  // Notifications relative to movies
  'movieAccepted',
  'movieAskingPriceRequested',
  'movieAskingPriceRequestSent',

  // Notifications relative to invitations
  'requestFromUserToJoinOrgCreate', // Notification sent to org admins
  'requestFromUserToJoinOrgDeclined',
  'orgMemberUpdated',

  // Events related notifications
  'requestToAttendEventSent',
  'eventIsAboutToStart', // 1h Reminder before event
  'oneDayReminder', // 24h Reminder before event
  'invitationToAttendEventUpdated', // Invitation, accepted or rejected
  'requestToAttendEventUpdated', // Request, accepted or rejected
  'requestToAttendEventCreated',
  'invitationToAttendMeetingCreated',
  'invitationToAttendScreeningCreated',
  'screeningRequested',
  'screeningRequestSent',

  // Notifications related to offers
  'contractCreated',
  'offerCreatedConfirmation',
  // #7946 this may be reactivated later
  // 'underSignature',

  //Notifications related to contract negotiation
  'createdCounterOffer',
  'receivedCounterOffer',
  'myContractWasAccepted',
  'myOrgAcceptedAContract',
  'myContractWasDeclined',
  'myOrgDeclinedAContract',
] as const;

// All the other notification types
const notificationTypesPlus = [
  // Notifications relative to invitations
  'requestFromUserToJoinOrgPending', // Notification sent to the user that made the request
  'invitationToJoinOrgDeclined',

  // Other notifications
  'movieSubmitted', // (catalog only)
  'organizationAcceptedByArchipelContent',
  'orgAppAccessChanged',
  'userRequestAppAccess',

  // Offer notifications.
  // #7946 this may be reactivated later
  // 'offerAccepted',
  // 'offerDeclined',
] as const;

export type NotificationTypesBase = typeof notificationTypesBase[number];
type NotificationTypesPlus = typeof notificationTypesPlus[number];
export type NotificationTypes = NotificationTypesBase | NotificationTypesPlus;

/** Generic informations for a Notification. */
interface NotificationBase<D> {
  _meta: DocumentMeta<D>;
  id: string;
  /** @dev Recipient of the notification */
  toUserId: string;
  /** @dev Possible subjects of the notification */
  user?: Partial<PublicUser>;
  docId?: string;
  /**
   * To be used for docs that are part of a subcollection
   * eg: contracts/{contractId}/negotiations/{negotiationId}
   */
  docPath?: string;
  offerId?: string,
  organization?: PublicOrganization;
  invitation?: PublicInvitation;
  bucket?: Bucket<Timestamp>;
  appAccess?: App;
  data?: Record<string, string>;
  /** @dev Type of the notification */
  type: NotificationTypes;
  email?: {
    isSent: boolean;
    error?: EmailErrorCodes;
  },
  app?: {
    isRead: boolean;
  }
}

type Timestamp = firestore.Timestamp;

export type NotificationDocument = NotificationBase<Timestamp>;

export interface Notification extends NotificationBase<Date> {
  message: string;
  imgRef?: StorageFile;
  placeholderUrl?: string;
  url?: string;
  actionText?: string;
}<|MERGE_RESOLUTION|>--- conflicted
+++ resolved
@@ -1,10 +1,5 @@
-<<<<<<< HEAD
-import { PublicOrganization, PublicUser, PublicInvitation } from '@blockframes/model';
+import { Bucket, PublicOrganization, PublicUser, PublicInvitation } from '@blockframes/model';
 import type firestore from 'firebase/firestore';
-=======
-import { Bucket, PublicOrganization, PublicUser, PublicInvitation } from '@blockframes/model';
-import { firestore } from 'firebase-admin';
->>>>>>> f466dd94
 import { DocumentMeta } from '@blockframes/utils/models-meta';
 import { EmailErrorCodes } from '@blockframes/utils/emails/utils';
 import { App } from '@blockframes/utils/apps';
