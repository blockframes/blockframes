<<<<<<< HEAD
import type firestore from 'firebase/firestore';
import { Event, Movie, PublicUser, PublicOrganization, Organization } from "@blockframes/model";
import type { InvitationStatus, InvitationType } from "@blockframes/utils/static-model";

export { InvitationType, InvitationStatus, invitationStatus } from "@blockframes/utils/static-model";
type Timestamp = firestore.Timestamp;
=======
import type firebase from 'firebase';
import type { InvitationStatus, InvitationType } from '@blockframes/utils/static-model';
import { Organization, PublicOrganization } from './organisation';
import { PublicUser } from './user';
import { Movie } from './movie';
import { Event } from './event';

export { InvitationType, InvitationStatus, invitationStatus } from '@blockframes/utils/static-model';
type Timestamp = firebase.firestore.Timestamp;
>>>>>>> fc4061c8

/**
 * Raw type for Invitation.
 *
 * For Events:
 *  When a invitation is created, a backend function will check if:
 *  If we have an user or an org we can create a notification.
 *  If we have an email, the function will send an email.
 *  If user that received an email invitation and
 *  created an account, we will then be able to replace email by the coresponding new user.
 * */
export interface InvitationBase<D extends Timestamp | Date> extends PublicInvitation {
  date: D;
  /** @dev An invitation is created by an user or an org (fromOrg or fromUser) */
  fromOrg?: PublicOrganization,
  fromUser?: PublicUser,
  /** @dev An invitation is for an user or an org */
  toOrg?: PublicOrganization,
  toUser?: PublicUser,
  /**
   * If empty, the invitation is about Organization and we use directly fromOrg.id or toOrg.id
   */
  eventId?: string;
  message?: string;

  /** Watch time in secondes, only used for 'screening' events */
  watchTime?: number;
}

/** Public interface of an invitation (for notifications). */
export interface PublicInvitation {
  id: string;
  type: InvitationType;
  mode: InvitationMode,
  status: InvitationStatus;
}

/** Specific types of Invitation, both used in firebase functions. */
export type InvitationDocument = InvitationBase<Timestamp>;
export type InvitationOrUndefined = InvitationDocument | undefined;

export type InvitationMode = 'request' | 'invitation';

/** Create an Invitation */
export function createInvitation(params: Partial<InvitationBase<Date>> = {}): InvitationBase<Date> {
  return {
    id: '',
    mode: 'invitation',   // We need a default value for backend-function strict mode
    type: 'attendEvent',  // We need a default value for backend-function strict mode
    status: 'pending',
    date: new Date(),
    ...params,
  };
}

export type Invitation = InvitationBase<Date>;

export interface InvitationDetailed extends Invitation {
  org: Organization;
  guestOrg?: Organization;
  event: Event;
  guest?: PublicUser;
  movie?: Movie;
}<|MERGE_RESOLUTION|>--- conflicted
+++ resolved
@@ -1,12 +1,4 @@
-<<<<<<< HEAD
 import type firestore from 'firebase/firestore';
-import { Event, Movie, PublicUser, PublicOrganization, Organization } from "@blockframes/model";
-import type { InvitationStatus, InvitationType } from "@blockframes/utils/static-model";
-
-export { InvitationType, InvitationStatus, invitationStatus } from "@blockframes/utils/static-model";
-type Timestamp = firestore.Timestamp;
-=======
-import type firebase from 'firebase';
 import type { InvitationStatus, InvitationType } from '@blockframes/utils/static-model';
 import { Organization, PublicOrganization } from './organisation';
 import { PublicUser } from './user';
@@ -14,8 +6,7 @@
 import { Event } from './event';
 
 export { InvitationType, InvitationStatus, invitationStatus } from '@blockframes/utils/static-model';
-type Timestamp = firebase.firestore.Timestamp;
->>>>>>> fc4061c8
+type Timestamp = firestore.Timestamp;
 
 /**
  * Raw type for Invitation.
