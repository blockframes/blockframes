--- conflicted
+++ resolved
@@ -59,7 +59,6 @@
   };
 }
 
-<<<<<<< HEAD
 export function createPublicInvitation(invitation: Invitation) {
   return {
     id: invitation.id ?? '',
@@ -70,9 +69,6 @@
 }
 
 /* 
-=======
-/*
->>>>>>> 31b21dca
   We want to display attendEvent invitation in festival only
   JoinOrganisation must be displayed on every app
 */
