export * from './lib/movie';
<<<<<<< HEAD
export * from './lib/user';
export * from './lib/notification';
=======
export * from './lib/organisation';
export * from './lib/user';
>>>>>>> f1ee6e94
<|MERGE_RESOLUTION|>--- conflicted
+++ resolved
@@ -1,8 +1,4 @@
 export * from './lib/movie';
-<<<<<<< HEAD
 export * from './lib/user';
 export * from './lib/notification';
-=======
-export * from './lib/organisation';
-export * from './lib/user';
->>>>>>> f1ee6e94
+export * from './lib/organisation';