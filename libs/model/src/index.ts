export * from './lib/movie';
export * from './lib/user';
export * from './lib/invitation';
export * from './lib/notification';
export * from './lib/organisation';
<<<<<<< HEAD
export * from './lib/event';
=======
export * from './lib/permissions';
>>>>>>> 95d39900
<|MERGE_RESOLUTION|>--- conflicted
+++ resolved
@@ -3,8 +3,5 @@
 export * from './lib/invitation';
 export * from './lib/notification';
 export * from './lib/organisation';
-<<<<<<< HEAD
 export * from './lib/event';
-=======
-export * from './lib/permissions';
->>>>>>> 95d39900
+export * from './lib/permissions';