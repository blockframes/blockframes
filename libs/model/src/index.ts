--- conflicted
+++ resolved
@@ -1,8 +1,4 @@
 export * from './lib/movie';
-<<<<<<< HEAD
 export * from './lib/user';
 export * from './lib/invitation';
-=======
-export * from './lib/organisation';
-export * from './lib/user';
->>>>>>> 3fbaeee2
+export * from './lib/organisation';