--- conflicted
+++ resolved
@@ -72,12 +72,8 @@
   align-items: center;
   margin-bottom: 8px;
   p {
-<<<<<<< HEAD
-    margin: 0 6px;
+    margin: 0 8px;
     // TODO #5770
-=======
-    margin: 0 8px;
->>>>>>> 28374949
     button {
       margin: 0;
       background: none;
