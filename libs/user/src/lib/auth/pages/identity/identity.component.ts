import { Component, ChangeDetectionStrategy, OnInit, TemplateRef, ViewChild, ChangeDetectorRef, Optional, OnDestroy } from '@angular/core';
import { AuthService, AuthQuery } from '../../+state';
import { MatSnackBar } from '@angular/material/snack-bar';
import { ActivatedRoute, Router } from '@angular/router';
import { InvitationService } from '@blockframes/invitation/+state';
import { slideUp, slideDown } from '@blockframes/utils/animations/fade';
import { RouterQuery } from '@datorama/akita-ng-router-store';
import { getCurrentApp, getAppName, App } from '@blockframes/utils/apps';
import { createDocumentMeta } from '@blockframes/utils/models-meta';
import { AlgoliaOrganization } from '@blockframes/utils/algolia';
import { OrganizationLiteForm } from '@blockframes/organization/forms/organization-lite.form';
import { IdentityForm, IdentityFormControl } from '@blockframes/auth/forms/identity.form';
import { createPublicUser, PublicUser } from '@blockframes/user/types';
import { createOrganization, OrganizationService } from '@blockframes/organization/+state';
import { hasDisplayName } from '@blockframes/utils/helpers';
import { Intercom } from 'ng-intercom';
import { createLocation } from '@blockframes/utils/common-interfaces/utility';
import { debounceTime } from 'rxjs/internal/operators/debounceTime';
import { FormControl } from '@angular/forms';
import { Subscription } from 'rxjs';

@Component({
  selector: 'auth-identity',
  templateUrl: './identity.component.html',
  styleUrls: ['./identity.component.scss'],
  animations: [slideUp, slideDown],
  changeDetection: ChangeDetectionStrategy.OnPush
})
export class IdentityComponent implements OnInit, OnDestroy {
  @ViewChild('customSnackBarTemplate') customSnackBarTemplate: TemplateRef<unknown>;
  public user$ = this.query.user$;
  public creating = false;
  public app: App;
  public appName: string;
  public indexGroup = 'indexNameOrganizations';
  private snackbarDuration = 8000;
  public form = new IdentityForm();
  public orgControl = new FormControl();
  public orgForm = new OrganizationLiteForm();
  public useAlgolia = true;
  public existingUser = false;
  private existingOrgId: string;
  private sub: Subscription;

  constructor(
    private authService: AuthService,
    private query: AuthQuery,
    private snackBar: MatSnackBar,
    private router: Router,
    private invitationService: InvitationService,
    private orgService: OrganizationService,
    private routerQuery: RouterQuery,
    private cdr: ChangeDetectorRef,
    private route: ActivatedRoute,
    @Optional() private intercom: Intercom
  ) { }


  async ngOnInit() {
    this.app = getCurrentApp(this.routerQuery);
    this.appName = getAppName(this.app).label;

    const existingUserWithDisplayName = !!this.query.user && !!hasDisplayName(this.query.user);
    const existingUserWithoutDisplayName = !!this.query.user && !hasDisplayName(this.query.user);

    // Try to set update form from query params or from existing user query (already logged in but without display name setted)
    const { code, email } = this.route.snapshot.queryParams;
    const identity = {} as IdentityFormControl;
    if (code) identity.generatedPassword = code;
    if (email || existingUserWithoutDisplayName) identity.email = email || this.query.user.email;

    this.form.patchValue(identity);

    this.sub = this.orgControl.valueChanges.subscribe(value => {
      const error = value && this.existingOrgId === undefined ? {} : undefined
      this.orgControl.setErrors(error);
    });

    if (existingUserWithDisplayName) {
      // Updating user (already logged in and with display name setted) : user will only choose or create an org
      this.updateFormForExistingIdentity(this.query.user);
    } else {
      // Creating user
      this.form.get('generatedPassword').disable();
    }

    // Listen to changes on input email to check if there is an existing invitation
    if (this.form.get('email').value) this.searchForInvitation();

    this.form.get('email').valueChanges.pipe(debounceTime(500)).subscribe(() => {
      if (this.form.get('email').valid) this.searchForInvitation();
    });
  }

  ngOnDestroy() {
    this.sub.unsubscribe();
  }

  public openIntercom(): void {
    return this.intercom.show();
  }

  private updateFormForExistingIdentity(user: Partial<PublicUser>) {
    // Fill fields
    this.form.patchValue(user);

    // Disable/hide what is not needed
    this.form.get('email').disable();
    this.form.get('firstName').disable();
    this.form.get('lastName').disable();
    this.form.get('password').disable();
    this.form.get('generatedPassword').disable();
  }

  public setOrg(result: AlgoliaOrganization) {
    const orgFromAlgolia = createOrganization({
      denomination: { full: result.name },
      addresses: { main: createLocation({ country: result.country }) },
      activity: result.activity
    });

    this.orgForm.reset(orgFromAlgolia);
    this.orgForm.disable();
    this.orgForm.get('appAccess').setValue(result.appModule.includes('dashboard') ? 'dashboard' : 'marketplace');
    this.existingOrgId = result.objectID;
  }

  public createOrg(orgName: string) {
    this.orgForm.reset({ denomination: { full: orgName } });
    this.orgForm.enable();
    this.existingOrgId = '';
  }

  public async signUp() {
    if (this.form.invalid) {
      this.snackBar.open('Please enter valid name and surname', 'close', { duration: 2000 });
      return;
    }

    this.creating = true;

    try {
      if (!!this.query.user || !!this.existingUser) {
        await this.update();
      } else {
        await this.create();
      }

    } catch (err) {
      this.creating = false;
      this.cdr.markForCheck();
      switch (err.code) {
        case 'auth/email-already-in-use':
          this.snackBar.openFromTemplate(this.customSnackBarTemplate, { duration: this.snackbarDuration });
          break;
        default:
          console.error(err); // let the devs see what happened
          this.snackBar.open(err.message, 'close', { duration: this.snackbarDuration });
          break;
      }
    }
  }

  private async create() {
    if (this.existingOrgId) {
<<<<<<< HEAD
      const user = await this.createUser(this.form.value);
=======
      // Create user
      const user = await this.createUser(this.form.value);
      // Request to join existing org
>>>>>>> 97c693ae
      await this.invitationService.request(this.existingOrgId, user).to('joinOrganization');
      this.snackBar.open('Your account has been created and request to join org sent ! ', 'close', { duration: this.snackbarDuration });
      return this.router.navigate(['c/organization/join-congratulations']);
    } else {
      const { denomination, addresses, activity, appAccess } = this.orgForm.value;

      // Check if the org name is already existing
      const unique = await this.orgService.uniqueOrgName(denomination.full);
      if (!unique) {
        this.orgForm.get('denomination').setErrors({ notUnique: true });
        this.snackBar.open('This organization\'s name already exists.', 'close', { duration: 2000 });
        this.creating = false;
        this.cdr.markForCheck();
        return;
      }

<<<<<<< HEAD
      const user = await this.createUser(this.form.value);

      const org = createOrganization({ denomination, addresses, activity });
=======
      // Create user
      const user = await this.createUser(this.form.value);
>>>>>>> 97c693ae

      // Create the org
      const org = createOrganization({ denomination, addresses, activity });
      org.appAccess[this.app][appAccess] = true;
      await this.orgService.addOrganization(org, this.app, user);

      this.snackBar.open('Your User Account was successfully created. Please wait for our team to check your Company Information. ', 'close', { duration: this.snackbarDuration });
      return this.router.navigate(['c/organization/create-congratulations']);
    }
  }

  /**
<<<<<<< HEAD
   * Create the new user on auth 
   * @param user 
   * @returns 
=======
   * Create the new auth user
   * @param user 
   * @returns PublicUser
>>>>>>> 97c693ae
   */
  private async createUser(user: { email, password, firstName, lastName }) {
    const privacyPolicy = await this.authService.getPrivacyPolicy();
    const ctx = {
      firstName: user.firstName,
      lastName: user.lastName,
      _meta: { createdFrom: this.app },
      privacyPolicy
    };
    const credentials = await this.authService.signup(user.email.trim(), user.password, { ctx });
    return createPublicUser({
      firstName: user.firstName,
      lastName: user.lastName,
      email: user.email,
      uid: credentials.user.uid
    });
  }

  private async update() {
    if (this.form.get('generatedPassword').enabled && this.form.get('password').enabled && this.form.get('generatedPassword').value === this.form.get('password').value) {
      this.snackBar.open('You must choose a new password', 'close', { duration: 5000 });
      return;
    }

    const { generatedPassword, password, firstName, lastName } = this.form.value;
    const email = this.form.get('email').value; // To retreive value even if control is disabled

    // Password is updated only if user was asked to fill generatedPassword
    if (this.form.get('generatedPassword').enabled) {
      await this.authService.updatePassword(
        generatedPassword,
        password,
        email
      );
    }

    // User is updated only if user was asked to fill firstName & lastName
    if (this.form.get('lastName').enabled && this.form.get('firstName').enabled) {
      const privacyPolicy = await this.authService.getPrivacyPolicy();
      await this.authService.update({
        _meta: createDocumentMeta({ createdFrom: this.app }),
        firstName,
        lastName,
        privacyPolicy: privacyPolicy,
      });
    }

    const invitations = await this.invitationService.getValue(ref => ref.where('mode', '==', 'invitation')
      .where('type', '==', 'joinOrganization')
      .where('toUser.uid', '==', this.query.userId));
    const pendingInvitation = invitations.find(invitation => invitation.status === 'pending');
    if (pendingInvitation) {
      // Accept the invitation from the organization.
      await this.invitationService.update(pendingInvitation.id, { status: 'accepted' });
      this.router.navigate(['/c/o']);
    } else if (this.query.user.orgId) {
      // User already have an orgId (created from CRM)
      this.router.navigate(['/c/o']);
    } else if (this.existingOrgId) {
      // User selected an existing org, make a request to be accepted and is redirected to waiting room
      await this.invitationService.request(this.existingOrgId, this.query.user).to('joinOrganization');
      this.snackBar.open('Your account have been created and request to join org sent ! ', 'close', { duration: this.snackbarDuration });
      return this.router.navigate(['c/organization/join-congratulations']);
    } else {
      // User decided to create his own org and is redirected to waiting room
      const { denomination, addresses, activity, appAccess } = this.orgForm.value;

      // Check if the org name is already existing
      const unique = await this.orgService.uniqueOrgName(denomination.full);
      if (!unique) {
        this.orgForm.get('denomination').setErrors({ notUnique: true });
        this.snackBar.open('This organization\'s name already exists.', 'close', { duration: 2000 });
        this.creating = false;
        this.cdr.markForCheck();
        return;
      }

      const org = createOrganization({ denomination, addresses, activity });

      org.appAccess[this.app][appAccess] = true;
      await this.orgService.addOrganization(org, this.app, this.query.user);

      this.snackBar.open('Your User Account was successfully created. Please wait for our team to check your Company Information.', 'close', { duration: this.snackbarDuration });
      return this.router.navigate(['c/organization/create-congratulations']);
    }
  }

  public async searchForInvitation() {
    const event = await this.invitationService.getInvitationLinkedToEmail(this.form.get('email').value).toPromise<AlgoliaOrganization | boolean>();
    if (event) {
      this.existingUser = true;
      this.form.get('generatedPassword').enable();
      this.form.get('email').disable();
    }

    if (typeof event === 'object') { // User have an invitation to joinOrg
      this.useAlgolia = false;
      this.setOrg(event);
    } else if (!event) { // User does not have invitation
      this.form.get('generatedPassword').disable();
    }

    this.cdr.markForCheck();
  }

  public async logout() {
    await this.authService.signOut();
    this.router.navigate(['/']);
  }
}<|MERGE_RESOLUTION|>--- conflicted
+++ resolved
@@ -163,13 +163,9 @@
 
   private async create() {
     if (this.existingOrgId) {
-<<<<<<< HEAD
-      const user = await this.createUser(this.form.value);
-=======
       // Create user
       const user = await this.createUser(this.form.value);
       // Request to join existing org
->>>>>>> 97c693ae
       await this.invitationService.request(this.existingOrgId, user).to('joinOrganization');
       this.snackBar.open('Your account has been created and request to join org sent ! ', 'close', { duration: this.snackbarDuration });
       return this.router.navigate(['c/organization/join-congratulations']);
@@ -186,14 +182,8 @@
         return;
       }
 
-<<<<<<< HEAD
-      const user = await this.createUser(this.form.value);
-
-      const org = createOrganization({ denomination, addresses, activity });
-=======
       // Create user
       const user = await this.createUser(this.form.value);
->>>>>>> 97c693ae
 
       // Create the org
       const org = createOrganization({ denomination, addresses, activity });
@@ -206,15 +196,9 @@
   }
 
   /**
-<<<<<<< HEAD
-   * Create the new user on auth 
-   * @param user 
-   * @returns 
-=======
    * Create the new auth user
    * @param user 
    * @returns PublicUser
->>>>>>> 97c693ae
    */
   private async createUser(user: { email, password, firstName, lastName }) {
     const privacyPolicy = await this.authService.getPrivacyPolicy();
