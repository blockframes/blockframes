import { Component, ChangeDetectionStrategy, OnInit, ChangeDetectorRef, Optional, OnDestroy, Inject } from '@angular/core';
import { AuthService } from '../../+state';
import { MatSnackBar } from '@angular/material/snack-bar';
import { ActivatedRoute, Router } from '@angular/router';
import { InvitationService } from '@blockframes/invitation/+state';
import { slideUp, slideDown } from '@blockframes/utils/animations/fade';
import { OrganizationLiteForm } from '@blockframes/organization/forms/organization-lite.form';
import { IdentityForm, IdentityFormControl } from '@blockframes/auth/forms/identity.form';
import { createPublicUser, PublicUser, User, createOrganization, createDocumentMeta, AlgoliaOrganization, App } from '@blockframes/model';
import { OrganizationService } from '@blockframes/organization/+state';
import { hasDisplayName } from '@blockframes/utils/helpers';
import { Intercom } from 'ng-intercom';
import { createLocation } from '@blockframes/model';
import { debounceTime } from 'rxjs/internal/operators/debounceTime';
import { FormControl } from '@angular/forms';
import { Subscription } from 'rxjs';
import { DifferentPasswordStateMatcher, RepeatPasswordStateMatcher } from '@blockframes/utils/form/matchers';
import { filter } from 'rxjs/operators';
import { APP } from '@blockframes/utils/routes/utils';
import { where } from 'firebase/firestore';
import { SnackbarLinkComponent } from '@blockframes/ui/snackbar/link/snackbar-link.component';
import { SnackbarErrorComponent } from '@blockframes/ui/snackbar/error/snackbar-error.component';

@Component({
  selector: 'auth-identity',
  templateUrl: './identity.component.html',
  styleUrls: ['./identity.component.scss'],
  animations: [slideUp, slideDown],
  changeDetection: ChangeDetectionStrategy.OnPush
})
export class IdentityComponent implements OnInit, OnDestroy {
  public user$ = this.authService.profile$;
  public creating = false;
  public indexGroup = 'indexNameOrganizations';
  public form = new IdentityForm();
  public orgControl = new FormControl();
  public orgForm = new OrganizationLiteForm();
  public useAlgolia = true;
  public existingUser = false;
  public passwordsMatcher = new RepeatPasswordStateMatcher('password', 'confirm');
  public currentPasswordMatch = new DifferentPasswordStateMatcher('generatedPassword', 'password');

  private existingOrgId: string;
  private subs: Subscription[] = [];
  private isAnonymous = false;
  private publicUser: PublicUser;

  constructor(
    private authService: AuthService,
    private snackBar: MatSnackBar,
    private router: Router,
    private invitationService: InvitationService,
    private orgService: OrganizationService,
    private cdr: ChangeDetectorRef,
    private route: ActivatedRoute,
    @Optional() private intercom: Intercom,
    @Inject(APP) public app: App,
  ) { }


  async ngOnInit() {

    const existingUserWithDisplayName = !!this.authService.profile && !!hasDisplayName(this.authService.profile);
    const existingUserWithoutDisplayName = !!this.authService.profile && !hasDisplayName(this.authService.profile);

    // Try to set update form from query params or from existing user query (already logged in but without display name setted)
    const { code, email } = this.route.snapshot.queryParams;
    const identity = {} as IdentityFormControl;
    if (code) identity.generatedPassword = code;
    if (email || existingUserWithoutDisplayName) identity.email = email || this.authService.profile.email;

    this.form.patchValue(identity);

    this.subs.push(this.orgControl.valueChanges.subscribe(value => {
      const error = value && this.existingOrgId === undefined ? {} : undefined
      this.orgControl.setErrors(error);
    }));

    if (existingUserWithDisplayName) {
      // Updating user (already logged in and with display name setted) : user will only choose or create an org
      this.updateFormForExistingIdentity(this.authService.profile);
    } else {
      // Creating user
      this.form.get('generatedPassword').disable();
    }

    // Listen to changes on input email to check if there is an existing invitation
    if (this.form.get('email').value) this.searchForInvitation();

    this.form.get('email').valueChanges.pipe(debounceTime(500)).subscribe(() => {
      if (this.form.get('email').valid) this.searchForInvitation();
    });
  }

  async ngOnDestroy() {
    this.subs.forEach(sub => sub.unsubscribe());
    // We created anonymous user but it was not transformed into real one
    if (this.isAnonymous && !this.publicUser) {
      await this.authService.deleteAnonymousUser();
    }
  }

  public openIntercom(): void {
    return this.intercom.show();
  }

  private updateFormForExistingIdentity(profile: Partial<User>) {
    const user = createPublicUser(profile);
    // Fill fields
    this.form.patchValue(user);

    this.disableControls(['email', 'firstName', 'lastName', 'password', 'confirm', 'generatedPassword']);
  }

  private disableControls(keys: (keyof IdentityFormControl)[]) {
    for (const key of keys) {
      this.form.get(key).disable();
      this.form.get(key).clearValidators();
    }
  }

  public setOrg(result: AlgoliaOrganization) {
    const orgFromAlgolia = createOrganization({
      name: result.name,
      addresses: { main: createLocation({ country: result.country }) },
      activity: result.activity
    });

    this.orgForm.reset(orgFromAlgolia);
    this.orgForm.disable();
    this.orgForm.get('appAccess').setValue(result.appModule.includes('dashboard') ? 'dashboard' : 'marketplace');
    this.existingOrgId = result.objectID;
  }

  public createOrg(orgName: string) {
    this.orgForm.reset({ denomination: { full: orgName } });
    this.orgForm.enable();
    this.existingOrgId = '';
  }

  public async signUp() {
    if (this.creating) return;
    if (this.form.invalid) {
      this.snackBar.open('Please enter valid name and surname', 'close', { duration: 2000 });
      return;
    }

    this.creating = true;

    try {
      if (!!this.authService.profile || !!this.existingUser) {
        await this.update();
      } else {
        await this.create();
      }

    } catch (err) {
      this.creating = false;
      this.cdr.markForCheck();
      switch (err.code) {
        case 'auth/email-already-in-use':
          this.snackBar.openFromComponent(SnackbarLinkComponent, {
            data: {
              message: 'User account already exists for this email.',
              link: ['/auth/connexion'],
              linkName: 'LOG IN',
              testId: 'existing-email'
            },
            duration: 6000
          });
          break;
        case 'auth/invalid-email':
          this.snackBar.open('Incorrect email address, please enter: text@example.com', 'close', { duration: 5000 });
          break;
        case 'auth/wrong-password':
          this.snackBar.open('Incorrect Invitation Pass. Please check your invitation email.', 'close', { duration: 8000 });
          break;
        default:
          console.error(err); // let the devs see what happened
          this.snackBar.openFromComponent(SnackbarErrorComponent, { duration: 8000 });

          break;
      }
    }
  }

  private async create() {
    if (this.existingOrgId) {
      // Create user
      this.publicUser = await this.createUser(this.form.value);
      // Request to join existing org
      await this.invitationService.request(this.existingOrgId, this.publicUser).to('joinOrganization');
      this.snackBar.open('Your account has been created and request to join org sent ! ', 'close', { duration: 8000 });
      return this.router.navigate(['c/organization/join-congratulations']);
    } else {
      const { name, addresses, activity, appAccess } = this.orgForm.value;


      /**
       * @dev This anonymous user is used to call "this.orgService.uniqueOrgName()"
       * without forcing us to allow orgs collection reads for non-logged-in users in firestore rules
       * Once the account is converted from anonymous to real, authState will remain as anonymous for a few seconds 
       * (this explain the need to allow the anonymous sign-in for user update in firestore rules)
       * #6908
       */
      await this.authService.signInAnonymously();
      this.isAnonymous = (await this.authService.user).isAnonymous;

      // Check if the org name is already existing
<<<<<<< HEAD
      const unique = await this.orgService.uniqueOrgName(name);
      if (!unique) {
        this.orgForm.get('name').setErrors({ notUnique: true });
=======
      const orgId = await this.orgService.getOrgIdFromName(denomination.full);
      if (orgId) {
        this.orgForm.get('denomination').setErrors({ notUnique: true });
>>>>>>> 279db1f9
        this.snackBar.open('This organization\'s name already exists.', 'close', { duration: 2000 });
        this.creating = false;
        this.cdr.markForCheck();
        return;
      }

      // Create user
      this.publicUser = await this.createUserFromAnonymous(this.form.value);

      // Create the org
      const org = createOrganization({ name, addresses, activity });
      org.appAccess[this.app][appAccess] = true;
      await this.orgService.addOrganization(org, this.app, this.publicUser);

      this.snackBar.open('Your User Account was successfully created. Please wait for our team to check your Company Information. ', 'close', { duration: 8000 });
      return this.router.navigate(['c/organization/create-congratulations']);
    }
  }

  /**
   * Create the new auth user
   * @param user 
   * @returns PublicUser
   */
  private async createUser(user: { email, password, firstName, lastName, hideEmail }) {
    const privacyPolicy = await this.authService.getPrivacyPolicy();
    const ctx = {
      firstName: user.firstName,
      lastName: user.lastName,
      hideEmail: user.hideEmail,
      _meta: { createdFrom: this.app },
      privacyPolicy
    };
    const credentials = await this.authService.signup(user.email.trim(), user.password, { ctx });
    return createPublicUser({
      firstName: user.firstName,
      lastName: user.lastName,
      email: user.email,
      uid: credentials.user.uid,
      hideEmail: user.hideEmail,
    });
  }

  /**
  * Convert the anonymous user into a real one
  * @param user 
  * @returns PublicUser
  */
  private async createUserFromAnonymous(user: { email, password, firstName, lastName, hideEmail }) {
    const privacyPolicy = await this.authService.getPrivacyPolicy();
    const ctx = {
      firstName: user.firstName,
      lastName: user.lastName,
      _meta: { createdFrom: this.app, createdBy: 'anonymous', },
      hideEmail: user.hideEmail,
      privacyPolicy
    };
    const credentials = await this.authService.signupFromAnonymous(user.email.trim(), user.password, { ctx });
    return createPublicUser({
      firstName: user.firstName,
      lastName: user.lastName,
      email: user.email,
      uid: credentials.user.uid,
      hideEmail: user.hideEmail,
    });
  }


  private async update() {
    if (this.form.get('generatedPassword').enabled && this.form.get('password').enabled && this.form.get('generatedPassword').value === this.form.get('password').value) {
      this.snackBar.open('Your new password has to be different than the invitation pass.', 'close', { duration: 5000 });
      this.creating = false;
      this.cdr.markForCheck();
      return;
    }

    const { generatedPassword, password, firstName, lastName } = this.form.value;
    const email = this.form.get('email').value; // To retreive value even if control is disabled

    // Password is updated only if user was asked to fill generatedPassword
    if (this.form.get('generatedPassword').enabled) {
      await this.authService.updatePassword(
        generatedPassword,
        password,
        email
      );
    }

    // User is updated only if user was asked to fill firstName & lastName
    if (this.form.get('lastName').enabled && this.form.get('firstName').enabled) {
      const privacyPolicy = await this.authService.getPrivacyPolicy();
      await this.authService.update({
        _meta: createDocumentMeta({ createdFrom: this.app }),
        firstName,
        lastName,
        privacyPolicy: privacyPolicy,
      });
    }

    const query = [
      where('mode', '==', 'invitation'),
      where('type', '==', 'joinOrganization'),
      where('toUser.uid', '==', this.authService.uid)
    ];
    const invitations = await this.invitationService.getValue(query);
    const pendingInvitation = invitations.find(invitation => invitation.status === 'pending');
    if (pendingInvitation) {
      // Accept the invitation from the organization.
      await this.invitationService.update(pendingInvitation.id, { status: 'accepted' });
      this.subs.push(this.authService.profile$.pipe(filter(profile => !!profile.orgId)).subscribe(() => this.router.navigate(['/c/o'])));
    } else if (this.authService.profile.orgId) {
      // User already have an orgId (created from CRM)
      this.router.navigate(['/c/o']);
    } else if (this.existingOrgId) {
      // User selected an existing org, make a request to be accepted and is redirected to waiting room
      await this.invitationService.request(this.existingOrgId, this.authService.profile).to('joinOrganization');
      this.snackBar.open('Your account have been created and request to join org sent ! ', 'close', { duration: 8000 });
      return this.router.navigate(['c/organization/join-congratulations']);
    } else {
      // User decided to create his own org and is redirected to waiting room
      const { name, addresses, activity, appAccess } = this.orgForm.value;

      // Check if the org name is already existing
<<<<<<< HEAD
      const unique = await this.orgService.uniqueOrgName(name);
      if (!unique) {
        this.orgForm.get('name').setErrors({ notUnique: true });
=======
      const orgId = await this.orgService.getOrgIdFromName(denomination.full);
      if (orgId) {
        this.orgForm.get('denomination').setErrors({ notUnique: true });
>>>>>>> 279db1f9
        this.snackBar.open('This organization\'s name already exists.', 'close', { duration: 2000 });
        this.creating = false;
        this.cdr.markForCheck();
        return;
      }

      const org = createOrganization({ name, addresses, activity });

      org.appAccess[this.app][appAccess] = true;
      await this.orgService.addOrganization(org, this.app, this.authService.profile);

      this.snackBar.open('Your User Account was successfully created. Please wait for our team to check your Company Information.', 'close', { duration: 8000 });
      return this.router.navigate(['c/organization/create-congratulations']);
    }
  }

  public async searchForInvitation() {
    const { data: event } = await this.invitationService.getInvitationLinkedToEmail(this.form.get('email').value);
    if (event) {
      this.existingUser = true;
      this.form.get('generatedPassword').enable();
      this.form.get('email').disable();
    }

    if (typeof event === 'object') { // User have an invitation to joinOrg
      this.useAlgolia = false;
      this.setOrg(event);
    } else if (!event) { // User does not have invitation
      this.form.get('generatedPassword').disable();
    }

    this.cdr.markForCheck();
  }

  public async logout() {
    await this.authService.deleteAnonymousUserOrSignOut();
    this.router.navigate(['/']);
  }
}<|MERGE_RESOLUTION|>--- conflicted
+++ resolved
@@ -207,15 +207,9 @@
       this.isAnonymous = (await this.authService.user).isAnonymous;
 
       // Check if the org name is already existing
-<<<<<<< HEAD
-      const unique = await this.orgService.uniqueOrgName(name);
-      if (!unique) {
+      const orgId = await this.orgService.getOrgIdFromName(name);
+      if (orgId) {
         this.orgForm.get('name').setErrors({ notUnique: true });
-=======
-      const orgId = await this.orgService.getOrgIdFromName(denomination.full);
-      if (orgId) {
-        this.orgForm.get('denomination').setErrors({ notUnique: true });
->>>>>>> 279db1f9
         this.snackBar.open('This organization\'s name already exists.', 'close', { duration: 2000 });
         this.creating = false;
         this.cdr.markForCheck();
@@ -339,15 +333,9 @@
       const { name, addresses, activity, appAccess } = this.orgForm.value;
 
       // Check if the org name is already existing
-<<<<<<< HEAD
-      const unique = await this.orgService.uniqueOrgName(name);
-      if (!unique) {
+      const orgId = await this.orgService.getOrgIdFromName(name);
+      if (orgId) {
         this.orgForm.get('name').setErrors({ notUnique: true });
-=======
-      const orgId = await this.orgService.getOrgIdFromName(denomination.full);
-      if (orgId) {
-        this.orgForm.get('denomination').setErrors({ notUnique: true });
->>>>>>> 279db1f9
         this.snackBar.open('This organization\'s name already exists.', 'close', { duration: 2000 });
         this.creating = false;
         this.cdr.markForCheck();
