--- conflicted
+++ resolved
@@ -46,7 +46,7 @@
     private invitationService: InvitationService,
     private orgService: OrganizationService,
     private routerQuery: RouterQuery,
-<<<<<<< HEAD
+    private cdr: ChangeDetectorRef,
     private route: ActivatedRoute,
   ) { }
 
@@ -55,13 +55,6 @@
     const params = this.route.snapshot.queryParams;
 
 
-=======
-    private cdr: ChangeDetectorRef
-  ) { }
-
-
-  ngOnInit() {
->>>>>>> fcdacd77
     this.app = getCurrentApp(this.routerQuery);
     this.appName = getAppName(this.app).label;
 
