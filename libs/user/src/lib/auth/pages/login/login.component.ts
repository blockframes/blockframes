--- conflicted
+++ resolved
@@ -44,51 +44,13 @@
         this.router.navigate(['c']);
       }
     } catch (err) {
-<<<<<<< HEAD
-=======
       console.error(err); // let the devs see what happened
       if (err.message.includes('INTERNAL ASSERTION FAILED')) {
         this.snackBar.open('Network error. Please refresh this page.', 'close', { duration: this.snackbarDuration });
-      }
-      else this.snackBar.open(err.message, 'close', { duration: this.snackbarDuration });
-    }
-  }
-
-  public async signup(signupForm: SignupForm) {
-    if (signupForm.invalid) {
-      this.snackBar.open('Information not valid.', 'close', { duration: this.snackbarDuration });
-      return;
-    }
-    try {
-      const { email, password, firstName, lastName } = signupForm.value;
-      const createdFrom = getCurrentApp(this.routerQuery);
-      const privacyPolicy = await this.service.getPrivacyPolicy();
-      const ctx = {
-        firstName,
-        lastName,
-        _meta: { createdFrom },
-        privacyPolicy
-      };
-      await this.service.signup(email.trim(), password, { ctx });
-      // Reset page title to default
-      this.dynTitle.setPageTitle();
-      const redirectTo = localStorage.getItem('redirectTo');
-      if (redirectTo) {
-        localStorage.removeItem('redirectTo');
-        this.router.navigate([redirectTo]);
+      } else if (err.code === 'auth/user-not-found') {
+        this.snackBar.openFromTemplate(this.customSnackBarTemplate, { duration: this.snackbarDuration });
       } else {
-        this.router.navigate(['c']);
-      }
-    } catch (err) {
-
->>>>>>> 1565420b
-      switch (err.code) {
-        case 'auth/user-not-found':
-          this.snackBar.openFromTemplate(this.customSnackBarTemplate, { duration: this.snackbarDuration });
-          break;
-        default:
-          this.snackBar.open(err.message, 'close', { duration: this.snackbarDuration });
-          break;
+        this.snackBar.open(err.message, 'close', { duration: this.snackbarDuration });
       }
     }
   }
