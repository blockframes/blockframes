--- conflicted
+++ resolved
@@ -8,13 +8,9 @@
 import { AuthService } from '@blockframes/auth/+state/auth.service';
 import { ProfileForm } from '@blockframes/auth/forms/profile-edit.form';
 import { EditPasswordForm } from '@blockframes/utils/form/controls/password.control';
-<<<<<<< HEAD
 import { User } from '@blockframes/auth/+state/auth.store';
+import { DynamicTitleService } from '@blockframes/utils/dynamic-title/dynamic-title.service';
 
-=======
-import { User } from '@blockframes/auth';
-import { DynamicTitleService } from '@blockframes/utils';
->>>>>>> aed8c194
 @Component({
   selector: 'auth-profile-view',
   templateUrl: './profile-view.component.html',
@@ -39,7 +35,7 @@
     this.dynTitle.setPageTitle(`
     ${this.authQuery.getValue().profile.surname}
     ${this.authQuery.getValue().profile.name}`,
-      `${this.organizationQuery.getActive().name}`,
+      `${this.organizationQuery.getActive().denomination.full}`,
       { appName: { slug: 'blockframes', label: 'Blockframes' }, showAppName: true })
   }
 
