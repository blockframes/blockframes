--- conflicted
+++ resolved
@@ -2,6 +2,7 @@
   <form [formGroup]="form">
     <group-multiselect
       scope="medias"
+      [withoutValues]="waterfallMediaGroups"
       label="Select Rights"
       displayAll="All Rights"
       filterPlaceholder="Select right(s)"
@@ -9,28 +10,6 @@
       [control]="form.get('medias')">
     </group-multiselect>
 
-<<<<<<< HEAD
-    <mat-form-field appearance="outline">
-      <mat-label>Select Rights</mat-label>
-      <static-group
-        [formControl]="form.get('medias')"
-        scope="medias"
-        [withoutValues]="waterfallMediaGroups"
-        displayAll="All Rights"
-        placeholder="Select right(s)">
-      </static-group>
-    </mat-form-field>
-    
-    <mat-form-field appearance="outline">
-      <mat-label>Select Territories</mat-label>
-      <static-group
-        [formControl]="form.get('territories')"
-        scope="territories"
-        displayAll="World"
-        placeholder="Select Territories">
-      </static-group>
-    </mat-form-field>
-=======
     <group-multiselect
       scope="territories"
       label="Select Territories"
@@ -39,7 +18,6 @@
       selectIcon="none"
       [control]="form.get('territories')">
     </group-multiselect>
->>>>>>> 1b029a58
 
     <chips-autocomplete [form]="form.get('languages')" scope="languages" withoutValues="all">
       <mat-label>Languages</mat-label>
