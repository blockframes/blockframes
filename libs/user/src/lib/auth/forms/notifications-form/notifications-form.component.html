<<<<<<< HEAD
<section class="surface general">
  <h2>Notifications Settings</h2>
  <article fxLayout="row" fxLayoutAlign="space-between">
    <p>Activate all the notifications :</p>
    <div fxLayout="row" fxLayoutGap="32px">
      <mat-slide-toggle color="primary" labelPosition="before" name="email" checked="true" (change)="toogleAll($event)">By Email:</mat-slide-toggle>
      <mat-slide-toggle color="primary" labelPosition="before" name="app" checked="true" (change)="toogleAll($event)">In App:</mat-slide-toggle>
=======
<section class="surface">
  <!-- ///// COMPANY MANAGEMENT NOTIFICATIONS -->
  <article fxLayout="row" fxLayoutAlign="space-between">
    <p>requestFromUserToJoinOrgCreate : A new user requests to join your organization</p>
    <div fxLayout="row" fxLayoutGap="40px">
      <mat-slide-toggle color="primary" labelPosition="before" [checked]="form.get('requestFromUserToJoinOrgCreate').get('email').value" name="email" (change)="toogle('requestFromUserToJoinOrgCreate', $event)">Email :</mat-slide-toggle>
      <mat-slide-toggle color="primary" labelPosition="before" [checked]="true" [disabled] = true name="app">App :</mat-slide-toggle>
    </div>
  </article>

  <article fxLayout="row" fxLayoutAlign="space-between">
    <p>orgMemberUpdated : Members of your organization are added or removed</p>
    <div fxLayout="row" fxLayoutGap="40px">
      <mat-slide-toggle color="primary" labelPosition="before" [checked]="form.get('orgMemberUpdated').get('email').value" name="email" (change)="toogle('orgMemberUpdated', $event)">Email :</mat-slide-toggle>
      <mat-slide-toggle color="primary" labelPosition="before" [checked]="form.get('orgMemberUpdated').get('app').value" name="app" (change)="toogle('orgMemberUpdated', $event)">App :</mat-slide-toggle>
    </div>
  </article>

  <!-- ///// CONTENT MANAGEMENT NOTIFICATIONS -->
  <article fxLayout="row" fxLayoutAlign="space-between">
    <p>movieSubmitted : A title is successfully submitted for validation</p>
    <div fxLayout="row" fxLayoutGap="40px">
      <mat-slide-toggle color="primary" labelPosition="before" [checked]="form.get('movieSubmitted').get('email').value" name="email" (change)="toogle('movieSubmitted', $event)">Email :</mat-slide-toggle>
      <mat-slide-toggle color="primary" labelPosition="before" [checked]="form.get('movieSubmitted').get('app').value" name="app" (change)="toogle('movieSubmitted', $event)">App :</mat-slide-toggle>
    </div>
  </article>

  <article fxLayout="row" fxLayoutAlign="space-between">
    <p>movieAccepted : A title gets published to the marketplace</p>
    <div fxLayout="row" fxLayoutGap="40px">
      <mat-slide-toggle color="primary" labelPosition="before" [checked]="form.get('movieAccepted').get('email').value" name="email" (change)="toogle('movieAccepted', $event)">Email :</mat-slide-toggle>
      <mat-slide-toggle color="primary" labelPosition="before" [checked]="form.get('movieAccepted').get('app').value" name="app" (change)="toogle('movieAccepted', $event)">App :</mat-slide-toggle>
    </div>
  </article>

  <!-- ///// EVENT MANAGEMENT NOTIFICATIONS -->
  <article fxLayout="row" fxLayoutAlign="space-between">
    <p>invitationToAttendEventUpdated : An user answers your invitation to an event</p>
    <div fxLayout="row" fxLayoutGap="40px">
      <mat-slide-toggle color="primary" labelPosition="before" [checked]="form.get('invitationToAttendEventUpdated').get('email').value" name="email" (change)="toogle('invitationToAttendEventUpdated', $event)">Email :</mat-slide-toggle>
      <mat-slide-toggle color="primary" labelPosition="before" [checked]="form.get('invitationToAttendEventUpdated').get('app').value" name="app" (change)="toogle('invitationToAttendEventUpdated', $event)">App :</mat-slide-toggle>
    </div>
  </article>

  <article fxLayout="row" fxLayoutAlign="space-between">
    <p>requestToAttendEventSent : Your request to access an event has been sent</p>
    <div fxLayout="row" fxLayoutGap="40px">
      <mat-slide-toggle color="primary" labelPosition="before" [checked]="form.get('requestToAttendEventSent').get('email').value" name="email" (change)="toogle('requestToAttendEventSent', $event)">Email :</mat-slide-toggle>
      <mat-slide-toggle color="primary" labelPosition="before" [checked]="form.get('requestToAttendEventSent').get('app').value" name="app" (change)="toogle('requestToAttendEventSent', $event)">App :</mat-slide-toggle>
    </div>
  </article>
  
  <article fxLayout="row" fxLayoutAlign="space-between">
    <p>requestToAttendEventUpdated : An organization answers your request to access an event</p>
    <div fxLayout="row" fxLayoutGap="40px">
      <mat-slide-toggle color="primary" labelPosition="before" [checked]="form.get('requestToAttendEventUpdated').get('email').value" name="email" (change)="toogle('requestToAttendEventUpdated', $event)">Email :</mat-slide-toggle>
      <mat-slide-toggle color="primary" labelPosition="before" [checked]="form.get('requestToAttendEventUpdated').get('app').value" name="app" (change)="toogle('requestToAttendEventUpdated', $event)">App :</mat-slide-toggle>
    </div>
  </article>

  <article fxLayout="row" fxLayoutAlign="space-between">
    <p>oneDayReminder : Reminder 24h before event starts</p>
    <div fxLayout="row" fxLayoutGap="40px">
      <mat-slide-toggle color="primary" labelPosition="before" [checked]="form.get('oneDayReminder').get('email').value" name="email" (change)="toogle('oneDayReminder', $event)">Email :</mat-slide-toggle>
      <mat-slide-toggle color="primary" labelPosition="before" [checked]="form.get('oneDayReminder').get('app').value" name="app" (change)="toogle('oneDayReminder', $event)">App :</mat-slide-toggle>
    </div>
  </article>

  <article fxLayout="row" fxLayoutAlign="space-between">
    <p>eventIsAboutToStart : Reminder 1h before event starts</p>
    <div fxLayout="row" fxLayoutGap="40px">
      <mat-slide-toggle color="primary" labelPosition="before" [checked]="form.get('eventIsAboutToStart').get('email').value" name="email" (change)="toogle('eventIsAboutToStart', $event)">Email :</mat-slide-toggle>
      <mat-slide-toggle color="primary" labelPosition="before" [checked]="form.get('eventIsAboutToStart').get('app').value" name="app" (change)="toogle('eventIsAboutToStart', $event)">App :</mat-slide-toggle>
>>>>>>> c2d6eafd
    </div>
  </article>

<<<<<<< HEAD
<section class="surface" *ngFor="let row of notificationGroup, let index = index">
  <table>
      <tbody *ngIf="showNotifications(index)">
        <tr>
          <th class="description"><h2>{{ row.title }}</h2></th>
          <th>
            <mat-checkbox
              color="primary"
              [indeterminate]="someComplete(index, 'email')"
              [checked]="row.completed.email"
              (change)="setAll($event.checked, index, 'email')">
            </mat-checkbox>
            By email
          </th>
          <th>
            <mat-checkbox
              color="primary"
              [indeterminate]="someComplete(index, 'app')"
              [checked]="row.completed.app"
              (change)="setAll($event.checked, index, 'app')">
            </mat-checkbox>
            In App
          </th>
        </tr>
        <tr><span class="mat-caption">Receive notifications when:</span></tr>
        <tr *ngFor="let notif of row.notification, let subIndex = index">
          <td class="description">{{ notif.subtitle }}  <b>({{ notif.notificationType}})</b></td>
          <td>
            <mat-checkbox
              color="primary"
              name="email"
              [checked]="notif.email"
              (change)="updateAllComplete(index, subIndex, $event)"
              [formControl]="form.get(notif.notificationType).get('email')"
              >
            </mat-checkbox>
          </td>
          <td>
            <mat-checkbox
              color="primary"
              name="app"
              [checked]="notif.app"
              [disabled]="notif.appMandatory"
              (change)="updateAllComplete(index, subIndex, $event)"
              [formControl]="form.get(notif.notificationType).get('app')"
              >
            </mat-checkbox>
          </td>
        </tr>
      </tbody>
  </table>
=======
</section>


<section class="surface">
  <h2>Company Management Notifications</h2>
  <h3>I want to be informed that :</h3>

  <article fxLayout="column">
    <div fxLayout="row" fxLayoutAlign="space-between">
      <p>Company details were changed.</p>
      <mat-slide-toggle color="primary" checked disabled></mat-slide-toggle>
    </div>
    <div fxLayout="row" fxLayoutAlign="start" fxLayoutGap="16px">
      <mat-checkbox color="primary">By e-mail</mat-checkbox>
      <mat-checkbox color="primary" checked="true" disabled>In app</mat-checkbox>
    </div>
  </article>

  <article fxLayout="column">
    <div fxLayout="row" fxLayoutAlign="space-between">
      <p>My company's member has changed profile details.</p>
      <mat-slide-toggle color="primary"></mat-slide-toggle>
    </div>
    <div fxLayout="row" fxLayoutAlign="start" fxLayoutGap="16px">
      <mat-checkbox color="primary">By e-mail</mat-checkbox>
      <mat-checkbox color="primary">In app</mat-checkbox>
    </div>
  </article>
</section>

<section class="surface">
  <h2>Content Management Notifications</h2>
  <h3>I want to be informed that :</h3>

  <article fxLayout="column">
    <div fxLayout="row" fxLayoutAlign="space-between">
      <p>A title is successfully submitted for validation.</p>
      <mat-slide-toggle color="primary"></mat-slide-toggle>
    </div>
    <div fxLayout="row" fxLayoutAlign="start" fxLayoutGap="16px">
      <mat-checkbox color="primary">By e-mail</mat-checkbox>
      <mat-checkbox color="primary">In app</mat-checkbox>
    </div>
  </article>

  <article fxLayout="column">
    <div fxLayout="row" fxLayoutAlign="space-between">
      <p>A title gets published on/removed from the marketplace.</p>
      <mat-slide-toggle color="primary"></mat-slide-toggle>
    </div>
    <div fxLayout="row" fxLayoutAlign="start" fxLayoutGap="16px">
      <mat-checkbox color="primary">By e-mail</mat-checkbox>
      <mat-checkbox color="primary">In app</mat-checkbox>
    </div>
    <div fxLayout="row" fxLayoutAlign="space-between">
      <p>A title ’s production status gets updated.</p>
      <mat-slide-toggle color="primary"></mat-slide-toggle>
    </div>
    <div fxLayout="row" fxLayoutAlign="space-between">
      <p>A title gets added to wishlist.</p>
      <mat-slide-toggle color="primary"></mat-slide-toggle>
    </div>
  </article>
>>>>>>> c2d6eafd
</section><|MERGE_RESOLUTION|>--- conflicted
+++ resolved
@@ -1,4 +1,3 @@
-<<<<<<< HEAD
 <section class="surface general">
   <h2>Notifications Settings</h2>
   <article fxLayout="row" fxLayoutAlign="space-between">
@@ -6,85 +5,9 @@
     <div fxLayout="row" fxLayoutGap="32px">
       <mat-slide-toggle color="primary" labelPosition="before" name="email" checked="true" (change)="toogleAll($event)">By Email:</mat-slide-toggle>
       <mat-slide-toggle color="primary" labelPosition="before" name="app" checked="true" (change)="toogleAll($event)">In App:</mat-slide-toggle>
-=======
-<section class="surface">
-  <!-- ///// COMPANY MANAGEMENT NOTIFICATIONS -->
-  <article fxLayout="row" fxLayoutAlign="space-between">
-    <p>requestFromUserToJoinOrgCreate : A new user requests to join your organization</p>
-    <div fxLayout="row" fxLayoutGap="40px">
-      <mat-slide-toggle color="primary" labelPosition="before" [checked]="form.get('requestFromUserToJoinOrgCreate').get('email').value" name="email" (change)="toogle('requestFromUserToJoinOrgCreate', $event)">Email :</mat-slide-toggle>
-      <mat-slide-toggle color="primary" labelPosition="before" [checked]="true" [disabled] = true name="app">App :</mat-slide-toggle>
     </div>
   </article>
 
-  <article fxLayout="row" fxLayoutAlign="space-between">
-    <p>orgMemberUpdated : Members of your organization are added or removed</p>
-    <div fxLayout="row" fxLayoutGap="40px">
-      <mat-slide-toggle color="primary" labelPosition="before" [checked]="form.get('orgMemberUpdated').get('email').value" name="email" (change)="toogle('orgMemberUpdated', $event)">Email :</mat-slide-toggle>
-      <mat-slide-toggle color="primary" labelPosition="before" [checked]="form.get('orgMemberUpdated').get('app').value" name="app" (change)="toogle('orgMemberUpdated', $event)">App :</mat-slide-toggle>
-    </div>
-  </article>
-
-  <!-- ///// CONTENT MANAGEMENT NOTIFICATIONS -->
-  <article fxLayout="row" fxLayoutAlign="space-between">
-    <p>movieSubmitted : A title is successfully submitted for validation</p>
-    <div fxLayout="row" fxLayoutGap="40px">
-      <mat-slide-toggle color="primary" labelPosition="before" [checked]="form.get('movieSubmitted').get('email').value" name="email" (change)="toogle('movieSubmitted', $event)">Email :</mat-slide-toggle>
-      <mat-slide-toggle color="primary" labelPosition="before" [checked]="form.get('movieSubmitted').get('app').value" name="app" (change)="toogle('movieSubmitted', $event)">App :</mat-slide-toggle>
-    </div>
-  </article>
-
-  <article fxLayout="row" fxLayoutAlign="space-between">
-    <p>movieAccepted : A title gets published to the marketplace</p>
-    <div fxLayout="row" fxLayoutGap="40px">
-      <mat-slide-toggle color="primary" labelPosition="before" [checked]="form.get('movieAccepted').get('email').value" name="email" (change)="toogle('movieAccepted', $event)">Email :</mat-slide-toggle>
-      <mat-slide-toggle color="primary" labelPosition="before" [checked]="form.get('movieAccepted').get('app').value" name="app" (change)="toogle('movieAccepted', $event)">App :</mat-slide-toggle>
-    </div>
-  </article>
-
-  <!-- ///// EVENT MANAGEMENT NOTIFICATIONS -->
-  <article fxLayout="row" fxLayoutAlign="space-between">
-    <p>invitationToAttendEventUpdated : An user answers your invitation to an event</p>
-    <div fxLayout="row" fxLayoutGap="40px">
-      <mat-slide-toggle color="primary" labelPosition="before" [checked]="form.get('invitationToAttendEventUpdated').get('email').value" name="email" (change)="toogle('invitationToAttendEventUpdated', $event)">Email :</mat-slide-toggle>
-      <mat-slide-toggle color="primary" labelPosition="before" [checked]="form.get('invitationToAttendEventUpdated').get('app').value" name="app" (change)="toogle('invitationToAttendEventUpdated', $event)">App :</mat-slide-toggle>
-    </div>
-  </article>
-
-  <article fxLayout="row" fxLayoutAlign="space-between">
-    <p>requestToAttendEventSent : Your request to access an event has been sent</p>
-    <div fxLayout="row" fxLayoutGap="40px">
-      <mat-slide-toggle color="primary" labelPosition="before" [checked]="form.get('requestToAttendEventSent').get('email').value" name="email" (change)="toogle('requestToAttendEventSent', $event)">Email :</mat-slide-toggle>
-      <mat-slide-toggle color="primary" labelPosition="before" [checked]="form.get('requestToAttendEventSent').get('app').value" name="app" (change)="toogle('requestToAttendEventSent', $event)">App :</mat-slide-toggle>
-    </div>
-  </article>
-  
-  <article fxLayout="row" fxLayoutAlign="space-between">
-    <p>requestToAttendEventUpdated : An organization answers your request to access an event</p>
-    <div fxLayout="row" fxLayoutGap="40px">
-      <mat-slide-toggle color="primary" labelPosition="before" [checked]="form.get('requestToAttendEventUpdated').get('email').value" name="email" (change)="toogle('requestToAttendEventUpdated', $event)">Email :</mat-slide-toggle>
-      <mat-slide-toggle color="primary" labelPosition="before" [checked]="form.get('requestToAttendEventUpdated').get('app').value" name="app" (change)="toogle('requestToAttendEventUpdated', $event)">App :</mat-slide-toggle>
-    </div>
-  </article>
-
-  <article fxLayout="row" fxLayoutAlign="space-between">
-    <p>oneDayReminder : Reminder 24h before event starts</p>
-    <div fxLayout="row" fxLayoutGap="40px">
-      <mat-slide-toggle color="primary" labelPosition="before" [checked]="form.get('oneDayReminder').get('email').value" name="email" (change)="toogle('oneDayReminder', $event)">Email :</mat-slide-toggle>
-      <mat-slide-toggle color="primary" labelPosition="before" [checked]="form.get('oneDayReminder').get('app').value" name="app" (change)="toogle('oneDayReminder', $event)">App :</mat-slide-toggle>
-    </div>
-  </article>
-
-  <article fxLayout="row" fxLayoutAlign="space-between">
-    <p>eventIsAboutToStart : Reminder 1h before event starts</p>
-    <div fxLayout="row" fxLayoutGap="40px">
-      <mat-slide-toggle color="primary" labelPosition="before" [checked]="form.get('eventIsAboutToStart').get('email').value" name="email" (change)="toogle('eventIsAboutToStart', $event)">Email :</mat-slide-toggle>
-      <mat-slide-toggle color="primary" labelPosition="before" [checked]="form.get('eventIsAboutToStart').get('app').value" name="app" (change)="toogle('eventIsAboutToStart', $event)">App :</mat-slide-toggle>
->>>>>>> c2d6eafd
-    </div>
-  </article>
-
-<<<<<<< HEAD
 <section class="surface" *ngFor="let row of notificationGroup, let index = index">
   <table>
       <tbody *ngIf="showNotifications(index)">
@@ -136,69 +59,4 @@
         </tr>
       </tbody>
   </table>
-=======
-</section>
-
-
-<section class="surface">
-  <h2>Company Management Notifications</h2>
-  <h3>I want to be informed that :</h3>
-
-  <article fxLayout="column">
-    <div fxLayout="row" fxLayoutAlign="space-between">
-      <p>Company details were changed.</p>
-      <mat-slide-toggle color="primary" checked disabled></mat-slide-toggle>
-    </div>
-    <div fxLayout="row" fxLayoutAlign="start" fxLayoutGap="16px">
-      <mat-checkbox color="primary">By e-mail</mat-checkbox>
-      <mat-checkbox color="primary" checked="true" disabled>In app</mat-checkbox>
-    </div>
-  </article>
-
-  <article fxLayout="column">
-    <div fxLayout="row" fxLayoutAlign="space-between">
-      <p>My company's member has changed profile details.</p>
-      <mat-slide-toggle color="primary"></mat-slide-toggle>
-    </div>
-    <div fxLayout="row" fxLayoutAlign="start" fxLayoutGap="16px">
-      <mat-checkbox color="primary">By e-mail</mat-checkbox>
-      <mat-checkbox color="primary">In app</mat-checkbox>
-    </div>
-  </article>
-</section>
-
-<section class="surface">
-  <h2>Content Management Notifications</h2>
-  <h3>I want to be informed that :</h3>
-
-  <article fxLayout="column">
-    <div fxLayout="row" fxLayoutAlign="space-between">
-      <p>A title is successfully submitted for validation.</p>
-      <mat-slide-toggle color="primary"></mat-slide-toggle>
-    </div>
-    <div fxLayout="row" fxLayoutAlign="start" fxLayoutGap="16px">
-      <mat-checkbox color="primary">By e-mail</mat-checkbox>
-      <mat-checkbox color="primary">In app</mat-checkbox>
-    </div>
-  </article>
-
-  <article fxLayout="column">
-    <div fxLayout="row" fxLayoutAlign="space-between">
-      <p>A title gets published on/removed from the marketplace.</p>
-      <mat-slide-toggle color="primary"></mat-slide-toggle>
-    </div>
-    <div fxLayout="row" fxLayoutAlign="start" fxLayoutGap="16px">
-      <mat-checkbox color="primary">By e-mail</mat-checkbox>
-      <mat-checkbox color="primary">In app</mat-checkbox>
-    </div>
-    <div fxLayout="row" fxLayoutAlign="space-between">
-      <p>A title ’s production status gets updated.</p>
-      <mat-slide-toggle color="primary"></mat-slide-toggle>
-    </div>
-    <div fxLayout="row" fxLayoutAlign="space-between">
-      <p>A title gets added to wishlist.</p>
-      <mat-slide-toggle color="primary"></mat-slide-toggle>
-    </div>
-  </article>
->>>>>>> c2d6eafd
 </section>