--- conflicted
+++ resolved
@@ -2,16 +2,7 @@
   <h2>General Notifications</h2>
 
   <article fxLayout="row" fxLayoutAlign="space-between">
-<<<<<<< HEAD
     <p>Receive all general notifications :</p>
-=======
-    <p>Receive <b>all general Notifications :</b></p>
-    <mat-slide-toggle color="primary"></mat-slide-toggle>
-  </article>
-
-  <article fxLayout="row" fxLayoutAlign="space-between">
-    <p>eventIsAboutToStart :</p>
->>>>>>> 4e87ac3e
     <div fxLayout="row" fxLayoutGap="40px">
       <mat-slide-toggle color="primary" labelPosition="before" [checked]="form.get('eventIsAboutToStart').get('email').value" name="email" (change)="toogle('eventIsAboutToStart', $event)">Email :</mat-slide-toggle>
       <mat-slide-toggle color="primary" labelPosition="before" [checked]="form.get('eventIsAboutToStart').get('app').value" name="app" (change)="toogle('eventIsAboutToStart', $event)">App :</mat-slide-toggle>
@@ -48,27 +39,6 @@
       <mat-slide-toggle color="primary" labelPosition="before" [checked]="true" [disabled] = true name="app">App :</mat-slide-toggle>
     </div>
   </article>
-<<<<<<< HEAD
-=======
-</section>
-
-
-
-<section class="surface">
-  <h2>Company Management Notifications</h2>
-  <h3>I want to be informed that :</h3>
-
-  <article fxLayout="column">
-    <div fxLayout="row" fxLayoutAlign="space-between">
-      <p>Company details were changed.</p>
-      <mat-slide-toggle color="primary" checked disabled></mat-slide-toggle>
-    </div>
-    <div fxLayout="row" fxLayoutAlign="start" fxLayoutGap="16px">
-      <mat-checkbox color="primary">By e-mail</mat-checkbox>
-      <mat-checkbox color="primary" checked="true" disabled>In app</mat-checkbox>
-    </div>
-  </article>
->>>>>>> 4e87ac3e
 
   <!-- <article fxLayout="row" fxLayoutAlign="space-between">
     <p>Receive notifications via :</p>
