--- conflicted
+++ resolved
@@ -9,10 +9,8 @@
 export { User } from '@blockframes/user/+state/user.firestore';
 
 export interface AnonymousCredentials extends Person {
-<<<<<<< HEAD
-=======
+
   uid: string;
->>>>>>> 07b6abbf
   role?: 'guest' | 'organizer'; // Role for events
   email?: string,
   emailVerified?: boolean,
