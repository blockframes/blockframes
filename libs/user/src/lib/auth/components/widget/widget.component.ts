--- conflicted
+++ resolved
@@ -29,13 +29,8 @@
     private authService: AuthService,
     private orgService: OrganizationService,
     private firestore: FirestoreService,
-<<<<<<< HEAD
-    private themeService: ThemeService
-=======
     private themeService: ThemeService,
-    private userService: UserService,
     @Inject(EMULATORS_CONFIG) private emulatorsConfig: EmulatorsConfig
->>>>>>> 781a68c8
   ) { }
 
   public async logout() {
