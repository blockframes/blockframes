import { ChangeDetectionStrategy, Component } from '@angular/core';
import { AuthService } from '../../+state';
import { ThemeService } from '@blockframes/ui/theme';
import { MatSlideToggleChange } from '@angular/material/slide-toggle';
import { UserService } from '@blockframes/user/+state';
<<<<<<< HEAD
import { doc, docData, DocumentReference, Firestore } from '@angular/fire/firestore';
import { dbVersionDoc, IVersionDoc } from '@blockframes/utils/maintenance';
=======
import { AngularFirestore } from '@angular/fire/firestore';
import { dbVersionDoc } from '@blockframes/utils/maintenance';
>>>>>>> 10bfc492
import { emulators } from '@env';
import { OrganizationService } from '@blockframes/organization/+state';
import { IVersionDoc } from '@blockframes/model';

@Component({
  selector: 'auth-widget',
  templateUrl: './widget.component.html',
  styleUrls: ['./widget.component.scss'],
  changeDetection: ChangeDetectionStrategy.OnPush
})
export class AuthWidgetComponent {
  user$ = this.authService.profile$;
  organization$ = this.orgService.currentOrg$;
  theme$ = this.themeService.theme$;
  isBfAdmin = this.userService.isBlockframesAdmin(this.authService.uid);
  appVersion$ = docData<IVersionDoc>(doc(this.db, dbVersionDoc) as DocumentReference<IVersionDoc>);
  emulatorList = Object.keys(emulators).filter(key => !!emulators[key]);
  emulators = this.emulatorList.length ? this.emulatorList.join(' - ') : 'none'

  constructor(
    private db: Firestore,
    private authService: AuthService,
    private orgService: OrganizationService,
    private themeService: ThemeService,
    private userService: UserService
  ) { }

  public async logout() {
    await this.authService.signOut();
  }

  setTheme({ checked }: MatSlideToggleChange) {
    const mode = checked ? 'dark' : 'light';
    this.themeService.theme = mode;
  }
}<|MERGE_RESOLUTION|>--- conflicted
+++ resolved
@@ -3,13 +3,8 @@
 import { ThemeService } from '@blockframes/ui/theme';
 import { MatSlideToggleChange } from '@angular/material/slide-toggle';
 import { UserService } from '@blockframes/user/+state';
-<<<<<<< HEAD
 import { doc, docData, DocumentReference, Firestore } from '@angular/fire/firestore';
-import { dbVersionDoc, IVersionDoc } from '@blockframes/utils/maintenance';
-=======
-import { AngularFirestore } from '@angular/fire/firestore';
 import { dbVersionDoc } from '@blockframes/utils/maintenance';
->>>>>>> 10bfc492
 import { emulators } from '@env';
 import { OrganizationService } from '@blockframes/organization/+state';
 import { IVersionDoc } from '@blockframes/model';
