<section fxLayout="column">
<<<<<<< HEAD
  <article fxLayout="row" fxLayoutAlign="space-between center">
    <div fxLayout="row">
      <img class="illustration" asset="user.svg"/>
      <p>Profile Data</p>
=======
  <article fxLayout fxLayoutAlign="space-between center">
    <div fxLayout>
      <img class="illustration" asset="profil_user.webp"/>
      <span>Profile Data</span>
>>>>>>> 9960bacc
      <mat-icon class="icon-tooltip" svgIcon="info" matTooltip="Your identity information. First and Last Name"></mat-icon>
    </div>
    <mat-icon *ngIf="profileData" svgIcon="check_circle" color="primary"></mat-icon>
    <mat-icon *ngIf="!profileData" svgIcon="update"></mat-icon>
  </article>

  <mat-divider inset></mat-divider>

<<<<<<< HEAD
  <article fxLayout="row" fxLayoutAlign="space-between center">
    <div fxLayout="row">
      <img class="illustration" asset="org.svg"/>
      <p>Organization Data</p>
=======
  <article fxLayout fxLayoutAlign="space-between center">
    <div fxLayout>
      <img class="illustration" asset="image.webp"/>
      <span>Organization Data</span>
>>>>>>> 9960bacc
      <mat-icon class="icon-tooltip" svgIcon="info" matTooltip="Information related to your company"></mat-icon>
    </div>
    <mat-icon [svgIcon]="orgData ? 'check_circle' : 'update'" [color]="orgData ? 'primary' : '' "></mat-icon>
  </article>

  <mat-divider inset></mat-divider>

<<<<<<< HEAD
  <article fxLayout="row" fxLayoutAlign="space-between center">
    <div fxLayout="row">
      <img class="illustration" asset="mail.svg"/>
      <p>Email Validation</p>
=======
  <article fxLayout fxLayoutAlign="space-between center">
    <div fxLayout>
      <img class="illustration" asset="image.webp"/>
      <span>Email Validation</span>
>>>>>>> 9960bacc
      <mat-icon class="icon-tooltip" svgIcon="info" matTooltip="Verification if your email is valid"></mat-icon>
    </div>
    <mat-icon [svgIcon]="(emailValidate$ | async) ? 'check_circle' : 'update'" [color]="(emailValidate$ | async) ? 'primary' : '' "></mat-icon>
  </article>

  <mat-divider inset></mat-divider>

<<<<<<< HEAD
  <article fxLayout="row" fxLayoutAlign="space-between center">
    <div fxLayout="row">
      <img class="illustration" asset="org.svg"/>
      <p>Organization Approval</p>
=======
  <article fxLayout fxLayoutAlign="space-between center">
    <div fxLayout>
      <img class="illustration" asset="image.webp"/>
      <span>Organization Approval</span>
>>>>>>> 9960bacc
      <mat-icon class="icon-tooltip" svgIcon="info" matTooltip="Verification of your membership in the company"></mat-icon>
    </div>
    <mat-icon [svgIcon]="orgApproval ? 'check_circle' : 'update'" [color]="orgApproval ? 'primary' : '' "></mat-icon>
  </article>
</section>

<article fxLayout="column">
  <button mat-flat-button color="primary" (click)="openIntercom()" fxHide.lt-sm="true">Contact {{ appName }} Team</button>
  <button mat-flat-button color="primary" (click)="openIntercom()" fxHide.gt-xs="true">Contact Us</button>
  <button mat-button color="primary" (click)="refresh()">Refresh your page</button>
</article><|MERGE_RESOLUTION|>--- conflicted
+++ resolved
@@ -1,15 +1,8 @@
 <section fxLayout="column">
-<<<<<<< HEAD
-  <article fxLayout="row" fxLayoutAlign="space-between center">
-    <div fxLayout="row">
+  <article fxLayout fxLayoutAlign="space-between center">
+    <div fxLayout>
       <img class="illustration" asset="user.svg"/>
       <p>Profile Data</p>
-=======
-  <article fxLayout fxLayoutAlign="space-between center">
-    <div fxLayout>
-      <img class="illustration" asset="profil_user.webp"/>
-      <span>Profile Data</span>
->>>>>>> 9960bacc
       <mat-icon class="icon-tooltip" svgIcon="info" matTooltip="Your identity information. First and Last Name"></mat-icon>
     </div>
     <mat-icon *ngIf="profileData" svgIcon="check_circle" color="primary"></mat-icon>
@@ -18,17 +11,10 @@
 
   <mat-divider inset></mat-divider>
 
-<<<<<<< HEAD
-  <article fxLayout="row" fxLayoutAlign="space-between center">
-    <div fxLayout="row">
+  <article fxLayout fxLayoutAlign="space-between center">
+    <div fxLayout>
       <img class="illustration" asset="org.svg"/>
       <p>Organization Data</p>
-=======
-  <article fxLayout fxLayoutAlign="space-between center">
-    <div fxLayout>
-      <img class="illustration" asset="image.webp"/>
-      <span>Organization Data</span>
->>>>>>> 9960bacc
       <mat-icon class="icon-tooltip" svgIcon="info" matTooltip="Information related to your company"></mat-icon>
     </div>
     <mat-icon [svgIcon]="orgData ? 'check_circle' : 'update'" [color]="orgData ? 'primary' : '' "></mat-icon>
@@ -36,17 +22,10 @@
 
   <mat-divider inset></mat-divider>
 
-<<<<<<< HEAD
-  <article fxLayout="row" fxLayoutAlign="space-between center">
-    <div fxLayout="row">
+  <article fxLayout fxLayoutAlign="space-between center">
+    <div fxLayout>
       <img class="illustration" asset="mail.svg"/>
       <p>Email Validation</p>
-=======
-  <article fxLayout fxLayoutAlign="space-between center">
-    <div fxLayout>
-      <img class="illustration" asset="image.webp"/>
-      <span>Email Validation</span>
->>>>>>> 9960bacc
       <mat-icon class="icon-tooltip" svgIcon="info" matTooltip="Verification if your email is valid"></mat-icon>
     </div>
     <mat-icon [svgIcon]="(emailValidate$ | async) ? 'check_circle' : 'update'" [color]="(emailValidate$ | async) ? 'primary' : '' "></mat-icon>
@@ -54,17 +33,10 @@
 
   <mat-divider inset></mat-divider>
 
-<<<<<<< HEAD
-  <article fxLayout="row" fxLayoutAlign="space-between center">
-    <div fxLayout="row">
+  <article fxLayout fxLayoutAlign="space-between center">
+    <div fxLayout>
       <img class="illustration" asset="org.svg"/>
       <p>Organization Approval</p>
-=======
-  <article fxLayout fxLayoutAlign="space-between center">
-    <div fxLayout>
-      <img class="illustration" asset="image.webp"/>
-      <span>Organization Approval</span>
->>>>>>> 9960bacc
       <mat-icon class="icon-tooltip" svgIcon="info" matTooltip="Verification of your membership in the company"></mat-icon>
     </div>
     <mat-icon [svgIcon]="orgApproval ? 'check_circle' : 'update'" [color]="orgApproval ? 'primary' : '' "></mat-icon>
