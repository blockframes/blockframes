import { Component, ChangeDetectionStrategy, OnInit, Input, Optional, Inject } from '@angular/core';
import { AuthService } from '@blockframes/auth/+state';
import { Movie, Organization } from '@blockframes/model';
import { App, getOrgModuleAccess } from '@blockframes/utils/apps';
import { BehaviorSubject } from 'rxjs';
import { Intercom } from 'ng-intercom';
<<<<<<< HEAD
import { hasDenomination, hasDisplayName } from '@blockframes/utils/helpers';
import { Functions, httpsCallable } from '@angular/fire/functions';
=======
import { delay, hasDenomination, hasDisplayName } from '@blockframes/utils/helpers';
import { AngularFireFunctions } from '@angular/fire/functions';
>>>>>>> 7739250c
import { MatSnackBar } from '@angular/material/snack-bar';
import { APP } from '@blockframes/utils/routes/utils';

@Component({
  selector: 'auth-data-validation',
  templateUrl: './data-validation.component.html',
  styleUrls: ['./data-validation.component.scss'],
  changeDetection: ChangeDetectionStrategy.OnPush
})
export class AuthDataValidationComponent implements OnInit {
  @Input() set organization(org: Organization) {
    this.orgData = hasDenomination(org);
    const isUserInOrg = org.userIds.includes(this.user.uid);
    const isOrgAccepted = org.status === "accepted";
    const orgHaveAccesToAtLeastOneModule = !!getOrgModuleAccess(org, this.app).length;
    this.orgApproval = isOrgAccepted && orgHaveAccesToAtLeastOneModule && isUserInOrg;
  };

  public profileData = false;
  public orgData = false;
  public emailValidate$ = new BehaviorSubject(false);
  public orgApproval = false;
  public user = this.authService.profile;

  constructor(
    private authService: AuthService,
    private functions: Functions,
    private snackbar: MatSnackBar,
    @Optional() private intercom: Intercom,
    @Inject(APP) public app: App,
  ) { }

  ngOnInit() {
    // Filled checkbox

    if (hasDisplayName(this.user) && !!this.user.email) {
      this.profileData = true;
    }

    this.listenOnEmailVerified();
  }

  openIntercom(): void {
    return this.intercom.show();
  }

  private async listenOnEmailVerified() {
    let ms = 1000;
    let emailVerified = false;
    while (emailVerified === false) {
      const firebaseUser = await this.authService.reloadUser();
      emailVerified = firebaseUser.emailVerified;
      if (!emailVerified) await delay(ms);
      ms = ms * 2;
    }
    this.emailValidate$.next(emailVerified);
  }

  refresh() {
    window.location.reload();
  }

  async resendEmailVerification() {
    const snack = this.snackbar.open('Sending verification email...');
    const publicUser = this.authService.profile;

    try {
      const sendVerifyEmail = httpsCallable(this.functions, 'sendVerifyEmailAddress');
      await sendVerifyEmail({ email: publicUser.email, publicUser, app: this.app });
      snack.dismiss();
      this.snackbar.open('Verification email sent.', '', { duration: 3000 });
    } catch (err) {
      snack.dismiss();
      this.snackbar.open('Something went wrong.', '', { duration: 3000 });
    }
  }
}<|MERGE_RESOLUTION|>--- conflicted
+++ resolved
@@ -1,16 +1,11 @@
 import { Component, ChangeDetectionStrategy, OnInit, Input, Optional, Inject } from '@angular/core';
 import { AuthService } from '@blockframes/auth/+state';
-import { Movie, Organization } from '@blockframes/model';
+import { Organization } from '@blockframes/model';
 import { App, getOrgModuleAccess } from '@blockframes/utils/apps';
 import { BehaviorSubject } from 'rxjs';
 import { Intercom } from 'ng-intercom';
-<<<<<<< HEAD
-import { hasDenomination, hasDisplayName } from '@blockframes/utils/helpers';
+import { delay, hasDenomination, hasDisplayName } from '@blockframes/utils/helpers';
 import { Functions, httpsCallable } from '@angular/fire/functions';
-=======
-import { delay, hasDenomination, hasDisplayName } from '@blockframes/utils/helpers';
-import { AngularFireFunctions } from '@angular/fire/functions';
->>>>>>> 7739250c
 import { MatSnackBar } from '@angular/material/snack-bar';
 import { APP } from '@blockframes/utils/routes/utils';
 
