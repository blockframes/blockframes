<mat-checkbox test-id="checkbox" (change)="toggleCondition()" color="primary">
  <span class="mat-caption"><ng-content select="[conditionText]"></ng-content>
<<<<<<< HEAD
    <a (click)="openTermsOfUse(displayConditions)" class="terms-link">
      <ng-content select="[conditionLink]"></ng-content>
    </a>.
=======
    <button class="mat-caption" mat-button (click)="openTermsOfUse(displayConditions)">
      <ng-content select="[conditionLink]"></ng-content>
    </button>.
>>>>>>> 97772efe
  </span>
</mat-checkbox>

<ng-template #displayConditions>
  <ng-container *ngTemplateOutlet="acceptConditions.tpl"></ng-container>
</ng-template><|MERGE_RESOLUTION|>--- conflicted
+++ resolved
@@ -1,14 +1,8 @@
 <mat-checkbox test-id="checkbox" (change)="toggleCondition()" color="primary">
   <span class="mat-caption"><ng-content select="[conditionText]"></ng-content>
-<<<<<<< HEAD
-    <a (click)="openTermsOfUse(displayConditions)" class="terms-link">
-      <ng-content select="[conditionLink]"></ng-content>
-    </a>.
-=======
     <button class="mat-caption" mat-button (click)="openTermsOfUse(displayConditions)">
       <ng-content select="[conditionLink]"></ng-content>
     </button>.
->>>>>>> 97772efe
   </span>
 </mat-checkbox>
 
