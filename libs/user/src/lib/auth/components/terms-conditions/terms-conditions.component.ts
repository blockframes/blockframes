<<<<<<< HEAD
import { AfterViewInit, ChangeDetectionStrategy, Component, Inject, OnDestroy, OnInit } from '@angular/core';
import { App, applicationUrl } from '@blockframes/utils/apps';
import { Location } from '@angular/common';
import { APP } from '@blockframes/utils/routes/utils';
import { supportEmails } from '@env'
import { ActivatedRoute } from '@angular/router';
=======
import { ChangeDetectionStrategy, Component, Inject } from '@angular/core';
import { applicationUrl } from '@blockframes/utils/apps';
import { Location } from '@angular/common';
import { APP } from '@blockframes/utils/routes/utils';
import { supportEmails } from '@env'
import { App } from '@blockframes/model';
>>>>>>> 4d2d4225

@Component({
  selector: 'auth-terms-conditions',
  templateUrl: './terms-conditions.component.html',
  styleUrls: ['./terms-conditions.component.scss'],
  changeDetection: ChangeDetectionStrategy.OnPush
})
export class TermsConditionsComponent implements AfterViewInit {
  appUrl = applicationUrl[this.app];
  canGoBack = window.history.length > 1;
  supportEmail = supportEmails.default;

  constructor(
    private route: ActivatedRoute,
    private location: Location,
    @Inject(APP) public app: App,
  ) { }

  ngAfterViewInit(): void {
    this.route.fragment.subscribe(fragment => {
      if (fragment) document.getElementById(fragment).scrollIntoView();
    })
  }

  goBack() {
    this.location.back();
  }

}<|MERGE_RESOLUTION|>--- conflicted
+++ resolved
@@ -1,18 +1,9 @@
-<<<<<<< HEAD
-import { AfterViewInit, ChangeDetectionStrategy, Component, Inject, OnDestroy, OnInit } from '@angular/core';
+import { AfterViewInit, ChangeDetectionStrategy, Component, Inject } from '@angular/core';
 import { App, applicationUrl } from '@blockframes/utils/apps';
 import { Location } from '@angular/common';
 import { APP } from '@blockframes/utils/routes/utils';
 import { supportEmails } from '@env'
 import { ActivatedRoute } from '@angular/router';
-=======
-import { ChangeDetectionStrategy, Component, Inject } from '@angular/core';
-import { applicationUrl } from '@blockframes/utils/apps';
-import { Location } from '@angular/common';
-import { APP } from '@blockframes/utils/routes/utils';
-import { supportEmails } from '@env'
-import { App } from '@blockframes/model';
->>>>>>> 4d2d4225
 
 @Component({
   selector: 'auth-terms-conditions',
