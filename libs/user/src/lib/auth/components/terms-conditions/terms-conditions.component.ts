import { ChangeDetectionStrategy, Component, OnInit } from "@angular/core";
import { Observable } from "rxjs";
import { map } from "rxjs/operators";
import { getCurrentApp, applicationUrl } from "@blockframes/utils/apps";
import { getAppLocation } from "@blockframes/utils/helpers";
import { RouterQuery } from "@datorama/akita-ng-router-store";
<<<<<<< HEAD
import { Location } from '@angular/common';
=======
>>>>>>> 5ebed1ce

@Component({
  selector: 'auth-terms-conditions',
  templateUrl: './terms-conditions.component.html',
  styleUrls: ['./terms-conditions.component.scss'],
  changeDetection: ChangeDetectionStrategy.OnPush
})
export class TermsConditionsComponent implements OnInit {
  section$: Observable<'dashboard' | 'marketplace'>;
  appUrl: string;
  appName: string;
  canGoBack = window.history.length > 1;

  constructor(
    private routerQuery: RouterQuery,
<<<<<<< HEAD
    private location: Location,
=======
>>>>>>> 5ebed1ce
  ) { }

  ngOnInit() {
    this.section$ = this.routerQuery.select('state').pipe(map(data => getAppLocation(data.url)));
    this.appName = getCurrentApp(this.routerQuery);
    this.appUrl = applicationUrl[this.appName];
  }

<<<<<<< HEAD
  goBack() {
    this.location.back();
  }

=======
>>>>>>> 5ebed1ce
}<|MERGE_RESOLUTION|>--- conflicted
+++ resolved
@@ -4,10 +4,7 @@
 import { getCurrentApp, applicationUrl } from "@blockframes/utils/apps";
 import { getAppLocation } from "@blockframes/utils/helpers";
 import { RouterQuery } from "@datorama/akita-ng-router-store";
-<<<<<<< HEAD
 import { Location } from '@angular/common';
-=======
->>>>>>> 5ebed1ce
 
 @Component({
   selector: 'auth-terms-conditions',
@@ -23,10 +20,7 @@
 
   constructor(
     private routerQuery: RouterQuery,
-<<<<<<< HEAD
     private location: Location,
-=======
->>>>>>> 5ebed1ce
   ) { }
 
   ngOnInit() {
@@ -35,11 +29,7 @@
     this.appUrl = applicationUrl[this.appName];
   }
 
-<<<<<<< HEAD
   goBack() {
     this.location.back();
   }
-
-=======
->>>>>>> 5ebed1ce
 }