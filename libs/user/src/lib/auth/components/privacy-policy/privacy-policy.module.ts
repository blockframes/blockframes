// Angular
import { NgModule } from '@angular/core';
import { CommonModule } from '@angular/common';

// Component
import { PrivacyPolicyComponent } from './privacy-policy.component';

// Material
import { MatCardModule } from '@angular/material/card';
import { FlexLayoutModule } from '@angular/flex-layout';
import { MatIconModule } from '@angular/material/icon';
import { MatButtonModule } from '@angular/material/button';

// Blockframes
<<<<<<< HEAD
import { AppPipeModule } from '@blockframes/utils/pipes/app.pipe';
import { GlobalModalModule } from '@blockframes/ui/modal/modal.module';
=======
import { MatIconModule } from '@angular/material/icon';
import { MatButtonModule } from '@angular/material/button';
>>>>>>> 12fdf931

@NgModule({
  declarations: [PrivacyPolicyComponent],
  imports: [
    CommonModule,
    MatCardModule,
    MatButtonModule,
    FlexLayoutModule,
    MatIconModule,
<<<<<<< HEAD
    AppPipeModule,
    GlobalModalModule
=======
>>>>>>> 12fdf931
  ],
  exports: [PrivacyPolicyComponent]
})
export class PrivacyPolicyModule { }<|MERGE_RESOLUTION|>--- conflicted
+++ resolved
@@ -12,13 +12,7 @@
 import { MatButtonModule } from '@angular/material/button';
 
 // Blockframes
-<<<<<<< HEAD
-import { AppPipeModule } from '@blockframes/utils/pipes/app.pipe';
 import { GlobalModalModule } from '@blockframes/ui/modal/modal.module';
-=======
-import { MatIconModule } from '@angular/material/icon';
-import { MatButtonModule } from '@angular/material/button';
->>>>>>> 12fdf931
 
 @NgModule({
   declarations: [PrivacyPolicyComponent],
@@ -28,11 +22,7 @@
     MatButtonModule,
     FlexLayoutModule,
     MatIconModule,
-<<<<<<< HEAD
-    AppPipeModule,
     GlobalModalModule
-=======
->>>>>>> 12fdf931
   ],
   exports: [PrivacyPolicyComponent]
 })
