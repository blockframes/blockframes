<<<<<<< HEAD
import { ChangeDetectionStrategy, Component, Optional } from "@angular/core";
import { Location } from '@angular/common';
import { getCurrentApp } from "@blockframes/utils/apps";
import { RouterQuery } from "@datorama/akita-ng-router-store";
import { MatDialogRef } from "@angular/material/dialog";
=======
import { ChangeDetectionStrategy, Component } from "@angular/core";
import { Location } from '@angular/common';
import { getCurrentApp } from "@blockframes/utils/apps";
import { RouterQuery } from "@datorama/akita-ng-router-store";
>>>>>>> 457771c8

@Component({
  selector: 'auth-privacy-policy',
  templateUrl: './privacy-policy.component.html',
  styleUrls: ['./privacy-policy.component.scss'],
  changeDetection: ChangeDetectionStrategy.OnPush
})

export class PrivacyPolicyComponent {
  appName = getCurrentApp(this.routerQuery);
<<<<<<< HEAD
  constructor(
    private routerQuery: RouterQuery,
    private location: Location,
    @Optional() private ref?: MatDialogRef<unknown>
  ) {}

  goBack() {
    if (this.ref) {
      this.ref.close();
    } else {
      this.location.back();
    }
=======
  canGoBack = window.history.length > 1;
  constructor(
    private routerQuery: RouterQuery,
    private location: Location,
  ) { }

  goBack() {
    this.location.back();
>>>>>>> 457771c8
  }
}<|MERGE_RESOLUTION|>--- conflicted
+++ resolved
@@ -1,15 +1,7 @@
-<<<<<<< HEAD
-import { ChangeDetectionStrategy, Component, Optional } from "@angular/core";
-import { Location } from '@angular/common';
-import { getCurrentApp } from "@blockframes/utils/apps";
-import { RouterQuery } from "@datorama/akita-ng-router-store";
-import { MatDialogRef } from "@angular/material/dialog";
-=======
 import { ChangeDetectionStrategy, Component } from "@angular/core";
 import { Location } from '@angular/common';
 import { getCurrentApp } from "@blockframes/utils/apps";
 import { RouterQuery } from "@datorama/akita-ng-router-store";
->>>>>>> 457771c8
 
 @Component({
   selector: 'auth-privacy-policy',
@@ -20,20 +12,6 @@
 
 export class PrivacyPolicyComponent {
   appName = getCurrentApp(this.routerQuery);
-<<<<<<< HEAD
-  constructor(
-    private routerQuery: RouterQuery,
-    private location: Location,
-    @Optional() private ref?: MatDialogRef<unknown>
-  ) {}
-
-  goBack() {
-    if (this.ref) {
-      this.ref.close();
-    } else {
-      this.location.back();
-    }
-=======
   canGoBack = window.history.length > 1;
   constructor(
     private routerQuery: RouterQuery,
@@ -42,6 +20,5 @@
 
   goBack() {
     this.location.back();
->>>>>>> 457771c8
   }
 }