import { NgModule } from '@angular/core';
import { CommonModule } from '@angular/common';
import { ReactiveFormsModule } from '@angular/forms';
import { FlexLayoutModule } from '@angular/flex-layout';
import { RouterModule, Routes } from '@angular/router';
import { ImageUploaderModule } from '@blockframes/media/image/uploader/uploader.module';
import { ImageModule } from '@blockframes/media/image/directives/image.module';

// Angular Fire
import { AngularFireAuthModule } from '@angular/fire/auth';
import { AngularFirePerformanceModule } from '@angular/fire/performance';

// Material
import { MatSnackBarModule } from '@angular/material/snack-bar';
import { MatFormFieldModule } from '@angular/material/form-field';
import { MatInputModule } from '@angular/material/input';
import { MatButtonModule } from '@angular/material/button';
import { MatSidenavModule } from '@angular/material/sidenav';
import { MatIconModule } from '@angular/material/icon';
import { MatBadgeModule } from '@angular/material/badge';
import { MatTooltipModule } from '@angular/material/tooltip';
import { MatCheckboxModule } from '@angular/material/checkbox';
import { MatCardModule } from '@angular/material/card';

// Component
import { PasswordConfirmModule } from '@blockframes/ui/form/password-confirm/password-confirm.module';
import { IdentityComponent } from './pages/identity/identity.component';
import { EmailVerificationComponent } from './pages/email-verification/email-verification.component';
import { PasswordResetComponent } from './pages/password-reset/password-reset.component';
import { TermsConditionsModule } from './components/terms-conditions/terms-conditions.module';
import { AcceptConditionsModule } from './components/accept-conditions/accept-conditions.module';
import { PrivacyPolicyModule } from './components/privacy-policy/privacy-policy.module';
import { AlgoliaAutocompleteModule } from '@blockframes/ui/algolia/autocomplete/algolia-autocomplete.module';
import { OrganizationLiteFormModule } from '@blockframes/organization/forms/organization-lite-form/organization-lite-form.module';
<<<<<<< HEAD
import { EmailInputModule } from '@blockframes/auth/components/email-input/email-input.module';
=======
import { AppLogoModule } from '@blockframes/ui/layout/app-logo/app-logo.module';
>>>>>>> c2a51e6d

// Guards
import { IdentityGuard } from './guard/identity.guard';
import { NoAuthGuard } from './guard/no-auth.guard';

export const AuthRoutes: Routes = [
  { path: '', redirectTo: 'connexion', pathMatch: 'full' }, // @TODO (#2825) remove if not used
  {
    path: 'connexion',
    canActivate: [NoAuthGuard],
    loadChildren: () => import('./pages/login/login.module').then(m => m.LoginModule)
  },
  {
    path: 'identity',
    canActivate: [IdentityGuard],
    canDeactivate: [IdentityGuard],
    component: IdentityComponent
  },
  // @TODO (#2875) rename to password-reset
  { path: 'email-verification', component: EmailVerificationComponent },
  // @TODO (#2875) should be removed, google is doing this for us
  { path: 'password-reset', component: PasswordResetComponent }
];

@NgModule({
  imports: [
    CommonModule,
    ReactiveFormsModule,
    FlexLayoutModule,
    ImageUploaderModule,
    TermsConditionsModule,
    PrivacyPolicyModule,
    AcceptConditionsModule,
    PasswordConfirmModule,
    ImageModule,
    AlgoliaAutocompleteModule,
    OrganizationLiteFormModule,
<<<<<<< HEAD
    EmailInputModule,
=======
    AppLogoModule,
>>>>>>> c2a51e6d

    // Material
    MatSnackBarModule,
    MatFormFieldModule,
    MatInputModule,
    MatButtonModule,
    MatSidenavModule,
    MatIconModule,
    MatTooltipModule,
    MatBadgeModule,
    MatCheckboxModule,
    MatCardModule,

    // Fire
    AngularFireAuthModule,
    AngularFirePerformanceModule,
    RouterModule.forChild(AuthRoutes),
  ],
  declarations: [
    IdentityComponent,
    EmailVerificationComponent,
    PasswordResetComponent
  ],
})
export class AuthModule { }<|MERGE_RESOLUTION|>--- conflicted
+++ resolved
@@ -32,11 +32,8 @@
 import { PrivacyPolicyModule } from './components/privacy-policy/privacy-policy.module';
 import { AlgoliaAutocompleteModule } from '@blockframes/ui/algolia/autocomplete/algolia-autocomplete.module';
 import { OrganizationLiteFormModule } from '@blockframes/organization/forms/organization-lite-form/organization-lite-form.module';
-<<<<<<< HEAD
 import { EmailInputModule } from '@blockframes/auth/components/email-input/email-input.module';
-=======
 import { AppLogoModule } from '@blockframes/ui/layout/app-logo/app-logo.module';
->>>>>>> c2a51e6d
 
 // Guards
 import { IdentityGuard } from './guard/identity.guard';
@@ -74,11 +71,8 @@
     ImageModule,
     AlgoliaAutocompleteModule,
     OrganizationLiteFormModule,
-<<<<<<< HEAD
     EmailInputModule,
-=======
     AppLogoModule,
->>>>>>> c2a51e6d
 
     // Material
     MatSnackBarModule,
