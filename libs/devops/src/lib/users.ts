/**
 * Tooling to setup the firebase project before running tests.
 *
 * This module provides functions to trigger a firestore restore and test user creations.
 */
import { differenceBy } from 'lodash';
import { getCollectionInBatches, sleep, startMaintenance, endMaintenance, Auth, UserRecord } from '@blockframes/firebase-utils';
import readline from 'readline';
import { deleteAllUsers, importAllUsers } from '@blockframes/testing/unit-tests';
import * as env from '@env';
import { PublicUser, User } from '@blockframes/model';
import { subMonths } from 'date-fns';
import { USER_FIXTURES_PASSWORD } from './firebase-utils/anonymize/util';
<<<<<<< HEAD
import { getAuth, getDb } from '@blockframes/firebase-utils/initialize';
=======
import * as admin from 'firebase-admin';
>>>>>>> b71d0515

export const { storageBucket } = env.firebase();

interface UserConfig {
  uid: string;
  email: string;
  password: string;

  [key: string]: string | number;
}

/**
 * @param auth  Firestore Admin Auth object
 * @param userConfig
 */
async function createUserIfNonexistent(auth: Auth, userConfig: UserConfig): Promise<UserRecord> {
  const { uid, email } = userConfig;
  try {
    console.log('trying to get user:', uid, email);
    // await here to catch the error in the try / catch scope
    return await auth.getUser(uid);
  } catch {
    console.log('creating user:', uid, email);
    return await auth.createUser(userConfig);
  }
}

/**
 * Create all users defined in the users.fixture file
 *
 * @param users The list of users to create if they do not exists.
 * @param auth  Firestore Admin Auth object
 */
async function createAllUsers(users: UserConfig[], auth: Auth) {
  const ps = users.map((user) => createUserIfNonexistent(auth, user));
  return Promise.all(ps);
}

/**
 * Remove all users that are not in the list of expected users.
 *
 * @param expectedUsers
 * @param auth
 */
export async function removeUnexpectedUsers(expectedUsers: PublicUser[], auth: Auth, options = { dryRun: false }) {
  let pageToken;
  const now = new Date();
  const threeMonthsAgo = subMonths(now, 3);

  do {
    const result = await auth.listUsers(1000, pageToken);

    // Anonymous users filtering
    const users = result.users.filter(u => u.providerData.length !== 0);
    pageToken = result.pageToken;

    // Anonymous user creation time is older than 3 months and did not connected since
    const anonymousUsers = result.users.filter(u => u.providerData.length === 0);
    const anonymousUsersToRemove = anonymousUsers.filter(authUser => {
      const creationTimeTimestamp = Date.parse(authUser.metadata.creationTime);
      // Anonymous user was created more than 3 months ago
      if (creationTimeTimestamp < threeMonthsAgo.getTime()) {
        // User never connected, this case should never occur
        if (!authUser.metadata.lastSignInTime) return true;

        // User have not signed in within the last 3 months
        const lastSignInTime = Date.parse(authUser.metadata.lastSignInTime);
        if (lastSignInTime < threeMonthsAgo.getTime()) return true;
      }

      return false;
    });

    // users - expected users => users that we don't want in the database.
    const usersToRemove = differenceBy(users, expectedUsers, 'uid', 'email').concat(anonymousUsersToRemove);

    // Note: this is usually bad practice to await in a loop.
    // In this VERY SPECIFIC case we just want to remove the user
    // and wait for some time to avoid exceeding Google's quotas.
    // This is "good enough", but do not reproduce in frontend / backend code.
    for (const user of usersToRemove) {
      console.log(`removing ${user.providerData.length ? 'regular' : 'anonymous'} user ${user.email} (${user.uid})`);
    }
    if (!options.dryRun) await auth.deleteUsers(usersToRemove.map((user) => user.uid));
    await sleep(100);
  } while (pageToken);

  return;
}

async function getUsersFromDb(db: FirebaseFirestore.Firestore) {
  const usersIterator = getCollectionInBatches<User>(db.collection('users'), 'uid', 300);
  let output: UserConfig[] = [];
  for await (const users of usersIterator) {
    const password = USER_FIXTURES_PASSWORD;
    const outputChunk = users.map(({ uid, email }) => ({ uid, email, password }));
    output = output.concat(outputChunk);
  }
  return output;
}

/**
 * Read users from local Firestore
 * and creates them in Auth
 */
<<<<<<< HEAD
export async function syncUsers(db = getDb(), auth = getAuth()) {
  await startMaintenance(db);
=======
export async function syncUsers({
  db = loadAdminServices().db,
  auth = loadAdminServices().auth,
  withMaintenance = false
}: {
  db?: FirebaseFirestore.Firestore;
  auth?: admin.auth.Auth;
  withMaintenance?: boolean
} = {}) {
  if (withMaintenance) await startMaintenance(db);
>>>>>>> b71d0515
  const expectedUsers = await getUsersFromDb(db);
  await deleteAllUsers(auth);
  await importAllUsers(auth, expectedUsers);
  if (withMaintenance) await endMaintenance(db);
}

export async function printUsers() {
  const auth = getAuth()

  let pageToken;

  do {
    const result = await auth.listUsers(1000, pageToken);
    const users = result.users;
    pageToken = result.pageToken;

    users.forEach((u) => {
      console.log(JSON.stringify(u.toJSON()));
    });
  } while (pageToken);
}

export async function clearUsers() {
  const db = getDb();
  const auth = getAuth();
  await startMaintenance(db);
  // clear users is equivalent to "we expect no users", we can reuse the code.
  await deleteAllUsers(auth);
  return endMaintenance(db);
}

function readUsersFromSTDIN(): Promise<UserConfig[]> {
  const rl = readline.createInterface({
    input: process.stdin,
    output: process.stdout,
    terminal: false,
  });

  // We push all the users from stdin to this array.
  // Later use a worker queue or a generator.
  const users = [];
  let failed = false;

  return new Promise((resolve, reject) => {
    // read the lines sent from stdin and parse them as JSON.
    // on error, toggle the `failed' flag and ignore all lines, we're going to exit.
    rl.on('line', (line) => {
      if (failed || line === '') {
        return;
      }

      try {
        users.push(JSON.parse(line));
      } catch (error) {
        reject(error);
        failed = true;
        rl.close();
        return;
      }
    });

    rl.on('close', async () => {
      if (failed) {
        return;
      }

      // When stdin gets closed
      resolve(users);
    });
  });
}

export async function createUsers() {
  const db = getDb();
  const auth = getAuth();
  await startMaintenance(db);
  const users = await readUsersFromSTDIN();
  await createAllUsers(users, auth);
  return endMaintenance(db);
}<|MERGE_RESOLUTION|>--- conflicted
+++ resolved
@@ -11,11 +11,8 @@
 import { PublicUser, User } from '@blockframes/model';
 import { subMonths } from 'date-fns';
 import { USER_FIXTURES_PASSWORD } from './firebase-utils/anonymize/util';
-<<<<<<< HEAD
 import { getAuth, getDb } from '@blockframes/firebase-utils/initialize';
-=======
-import * as admin from 'firebase-admin';
->>>>>>> b71d0515
+import type * as admin from 'firebase-admin';
 
 export const { storageBucket } = env.firebase();
 
@@ -121,13 +118,9 @@
  * Read users from local Firestore
  * and creates them in Auth
  */
-<<<<<<< HEAD
-export async function syncUsers(db = getDb(), auth = getAuth()) {
-  await startMaintenance(db);
-=======
 export async function syncUsers({
-  db = loadAdminServices().db,
-  auth = loadAdminServices().auth,
+  db = getDb(),
+  auth = getAuth(),
   withMaintenance = false
 }: {
   db?: FirebaseFirestore.Firestore;
@@ -135,7 +128,6 @@
   withMaintenance?: boolean
 } = {}) {
   if (withMaintenance) await startMaintenance(db);
->>>>>>> b71d0515
   const expectedUsers = await getUsersFromDb(db);
   await deleteAllUsers(auth);
   await importAllUsers(auth, expectedUsers);
