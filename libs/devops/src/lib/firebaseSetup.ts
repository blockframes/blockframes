--- conflicted
+++ resolved
@@ -80,17 +80,10 @@
     importPath: defaultEmulatorBackupPath,
     exportData: true,
   });
-<<<<<<< HEAD
   const storage = getStorage();
   const db = getFirestoreEmulator();
   const auth = getAuthEmulator();
-  const insurance = await ensureMaintenanceMode(db); // Enable maintenance insurance
-=======
-  const { storage } = loadAdminServices();
-  const db = connectFirestoreEmulator();
-  const auth = connectAuthEmulator();
   const maintenanceInsurance = await ensureMaintenanceMode(db); // Enable maintenance insurance
->>>>>>> b71d0515
 
   console.info('Syncing users from db...');
   await syncUsers({ db, auth });
@@ -157,14 +150,9 @@
     console.log('Skipping upgrade because migration is not required...');
     return;
   }
-<<<<<<< HEAD
   const storage = getStorage();
   // const auth = connectAuthEmulator();
-  const insurance = await ensureMaintenanceMode(db); // Enable maintenance insurance
-=======
-  const { storage } = loadAdminServices();
   const maintenanceInsurance = await ensureMaintenanceMode(db); // Enable maintenance insurance
->>>>>>> b71d0515
 
   console.info('Preparing the database...');
   await migrate({ withBackup: false, db, storage, performMigrationCheck: false });
