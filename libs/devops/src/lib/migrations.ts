/**
 * This module deal with migrating the system from a CURRENT version
 * to the LAST version.
 */
import { importFirestore } from './admin';
import { Firestore, startMaintenance, endMaintenance } from '@blockframes/firebase-utils';
import { IMigrationWithVersion, MIGRATIONS, VERSIONS_NUMBERS } from './firestoreMigrations';
import { last } from 'lodash';
import { dbVersionDoc, DB_DOCUMENT_NAME, META_COLLECTION_NAME } from '@blockframes/utils/maintenance';
import { exportFirestoreToBucketBeta, getFirestoreExportDirname } from './firebase-utils';
import { isMigrationRequired } from './tools';
import { getDb, getStorage } from '@blockframes/firebase-utils/initialize';

export const VERSION_ZERO = 2;

export async function loadDBVersion(db: Firestore): Promise<number> {
  const version = await db.doc(dbVersionDoc).get();

  if (!version.exists) {
    return VERSION_ZERO;
  }
  return version.data().currentVersion;
}

export async function updateDBVersion(db: Firestore, version: number) {
  const versionRef = db.collection(META_COLLECTION_NAME).doc(DB_DOCUMENT_NAME);
  const doc = await versionRef.get();

  if (!doc.exists) {
    return versionRef.set({ currentVersion: version });
  } else {
    return versionRef.update({ currentVersion: version });
  }
}

export function selectAndOrderMigrations(afterVersion: number): IMigrationWithVersion[] {
  const versions = VERSIONS_NUMBERS.filter(version => version > afterVersion);

  return versions.map(version => ({
    version,
    upgrade: MIGRATIONS[version].upgrade
  }));
}

export async function migrate({
  withBackup = true,
<<<<<<< HEAD
  db = getDb(),
  storage = getStorage(),
  performMigrationCheck = true
=======
  db = loadAdminServices().db,
  storage = loadAdminServices().storage,
  performMigrationCheck = true,
  withMaintenance = false
>>>>>>> b71d0515
}: {
  withBackup?: boolean;
  db?: FirebaseFirestore.Firestore;
  storage?: import('firebase-admin').storage.Storage;
  performMigrationCheck?: boolean,
  withMaintenance?: boolean
} = {}) {

  if (performMigrationCheck && !await isMigrationRequired(db)) {
    console.log('Skipping because there is no migration to run...');
    return;
  }

  if (withMaintenance) await startMaintenance(db);
  console.info('Start the migration process...');

  const backupDir = `pre-migration-${getFirestoreExportDirname(new Date())}`;

  try {
    const currentVersion = await loadDBVersion(db);
    const migrations = selectAndOrderMigrations(currentVersion);

    if (migrations.length === 0) {
      console.info('No migrations to run, leaving...');
      return;
    }

    if (withBackup) {
      console.info('Backup the database before doing anything');
      await exportFirestoreToBucketBeta(backupDir);
      console.info('Backup done, moving on to the migrations...');
    } else {
      console.warn('⚠️ skipping the backup before running migrations!');
    }

    const lastVersion = last(migrations).version;

    console.info(`Running migrations: ${migrations.map((x) => x.version).join(', ')}`);

    for (const migration of migrations) {
      console.info(`Running migration: ${migration.version}`);
      await migration.upgrade(db, storage);
      console.info(`Done running migration: ${migration.version}`);
    }

    await updateDBVersion(db, lastVersion);
    if (withMaintenance) await endMaintenance(db);
  } catch (e) {
    console.error(e);
    if (withBackup) {
      console.error('Migration failed. Restoring pre-migration backup...');
      await importFirestore(backupDir, { allowProd: true });
    }
    throw e;
  } finally {
    if (withBackup) {
      console.info('Running a backup post-migration');
      await exportFirestoreToBucketBeta(`post-migration-${getFirestoreExportDirname(new Date())}`);
      console.info('Done with the backup post-migration');
    }
    console.info('Data model version migration complete!');
  }
}<|MERGE_RESOLUTION|>--- conflicted
+++ resolved
@@ -44,16 +44,10 @@
 
 export async function migrate({
   withBackup = true,
-<<<<<<< HEAD
   db = getDb(),
   storage = getStorage(),
-  performMigrationCheck = true
-=======
-  db = loadAdminServices().db,
-  storage = loadAdminServices().storage,
   performMigrationCheck = true,
   withMaintenance = false
->>>>>>> b71d0515
 }: {
   withBackup?: boolean;
   db?: FirebaseFirestore.Firestore;
