--- conflicted
+++ resolved
@@ -37,14 +37,7 @@
     // Skip all organization without denomination
     if (!(org as any)?.denomination) return false;
 
-<<<<<<< HEAD
-    const publicName = (org as any).denomination.public;
-    const fullName = (org as any).denomination.full;
-
-    const { updatedOrg , update } = updateOrganization(org, fullName, publicName);
-=======
     const { updatedOrg , update } = updateOrganization(org);
->>>>>>> 8a50b64e
 
     // Delete fiscal number and bank accounts
     delete (updatedOrg as Organization).fiscalNumber;
@@ -63,14 +56,7 @@
     const organization = invitationBase[type];
 
     // Skip all invitation without denomination
-<<<<<<< HEAD
-    if (!(invitation as any)?.denomination) return false;
-
-    const publicName = (invitation as any).denomination.public;
-    const fullName = (invitation as any).denomination.full;
-=======
     if (!organization?.denomination) return false;
->>>>>>> 8a50b64e
 
     const { updatedOrg, update } = updateOrganization(organization);
     invitationBase[type] = updatedOrg;
@@ -88,13 +74,7 @@
     // Skip all notifications without organization or organization.denomination
     if (!notificationBase?.organization || !(notificationBase.organization as any)?.denomination) return false;
 
-<<<<<<< HEAD
-    const notification = notificationBase.organization;
-    const publicName = (notification as any).denomination.public;
-    const fullName = (notification as any).denomination.full;
-=======
     const organization = notificationBase.organization;
->>>>>>> 8a50b64e
 
     const { updatedOrg, update } = updateOrganization(organization);
     notificationBase.organization = updatedOrg;
@@ -113,14 +93,9 @@
   const specialOrgsIds = specialOrgs.map(org => org.id);
   if (specialOrgs.length && specialOrgsIds.includes(org.id)) {
     const index = specialOrgsIds.indexOf(org.id);
-<<<<<<< HEAD
-    delete (org as any).denomination;
-    (org as any).name = specialOrgs[index].name;
-=======
     const field = specialOrgs[index].field;
     (org as any).name = field === 'full' ? fullName : publicName;
     delete org.denomination;
->>>>>>> 8a50b64e
     update = true;
   }
 
