import {
  getServiceAccountObj,
  startMaintenance,
  endMaintenance,
  getAuth,
  getAuthEmulator,
  getFirestoreEmulator,
  getStorage,
  initAdmin,
} from '@blockframes/firebase-utils';
import {
  shutdownEmulator,
  importFirestoreEmulatorBackup,
  defaultEmulatorBackupPath,
  uploadDbBackupToBucket,
  getFirestoreExportPath,
  firebaseEmulatorExec,
} from './firebase-utils/firestore/emulator';
import { ChildProcess } from 'child_process';
import { join, resolve } from 'path';
import { backupBucket as prodBackupBucket, firebase as prodFirebase } from 'env/env.blockframes';
import admin from 'firebase-admin';
import { backupBucket, firebase } from '@env';
import { migrate } from './migrations';
import { syncUsers } from './users';
import { cleanDeprecatedData } from './db-cleaning';
import {
  awaitProcessExit,
  gsutilTransfer,
  latestAnonDbDir,
  latestAnonStorageDir,
  CI_STORAGE_BACKUP,
  restoreStorageFromCi,
  getLatestFolderURL,
<<<<<<< HEAD
  runAnonymization
=======
  runAnonymization,
  getBackupBucket,
>>>>>>> c0860881
} from './firebase-utils';
import { firebase as firebaseCI } from 'env/env.blockframes-ci';

interface ImportEmulatorOptions {
  importFrom: string;
}

/**
 * This function will download the Firestore backup from specified bucket, import it into
 * the emulator and run the emulator without shutting it down. This command can be used to run
 * emulator in background while developing or running other processes.
 * @param importFrom GCS bucket URL for the Firestore backup
 *
 * If no parameter is provided, it will attempt to find the latest backup out of a number
 * of date-formatted directory names in the env's backup bucket (if there are multiple dated backups)
 */
export async function importEmulatorFromBucket({ importFrom }: ImportEmulatorOptions) {
  const bucketUrl = importFrom || (await getLatestFolderURL(getStorage().bucket(backupBucket), 'firestore'));
  await importFirestoreEmulatorBackup(bucketUrl, defaultEmulatorBackupPath);
  let proc: ChildProcess;
  try {
    proc = await firebaseEmulatorExec({
      emulators: 'firestore',
      importPath: defaultEmulatorBackupPath,
      exportData: true,
    });

    await awaitProcessExit(proc);
  } catch (e) {
    await shutdownEmulator(proc);
    throw e;
  }
}

interface StartEmulatorOptions {
  importFrom: 'defaultImport' | string;
}

/**
 * This function will load the Firestore emulator from a default local path, or use the
 * path provided as an argument without downloading anything from a GCS bucket.
 * Not much use over manually running the command, other than less flags...
 * @param param0 this is a relative path to local Firestore backup to import into emulator
 */
export async function loadEmulator({ importFrom = 'defaultImport' }: StartEmulatorOptions) {
  const emulatorPath = importFrom === 'defaultImport' ? defaultEmulatorBackupPath : join(process.cwd(), importFrom);
  let proc: ChildProcess;
  try {
    proc = await firebaseEmulatorExec({ emulators: 'firestore', importPath: emulatorPath, exportData: true });
    await awaitProcessExit(proc);
  } catch (e) {
    await shutdownEmulator(proc);
    throw e;
  }
}

export async function startEmulators({ importFrom = 'defaultImport' }: StartEmulatorOptions = { importFrom: 'defaultImport' }) {
  const emulatorPath = importFrom === 'defaultImport' ? defaultEmulatorBackupPath : resolve(importFrom);
  let proc: ChildProcess;
  try {
    proc = await firebaseEmulatorExec({
      emulators: ['auth', 'functions', 'firestore', 'pubsub'],
      importPath: emulatorPath,
      exportData: true,
    });
    await awaitProcessExit(proc);
  } catch (e) {
    await shutdownEmulator(proc);
    throw e;
  }
}

export async function startEmulatorsForUnitTests({ execCommand }: { execCommand?: string } = {}) {
  let proc: ChildProcess;
  try {
    proc = await firebaseEmulatorExec({
      execCommand,
      emulators: ['auth', 'firestore'],
      exportData: false,
    });
    await awaitProcessExit(proc);
  } catch (e) {
    await shutdownEmulator(proc);
    throw e;
  }
}
/**
 * This creates users in Auth emulator from a running instance of the Firestore emulator
 * By keeping this clean and separate, we don't need to launch functions emulator when this is happening,
 * just Firestore and Auth. Cleaner and faster, less risk of triggers/leaks
 * This will shut down the emulator but the backup will contain a working version with Auth synched
 * IF AUTH GETS TOO BIG, THINGS WILL FAIL
 */
export async function syncAuthEmulatorWithFirestoreEmulator(
  { importFrom = 'defaultImport' }: StartEmulatorOptions = { importFrom: 'defaultImport' }
) {
  const emulatorPath = importFrom === 'defaultImport' ? defaultEmulatorBackupPath : resolve(importFrom);
  let proc: ChildProcess;
  try {
    proc = await firebaseEmulatorExec({
      emulators: ['auth', 'firestore'],
      importPath: emulatorPath,
      exportData: true,
    });
    const auth = getAuthEmulator();
    const db = getFirestoreEmulator();
    await startMaintenance(db);
    await syncUsers({ db, auth });
    await endMaintenance(db);
    await shutdownEmulator(proc);
  } catch (e) {
    await shutdownEmulator(proc);
    throw e;
  }
}

/**
 * This function will find the latest production backup based on date in folder name,
 * and download it to the local default folder or specified path.
 */
export async function downloadProdDbBackup(localPath?: string) {
  if (!('FIREBASE_PRODUCTION_SERVICE_ACCOUNT' in process.env)) {
    throw new Error('Key "FIREBASE_PRODUCTION_SERVICE_ACCOUNT" does not exist in .env');
  }
  // * The below conversion to string is a hack we need because the type expected by cert() is not correct
  // * This is a firebase bug
  const cert = getServiceAccountObj(process.env.FIREBASE_PRODUCTION_SERVICE_ACCOUNT) as unknown as string;

  const prodApp = admin.initializeApp(
    {
      storageBucket: prodBackupBucket,
      projectId: prodFirebase().projectId,
      credential: admin.credential.cert(cert),
    },
    'production'
  );
  const prodStorage = prodApp.storage();
  console.log('Production projectId: ', prodFirebase().projectId);
  console.log('Production backup bucket name: ', prodBackupBucket);
  const prodBackupBucketObj = prodStorage.bucket(prodBackupBucket);
  const prodDbURL = await getLatestFolderURL(prodBackupBucketObj, 'firestore');
  console.log('Production Firestore Backup URL:', prodDbURL);
  await importFirestoreEmulatorBackup(prodDbURL, localPath || defaultEmulatorBackupPath);
}

/**
 * This function will run db anonymization on a locally running Firestore emulator database
 */
async function anonDbProcess() {
  const db = getFirestoreEmulator();
  const storage = getStorage();
  const auth = getAuth();
  const ciApp = initAdmin(firebaseCI(), 'CI env');
  const o = await db.listCollections();
  if (!o.length) throw Error('THERE IS NO DB TO PROCESS - DANGER!');
  console.log(o.map(snap => snap.id));

  console.info('Preparing database & storage by running migrations...');
  await migrate({ withBackup: false, db, storage }); // run the migration, do not trigger a backup before, since we already have it!
  console.info('Migrations complete!');

  console.log('Running anonymization...');
  await runAnonymization(db);
  console.log('Anonymization complete!');

  console.info('Syncing users from db...');
  const p1 = syncUsers({ db });

  console.info('Syncing storage with production backup stored in blockframes-ci...');
  const p2 = restoreStorageFromCi(ciApp);

  await Promise.all([p1, p2]);
  console.info('Storage synced!');
  console.info('Users synced!');

  console.info('Cleaning unused DB data...');
  await cleanDeprecatedData(db, auth);
  console.info('DB data clean and fresh!');

<<<<<<< HEAD
=======
  console.info('Cleaning unused storage data...');
  await cleanStorage(await getBackupBucket(storage));
  console.info('Storage data clean and fresh!');
>>>>>>> c0860881
}

/**
 * This will download latest prod db and run the anonymization process in one command,
 * then shut down the local emulator. If you would like to view the db, you can run
 * `loadEmulator` afterwards to start the Firestore emulator with import from default path
 */
export async function anonymizeLatestProdDb() {
  await downloadProdDbBackup(defaultEmulatorBackupPath);
  let proc;
  try {
    proc = await firebaseEmulatorExec({
      emulators: 'firestore',
      importPath: defaultEmulatorBackupPath,
      exportData: true,
    });
    await anonDbProcess();
  } finally {
    await shutdownEmulator(proc, defaultEmulatorBackupPath, 30);
  }

  console.log('Storing golden database data');
  await uploadBackup({ localRelPath: getFirestoreExportPath(defaultEmulatorBackupPath), remoteDir: latestAnonDbDir });

  // try {
  //   proc = await firebaseEmulatorExec({
  //     emulators: 'firestore',
  //     importPath: defaultEmulatorBackupPath,
  //     exportData: true,
  //   });
  //   const db = connectFirestoreEmulator();
  //   await shrinkDb(db);
  // } finally {
  //   await shutdownEmulator(proc, defaultEmulatorBackupPath, 30);
  // }
  // console.log('Storing shrunk golden database data');
  // await uploadBackup({ localRelPath: getFirestoreExportPath(defaultEmulatorBackupPath), remoteDir: latestAnonShrinkedDbDir });

  console.log('Storing golden storage data');
  const anonBucketBackupDirURL = `gs://${CI_STORAGE_BACKUP}/${latestAnonStorageDir}/`;
  await gsutilTransfer({ from: `gs://${firebase().storageBucket}`, to: anonBucketBackupDirURL, mirror: true, quiet: true });
}

/**
 * This function takes a local path to the Firestore export (not Firebae emulator backup)
 * and remote directory name (NOT URI) and uploads the Firestore export to the local env's
 * backup bucket after converting it back to the live Firestore format.
 * @param param0 settings object for `localRelPath` and `remoteDir`
 */
export async function uploadBackup({ localRelPath, remoteDir }: { localRelPath?: string; remoteDir?: string } = {}) {
  await uploadDbBackupToBucket({ bucketName: backupBucket, localPath: localRelPath, remoteDir });
}<|MERGE_RESOLUTION|>--- conflicted
+++ resolved
@@ -32,12 +32,7 @@
   CI_STORAGE_BACKUP,
   restoreStorageFromCi,
   getLatestFolderURL,
-<<<<<<< HEAD
   runAnonymization
-=======
-  runAnonymization,
-  getBackupBucket,
->>>>>>> c0860881
 } from './firebase-utils';
 import { firebase as firebaseCI } from 'env/env.blockframes-ci';
 
@@ -217,12 +212,6 @@
   await cleanDeprecatedData(db, auth);
   console.info('DB data clean and fresh!');
 
-<<<<<<< HEAD
-=======
-  console.info('Cleaning unused storage data...');
-  await cleanStorage(await getBackupBucket(storage));
-  console.info('Storage data clean and fresh!');
->>>>>>> c0860881
 }
 
 /**
