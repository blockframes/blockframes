import { User } from '../../utils/type';
import { OrganizationHomePage } from '../organization';
import { TO } from '../../utils/env';

export default class AuthLoginPage {

  constructor() {
    cy.get('auth-login-view');
  }

  public switchMode() {
    cy.get('auth-login-view [test-id=switch-mode] button').click();
  }

  // Signup

  public fillEmailInSignup(email: string) {
    cy.get('auth-signup-form input[type="email"]').type(email);
  }

  public fillNameInSignup(name: string) {
    cy.get('auth-signup-form input[test-id="name"]').type(name);
  }

  public fillSurnameInSignup(surname: string) {
    cy.get('auth-signup-form input[test-id="surname"]').type(surname);
  }

  public fillPasswordInSignup(password: string) {
    cy.get('auth-signup-form input[test-id="password"]').type(password);
  }

  public fillPasswordConfirmInSignup(password: string) {
    cy.get('auth-signup-form input[test-id="password-confirm"]').type(password);
  }

  public fillSignup(user: Partial<User>) {
    cy.get('auth-signup-form input[type="email"]').type(user.email);
    cy.get('auth-signup-form input[test-id="name"]').type(user.firstName);
    cy.get('auth-signup-form input[test-id="surname"]').type(user.lastName);
    cy.get('auth-signup-form input[test-id="password"]').type(user.password);
    cy.get('auth-signup-form input[test-id="password-confirm"]').type(user.password);
  }

  public fillSignupExceptOne(user: Partial<User>, key, newEmail?) {
    const originalEmail = user.email;
    if (newEmail){
      user.email = newEmail;
    }
    switch (key) {
      case 'email' :
          cy.get('auth-signup-form input[test-id="name"]').type(user.firstName);
          cy.get('auth-signup-form input[test-id="surname"]').type(user.lastName);
          cy.get('auth-signup-form input[test-id="password"]').type(user.password);
          cy.get('auth-signup-form input[test-id="password-confirm"]').type(user.password);
        break;
      case 'name' :
          cy.get('auth-signup-form input[type="email"]').type(user.email);
          cy.get('auth-signup-form input[test-id="surname"]').type(user.lastName);
          cy.get('auth-signup-form input[test-id="password"]').type(user.password);
          cy.get('auth-signup-form input[test-id="password-confirm"]').type(user.password);
          user.email = originalEmail;
        break;
      case 'surname' :
          cy.get('auth-signup-form input[type="email"]').type(user.email);
          cy.get('auth-signup-form input[test-id="name"]').type(user.firstName);
          cy.get('auth-signup-form input[test-id="password"]').type(user.password);
          cy.get('auth-signup-form input[test-id="password-confirm"]').type(user.password);
          user.email = originalEmail;
        break;
      case 'password' :
          cy.get('auth-signup-form input[type="email"]').type(user.email);
          cy.get('auth-signup-form input[test-id="name"]').type(user.firstName);
          cy.get('auth-signup-form input[test-id="surname"]').type(user.lastName);
          cy.get('auth-signup-form input[test-id="password-confirm"]').type(user.password);
          user.email = originalEmail;
        break;
      case 'passwordConfirm' :
          cy.get('auth-signup-form input[type="email"]').type(user.email);
          cy.get('auth-signup-form input[test-id="name"]').type(user.firstName);
          cy.get('auth-signup-form input[test-id="surname"]').type(user.lastName);
          cy.get('auth-signup-form input[test-id="password"]').type(user.password);
          user.email = originalEmail;
        break
    }
  }

  public clickTermsAndCondition() {
    cy.get('auth-accept-conditions [test-id="checkbox"] input').first().check({ force: true });
  }

  public clickPrivacyPolicy() {
    cy.get('auth-accept-conditions [test-id="checkbox"] input').last().check({ force: true });
  }

  public clickSignupToOrgHome() {
    cy.get('auth-signup-form button[type=submit]', {timeout: TO.PAGE_ELEMENT})
      .click();
    cy.wait(TO.THREE_SEC);
    return new OrganizationHomePage();
  }

  public clickSignup() {
    cy.get('auth-signup-form button[type=submit]').click({ force: true });
  }

  public assertStayInLoginView() {
    cy.location().should((loc) => {
      expect(loc.pathname).to.eq('/auth/connexion')
    })
  }

  // Signin

  public fillSignin(user) {
    cy.get('auth-signin-form input[type="email"]').type(user.email);
    cy.get('auth-signin-form input[type="password"]').type(user.password);
  }

  /** Connection returns to the home page of the application in which you are. You have to create it. */
  public clickSignIn() {
    cy.get('auth-signin-form button[type=submit]', {timeout: 3000})
      .click();
    cy.wait(TO.THREE_SEC);
  }

  public clickSigninToOrgHome() {
    cy.get('auth-signin-form button[type=submit]', {timeout: TO.PAGE_ELEMENT})
      .click();
<<<<<<< HEAD
    cy.wait(TO.THREE_SEC);
=======
    cy.wait(TO.WAIT_1SEC);
>>>>>>> f00c1eaa
    return new OrganizationHomePage();
  }
}<|MERGE_RESOLUTION|>--- conflicted
+++ resolved
@@ -127,11 +127,7 @@
   public clickSigninToOrgHome() {
     cy.get('auth-signin-form button[type=submit]', {timeout: TO.PAGE_ELEMENT})
       .click();
-<<<<<<< HEAD
-    cy.wait(TO.THREE_SEC);
-=======
     cy.wait(TO.WAIT_1SEC);
->>>>>>> f00c1eaa
     return new OrganizationHomePage();
   }
 }