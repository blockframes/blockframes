﻿// import { AuthLoginPage } from "../pages/auth";
import { User, InterceptOptions } from "./type";
import { SEC } from './env';
<<<<<<< HEAD
import { auth } from '@blockframes/testing/e2e';
import { serverId } from '@blockframes/e2e/utils';
=======
import { loginWithEmailAndPassword } from "libs/testing/e2e/src/lib/auth";
>>>>>>> e700d5b7

/** Clear cookies, local storage, indexedDB and navigate to the path (/auth by default). */
export function clearDataAndPrepareTest(path: string = '/auth') {
  // Since Cypress doesn't provide method to clear indexedDB = > https://github.com/cypress-io/cypress/issues/1208
  cy.clearCookies();
  cy.clearLocalStorage();
  indexedDB.deleteDatabase('firebaseLocalStorageDb');
  if (path !== '') {
    cy.visit(path);
  }
  cy.viewport('ipad-2', 'landscape');
}

/**
 * Start on AuthWelcomePage, on AuthLoginPage and signin. You have to create a new page depending of the app.
 * @deprecated Use newer signIn method - implemented in festival auth (and other apps too since auth is shared)
 */
export function signIn(user: Partial<User>, fillIdentity: boolean = false) {
  // ! This function will be replaced eventually. We are using the updated login method here now
  return loginWithEmailAndPassword(user.email);
  // const p1: AuthLoginPage = new AuthLoginPage();
  // p1.fillSignin(user);
  // p1.clickSignIn();
  // cy.wait(10000);
  // //Submit Identity on demand
  // if (fillIdentity) {
  //   // cy.url().then(afterLoginURL => {
  //   //   if (afterLoginURL.includes('auth/identity')) {
  //   //     const pIdentity = new AuthIdentityPage();
  //   //     pIdentity.confirm(user);
  //   //   }
  //   // });
  //   //return cy.url();
  // }

  // //return "";
}

export function uploadFile(p: string, type: string, testId: string) {
  return cy.readFile(p, 'base64')
    .then((x) => Cypress.Blob.base64StringToBlob(x, type))
    .then((content) => {
      const testfile = new File([content], 'my-script.pdf', { type });
      const dataTransfer = new DataTransfer();
      dataTransfer.items.add(testfile);

      return cy.get(`file-uploader[test-id=${testId}] section`).trigger('drop', { dataTransfer });
    });
}

export function assertUploadStatus(content: string, testId: string) {
  return cy.get(`file-uploader[test-id=${testId}] section h3`).contains(content);
}

export const acceptCookie = () => selectAction('button[test-id="accept-cookies"]',
  { waitTime: 1 * SEC, message: 'Accepting all cookies' });

/**
 * selectAction : Clicks the element & waits if needed.
 * @param element : string for selecting button on the page
 * @param Option : timeouts for button, wait & logging message
 * @deprecated - this is quite useless
 */
export function selectAction(element: string,
  Option: { waitTime?: number, timeout?: number, message?: string } =
    { waitTime: 0, timeout: 3 * SEC, message: '' }) {
  if (Option.message !== '') {
    cy.log(Option.message);
  }
  cy.get(element, { timeout: Option.timeout })
    .click();
  if (Option.waitTime !== 0) {
    cy.wait(Option.waitTime);
  }
}

/**
 * clickOnMenu : Clicks the sidemenu
 * @param page : array of page strings
 * @param menu : string representing drawer button
 * @param menu_item : side menu item to click
 * @param closeMenu : boolean, false to leave side menu opened
 */
export function clickOnMenu(
  page: string[],
  menu: string,
  menu_item: string,
  closeMenu: boolean = true
) {
  cy.get(`${page[0]} button[test-id="${menu}"]`, { timeout: 3 * SEC })
    .first().click();
  cy.wait(3 * SEC);
  cy.get(`aside a[routerlink*="${menu_item}"]`, { timeout: 3 * SEC })
    .click();
  cy.wait(1 * SEC);
  if (closeMenu) {
    cy.get(`${page[1]} button[test-id="${menu}"]`, { timeout: 3 * SEC })
      .first().click();
    cy.wait(1 * SEC);
  }
}

let currentID = 0;
export const randomID = (): string => (`${new Date().getTime()}-${currentID++}`);
export const createFakeScript = (title: string) => cy.task('random:pdf', title);

interface FormOptions {
  inputValue: Record<string, unknown>;
  specialIds?: string[];
  fieldHandler?<E extends HTMLElement>($formEl: JQuery<E>, key: string): [boolean, string]
}

interface FormData {
  name: string;
  id: string;
  testId: string;
  value: string;
}

function handleFormElement(el, id: string, value: string) {
  const cw = cy.wrap(el);
  let doClick = true;

  //Handle file uploads
  if (el.is('file-uploader')) {
    const uploadProps = JSON.parse(value);
    const title = uploadProps.title || randomID();
    createFakeScript(title).then((path: string) => {
      uploadFile(path, uploadProps.type, id);
    });
    return;
  }

  if (el.is('input') || el.is('textarea')) {
    cw.click()
      .type(value, { force: true });
    return;
  }

  if (el.is('mat-button-toggle') || el.is('mat-slide-toggle') ||
    el.is('mat-radio-button')) {
    if (value) {
      cy.get(`[test-id="${id}"]`, { timeout: 1 * SEC })
        .click();
    }
    return;
  }

  if (el.is('chips-autocomplete') || el.is('input-autocomplete')) {
    cy.get(`[test-id="${id}"] input`, { timeout: 1 * SEC })
      .type(value, { force: true });
  }

  if (el.is('static-select')) {
    cy.get(`[test-id="${id}"] .mat-form-field-outline`, { timeout: 1 * SEC })
      .first()
      .click({ force: true });
    doClick = false;
  }

  if (doClick) {
    cw.click();
  }

  cy.get('mat-option', { timeout: 1 * SEC })
    .contains(value).click({ force: true });
}

/**
 * setForm : helper function to set the form with given values
 * @param selector : string to identify the form set
 * @param formOpt : object having input values (Record), callback for spl ids.
 * @example
 *   //set org details in org form
 *   const formOpt: FormOptions = {
 *     inputValue: organizationDetails
 *   }
 *   setForm('organization-form form input', formOpt);
 */
export function setForm(selector: string, formOpt: FormOptions) {
  const formData: FormData[] = [];
  const formElements = [];

  cy.get(selector).each(($formEl) => {
    const keyBag = $formEl.attr('test-id');
    const formelData = {
      name: $formEl[0].localName, id: $formEl.attr('id'),
      testId: $formEl.attr('test-id'), value: 'skipped'
    }

    if (formElements.length) {
      const lastElement = formElements[formElements.length - 1];
      if (lastElement && lastElement.has($formEl).length) {
        cy.log(`~skipping : ${formelData.name}-id:${formelData.id}`);
        console.log(`~>skipped : ${formelData.name}-id:${formelData.id}`);
        return;
      }
    }
    formElements.push($formEl);

    if (keyBag === undefined) {
      formelData.testId = `undefined-[${$formEl.attr('formcontrolname') ||
        $formEl.attr('aria-label') ||
        $formEl.attr('data-placeholder')}]`;
      formelData.value = 'untouched';
      cy.log(JSON.stringify(formelData));
      formData.push(formelData);
      return;
    }
    const keyBunch = keyBag.split(':');
    let vault = formOpt.inputValue;
    for (let i = 0; vault && (i < keyBunch.length); i++) {
      vault = vault[keyBunch[i]];
    }

    /*
     * Perform some extra handling on the input if needed..
     */
    let needsHandling = true;
    if (formOpt.specialIds?.includes(keyBag) && formOpt.fieldHandler) {
      [needsHandling] = formOpt.fieldHandler($formEl, keyBag);
    }
    formelData.value = vault;
    if (needsHandling && (vault !== undefined)) {
      //Set the form field..
      handleFormElement($formEl, keyBag, vault);
    }
    formData.push(formelData);
  })
    .then(() => console.table(formData));
}

/** Used to test the path we should go */
export function assertMoveTo(path: string) {
  cy.location().should(loc => {
    expect(loc.pathname).to.eq(path);
  });
}


export function get(selector: string) {
  return cy.get(`[test-id="${selector}"]`);
}

export function getAllStartingWith(selector: string) {
  return cy.get(`[test-id^="${selector}"]`);
}

export function getInList(selectorStart: string, option: string) {
  getAllStartingWith(selectorStart).each(($el) => {
    // loops between all activity options
    if ($el[0].innerText === option) $el.trigger('click');
  });
}

export function check(selector: string) {
  get(selector).find('[type="checkbox"]').check({ force: true });
}

export function createEmail(username: string = 'test-user', domain: string = serverId + '.mailosaur.net') {
  return username + Date.now() + '@' + domain;
}

export function createOrgName(orgName: string = 'testOrg') {
  return orgName + Date.now();
}

export function assertUrl(url: string) {
  cy.url().should('eq',`http://localhost:4200/${url}`)
}

export function assertUrlIncludes(partialUrl: string) {
  cy.url().should('include', partialUrl)
}

// below function accepts only one argument, choose depending your need
export function interceptMail(option: InterceptOptions) {

  let timeout = 0;
  const Authorization = `Basic ${btoa(Cypress.env().MAILOSAUR_API_KEY)}`;

  return new Promise((resolve, reject) => {

    if (!option.recipient && !option.partialSubject && !option.partialBody)
      return reject('No option provided to interceptMail() function');

    if (Object.entries(option).length !== 1)
      return reject('Only one option is to be provided to interceptMail() function');

    const getEmails = async () => {
      timeout += 1000;
      if (timeout > 5000) reject('No mail after 15 seconds');
      const response = await fetch(`https://mailosaur.com/api/messages?server=${serverId}`, { headers: { Authorization } });
      const result = await response.text();
      const mails = JSON.parse(result).items;
      if (mails.length === 0) return setTimeout(getEmails, timeout);
      for (let i = 0; i < mails.length; i++) {
        if (
          mails[i].to[0].email === option.recipient ||
          mails[i].subject.includes(option.partialSubject) ||
          mails[i].summary.includes(option.partialBody)
        ) {
          return resolve(mails[i]);
        }
        if (i === mails.length - 1) return setTimeout(getEmails, timeout);
      }
    };

    getEmails();
  });
}<|MERGE_RESOLUTION|>--- conflicted
+++ resolved
@@ -1,12 +1,9 @@
 ﻿// import { AuthLoginPage } from "../pages/auth";
 import { User, InterceptOptions } from "./type";
 import { SEC } from './env';
-<<<<<<< HEAD
 import { auth } from '@blockframes/testing/e2e';
 import { serverId } from '@blockframes/e2e/utils';
-=======
 import { loginWithEmailAndPassword } from "libs/testing/e2e/src/lib/auth";
->>>>>>> e700d5b7
 
 /** Clear cookies, local storage, indexedDB and navigate to the path (/auth by default). */
 export function clearDataAndPrepareTest(path: string = '/auth') {
