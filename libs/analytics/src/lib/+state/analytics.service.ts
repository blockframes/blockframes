--- conflicted
+++ resolved
@@ -2,7 +2,7 @@
 import { getAnalytics, logEvent } from '@angular/fire/analytics';
 import { ActiveState, EntityState } from '@datorama/akita';
 import { CollectionConfig, CollectionService } from 'akita-ng-fire';
-import { doc, getDoc } from '@angular/fire/firestore';
+import { doc, DocumentReference, docData, getDoc } from '@angular/fire/firestore';
 
 import { map, take } from 'rxjs/operators';
 import { centralOrgId } from '@env';
@@ -14,13 +14,7 @@
 import { createMovie, createDocumentMeta, formatDocumentMetaFromFirestore } from '@blockframes/model';
 import { APP } from '@blockframes/utils/routes/utils';
 import { App } from '@blockframes/utils/apps';
-import { Observable } from 'rxjs';
-<<<<<<< HEAD
 import { joinWith } from '@blockframes/utils/operators';
-import { QueryFn } from '@angular/fire/firestore';
-=======
-import { where } from 'firebase/firestore';
->>>>>>> 25780e5e
 
 interface AnalyticsState extends EntityState<Analytics>, ActiveState<string> { };
 export interface AnalyticsWithOrg extends Analytics<'title'> {
@@ -31,10 +25,7 @@
 @CollectionConfig({ path: 'analytics' })
 export class AnalyticsService extends CollectionService<AnalyticsState> {
   readonly useMemorization = false;
-<<<<<<< HEAD
-=======
   private analytics = getAnalytics();
->>>>>>> 25780e5e
 
   constructor(
     private authService: AuthService,
@@ -63,44 +54,29 @@
 
   getTitleAnalytics(titleId?: string) {
     const { orgId } = this.authService.profile;
-<<<<<<< HEAD
 
-    const query: QueryFn = titleId
-      ? ref => ref
-        .where('type', '==', 'title')
-        .where('meta.ownerOrgIds', 'array-contains', orgId)
-        .where('_meta.createdFrom', '==', this.app)
-        .where('meta.titleId', '==', titleId)
-      : ref => ref
-        .where('type', '==', 'title')
-        .where('meta.ownerOrgIds', 'array-contains', orgId)
-        .where('_meta.createdFrom', '==', this.app);
+    const query = titleId ? [
+      where('type', '==', 'title'),
+      where('meta.ownerOrgIds', 'array-contains', orgId),
+      where('_meta.createdFrom', '==', this.app),
+      where('meta.titleId', '==', titleId),
+    ] : [
+      where('type', '==', 'title'),
+      where('meta.ownerOrgIds', 'array-contains', orgId),
+      where('_meta.createdFrom', '==', this.app)
+    ];
 
     return this.valueChanges(query).pipe(
       joinWith({
         // TODO #7273 use OrganizationService instead once Akita has been replaced by ng-fire (currently using MovieService results in error)
-        org: analytic => this.db.doc(`orgs/${analytic.meta.orgId}`).valueChanges() as Observable<Organization>
+        org: analytic => {
+          const ref = doc(this.db, `orgs/${analytic.meta.orgId}`) as DocumentReference<Organization>;
+          return docData(ref);
+        }
       }, { shouldAwait: true }),
       // Filter out analytics from owners of title
       map((analytics: AnalyticsWithOrg[]) => analytics.filter(analytic => !analytic.meta.ownerOrgIds.includes(analytic.org.id) ))
     );
-=======
-    return this.valueChanges([
-      where('type', '==', 'title'),
-      where('meta.titleId', '==', titleId),
-      where('meta.ownerOrgIds', 'array-contains', orgId),
-      where('_meta.createdFrom', '==', this.app),
-    ]) as Observable<Analytics<'title'>[]>;
-  }
-
-  getAnalytics() {
-    const { orgId } = this.authService.profile;
-    return this.valueChanges([
-      where('type', '==', 'title'),
-      where('meta.ownerOrgIds', 'array-contains', orgId),
-      where('_meta.createdFrom', '==', this.app)
-    ]) as Observable<Analytics<'title'>[]>;
->>>>>>> 25780e5e
   }
 
   async addTitle(name: EventName, titleId: string) {
