--- conflicted
+++ resolved
@@ -8,11 +8,7 @@
 import { startOfDay } from 'date-fns';
 
 // Blockframes
-<<<<<<< HEAD
-import { Analytics, AnalyticsTypeRecord, AnalyticsTypes, EventName, createTitleMeta } from '@blockframes/shared/model';
-=======
-import { Analytics, AnalyticsTypeRecord, AnalyticsTypes, EventName, createTitleMeta, Organization } from '@blockframes/model';
->>>>>>> 392054b0
+import { Analytics, AnalyticsTypeRecord, AnalyticsTypes, EventName, createTitleMeta, Organization } from '@blockframes/shared/model';
 import { AuthService } from '@blockframes/auth/+state';
 import { createMovie, createDocumentMeta, formatDocumentMetaFromFirestore } from '@blockframes/shared/model';
 import { APP } from '@blockframes/utils/routes/utils';
@@ -21,14 +17,10 @@
 import { joinWith } from '@blockframes/utils/operators';
 import { QueryFn } from '@angular/fire/firestore';
 
-<<<<<<< HEAD
-interface AnalyticsState extends EntityState<Analytics>, ActiveState<string> {}
-=======
 interface AnalyticsState extends EntityState<Analytics>, ActiveState<string> { };
 interface AnalyticsWithOrg extends Analytics<'title'> {
   org: Organization;
 }
->>>>>>> 392054b0
 
 @Injectable({ providedIn: 'root' })
 @CollectionConfig({ path: 'analytics' })
@@ -59,25 +51,6 @@
 
   getTitleAnalytics(titleId?: string) {
     const { orgId } = this.authService.profile;
-<<<<<<< HEAD
-    return this.valueChanges(ref =>
-      ref
-        .where('type', '==', 'title')
-        .where('meta.titleId', '==', titleId)
-        .where('meta.ownerOrgIds', 'array-contains', orgId)
-        .where('_meta.createdFrom', '==', this.app)
-    ) as Observable<Analytics<'title'>[]>;
-  }
-
-  getAnalytics() {
-    const { orgId } = this.authService.profile;
-    return this.valueChanges(ref =>
-      ref
-        .where('type', '==', 'title')
-        .where('meta.ownerOrgIds', 'array-contains', orgId)
-        .where('_meta.createdFrom', '==', this.app)
-    ) as Observable<Analytics<'title'>[]>;
-=======
 
     const query: QueryFn = titleId
       ? ref => ref
@@ -98,7 +71,6 @@
       // Filter out analytics from owners of title
       map((analytics: AnalyticsWithOrg[]) => analytics.filter(analytic => !analytic.meta.ownerOrgIds.includes(analytic.org.id) ))
     );
->>>>>>> 392054b0
   }
 
   async addTitle(name: EventName, titleId: string) {
