--- conflicted
+++ resolved
@@ -4,12 +4,9 @@
 import { map, take } from 'rxjs/operators';
 import { centralOrgId } from '@env';
 import { startOfDay } from 'date-fns';
-<<<<<<< HEAD
 import { CallableFunctions } from 'ngfire';
-=======
 import { Subscription } from 'rxjs';
 import { FIRE_ANALYTICS } from 'ngfire';
->>>>>>> cb6382b3
 
 // Blockframes
 import { Analytics, AnalyticsTypes, EventName, createTitleMeta, Movie } from '@blockframes/model';
