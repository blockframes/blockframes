import {
  Organization,
  Analytics,
  Scope,
  createAggregatedAnalytic,
  AggregatedAnalytic,
  User,
  toLabel,
  AnalyticData,
  Invitation,
  averageWatchDuration,
  EventName,
<<<<<<< HEAD
  createUser
=======
  AnalyticsInteraction
>>>>>>> 2ba9901c
} from '@blockframes/model';
import { convertToTimeString } from '@blockframes/utils/helpers';
import { getDeepValue } from '@blockframes/utils/pipes';
import { IconSvg } from '@blockframes/ui/icon.service';

export const deletedUserIdentifier = '(Deleted User)';

/**
 * Counts number of occurances
 * @param array 
 * @param keyPath Path to key in object that needs to be counted.
 * @param deltaFn Function that returns the delta with which to count. For example a length of an array or an already aggrigated number.
 * @example 
 * // Count number of analytics per genre in array of analytics joined with Movie.
 * counter(analytics, 'title.genres')
 * @example
 * // Count number of analytics per genre in array of Movies joined with Analytics.
 * counter(movies, 'genres', (item) => item.analytics.length )
 * @returns A record
 */
export function counter<T = unknown>(array: T[], keyPath: string, deltaFn?: (item: T) => number) {
  const counter: Record<string | number, number> = {};

  const count = (key: string | number, delta: number) => {
    if (!counter[key]) counter[key] = 0;
    counter[key] = counter[key] + delta;
  }

  for (const item of array) {
    const value = getDeepValue(item, keyPath) as string | number | (string | number)[];

    if (!value && value !== 0) continue;
    const delta = deltaFn ? deltaFn(item) : 1;
    Array.isArray(value) ? value.forEach(key => count(key, delta)) : count(value, delta);
  }

  return counter;
}

export function countedToAnalyticData(record: Record<string | number, number>, scope?: Scope): AnalyticData[] {
  return Object.entries(record).map(([key, count]) => ({
    key,
    count,
    label: scope ? toLabel(key, scope) : key
  }));
}

export function aggregate(analytics: Analytics[], data: Partial<AggregatedAnalytic> = {}) {
  const aggregated = createAggregatedAnalytic(data)
  for (const analytic of analytics) {
    aggregated[analytic.name]++;
  }

  aggregated.interactions.global = aggregateInteractions(analytics);
  aggregated.interactions.festival = aggregateInteractions(analytics.filter(a => a._meta.createdFrom === 'festival'));
  aggregated.interactions.catalog = aggregateInteractions(analytics.filter(a => a._meta.createdFrom === 'catalog'));

  return aggregated;
}

function aggregateInteractions(analytics: Analytics[]): AnalyticsInteraction {
  const sorted = analytics.sort(sortByDate);
  return {
    count: sorted.length,
    first: sorted[0] ? sorted[0]._meta.createdAt : undefined,
    last: sorted[sorted.length - 1] ? sorted[sorted.length - 1]._meta.createdAt : undefined,
  };
}

export function aggregatePerUser(analytics: (Analytics<'title'> & { user: User, org: Organization })[]) {
  const aggregator: Record<string, AggregatedAnalytic> = {};
  for (const analytic of analytics) {
    if (!analytic.meta?.uid) continue;
    if (!analytic.user?.uid) analytic.user = createUser({ uid: analytic.meta.uid, lastName: deletedUserIdentifier });
    if (!aggregator[analytic.user.uid]) {
      aggregator[analytic.user.uid] = createAggregatedAnalytic({
        user: analytic.user,
        org: analytic.org
      });
    };
    aggregator[analytic.user.uid][analytic.name]++;
  }
  return Object.values(aggregator);
}

export interface MetricCard {
  title: string;
  value: number | string;
  icon: string;
  selected?: boolean;
}

export function toScreenerCards(invitations: Invitation[]): MetricCard[] {
  const attendees = invitations.filter(invitation => invitation.watchInfos?.duration !== undefined);
  const accepted = invitations.filter(invitation => invitation.status === 'accepted');

  const avgWatchDuration = averageWatchDuration(attendees);
  const parsedTime = convertToTimeString(avgWatchDuration * 1000);
  const participationRate = accepted.length ? Math.round((attendees.length / accepted.length) * 100) : 0;
  const acceptationRate = invitations.length ? Math.round((accepted.length / invitations.length) * 100) : 0;
  const requestCount = invitations.filter(i => i.mode === 'request').length;
  const traction = invitations.length ? Math.round((requestCount / invitations.length) * 100) : 0;
  return [
    {
      title: 'Guests',
      value: invitations.length,
      icon: 'badge'
    },
    {
      title: 'Attendees',
      value: attendees.length,
      icon: 'group'
    },
    {
      title: 'Average Watch Time',
      value: parsedTime,
      icon: 'timer'
    },
    {
      title: 'Participation Rate',
      value: invitations.length ? `${participationRate}%` : '-',
      icon: 'front_hand'
    },
    {
      title: 'Acceptation Rate',
      value: invitations.length ? `${acceptationRate}%` : '-',
      icon: 'sentiment_satisfied'
    },
    {
      title: 'Traction Rate',
      value: invitations.length ? `${traction}%` : '-',
      icon: 'magnet_electricity'
    }
  ];
}

interface VanityMetricEvent {
  name: EventName;
  title: string;
  icon: IconSvg;
};

export const events: VanityMetricEvent[] = [
  {
    name: 'pageView',
    title: 'Views',
    icon: 'visibility'
  },
  {
    name: 'promoElementOpened',
    title: 'Video Plays',
    icon: 'star_fill'
  },
  {
    name: 'addedToWishlist',
    title: 'Adds to Wishlist',
    icon: 'favorite'
  },
  {
    name: 'screeningRequested',
    title: 'Screening Requested',
    icon: 'ask_screening_2'
  },
  {
    name: 'askingPriceRequested',
    title: 'Asking Price Requested',
    icon: 'local_offer'
  }
];

export function toCards(aggregated: AggregatedAnalytic): MetricCard[] {
  return events.map(event => ({
    title: event.title,
    value: aggregated[event.name],
    icon: event.icon,
    selected: false
  }));
}

function sortByDate(a: Analytics, b: Analytics): number {
  if (a._meta.createdAt.getTime() < b._meta.createdAt.getTime()) return -1;
  if (a._meta.createdAt.getTime() > b._meta.createdAt.getTime()) return 1;
  return 0;
}<|MERGE_RESOLUTION|>--- conflicted
+++ resolved
@@ -10,11 +10,8 @@
   Invitation,
   averageWatchDuration,
   EventName,
-<<<<<<< HEAD
-  createUser
-=======
+  createUser,
   AnalyticsInteraction
->>>>>>> 2ba9901c
 } from '@blockframes/model';
 import { convertToTimeString } from '@blockframes/utils/helpers';
 import { getDeepValue } from '@blockframes/utils/pipes';
