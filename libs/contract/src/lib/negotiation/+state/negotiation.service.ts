--- conflicted
+++ resolved
@@ -1,12 +1,7 @@
 import { Injectable } from "@angular/core";
 import { EntityState, ActiveState, StoreConfig, EntityStore } from "@datorama/akita";
 import { CollectionConfig, CollectionService } from "akita-ng-fire";
-<<<<<<< HEAD
-import { Negotiation } from "./negotiation.firestore";
 import type firestore from 'firebase/firestore';
-=======
-import type firebase from 'firebase';
->>>>>>> f466dd94
 import { formatDocumentMetaFromFirestore } from "@blockframes/utils/models-meta";
 import { BucketTerm, Negotiation } from "@blockframes/model";
 
@@ -20,11 +15,7 @@
     super(store)
   }
 
-<<<<<<< HEAD
   formatDocumentDurationFromFirestore(terms:BucketTerm<firestore.Timestamp>[]){
-=======
-  formatDocumentDurationFromFirestore(terms: BucketTerm<firebase.firestore.Timestamp>[]) {
->>>>>>> f466dd94
     return terms.map(term => {
       const duration = {
         from: term.duration.from.toDate(),
