import { Injectable } from "@angular/core";
import { EntityState, ActiveState, StoreConfig, EntityStore } from "@datorama/akita";
import { CollectionConfig, CollectionService } from "akita-ng-fire";
import type firebase from 'firebase';
import { formatDocumentMetaFromFirestore } from "@blockframes/utils/models-meta";
<<<<<<< HEAD
import { BucketTerm } from "@blockframes/contract/term/+state";
import { Negotiation } from "@blockframes/model";
=======
import { BucketTerm } from "@blockframes/model";
>>>>>>> 36404c4c

interface NegotiationState extends EntityState<Negotiation, string>, ActiveState<string> { }

@Injectable({ providedIn: 'root' })
@CollectionConfig({ path: 'contracts/:contractId/negotiations' })
export class NegotiationService extends CollectionService<NegotiationState> {
  useMemorization = true;
  constructor(store: NegotiationStore) {
    super(store)
  }

  formatDocumentDurationFromFirestore(terms: BucketTerm<firebase.firestore.Timestamp>[]) {
    return terms.map(term => {
      const duration = {
        from: term.duration.from.toDate(),
        to: term.duration.to.toDate(),
      };
      return { ...term, duration }
    })
  }

  formatFromFirestore(_negotiation: Negotiation<firebase.firestore.Timestamp>): Negotiation<Date> {
    const _meta = formatDocumentMetaFromFirestore(_negotiation?._meta);
    const terms = this.formatDocumentDurationFromFirestore(_negotiation.terms)
    const initial = _negotiation.initial?.toDate();
    return { ..._negotiation, _meta, initial, terms };
  }
}

// BOILETPLATE
@Injectable({ providedIn: 'root' })
@StoreConfig({ name: 'negotiation' })
class NegotiationStore extends EntityStore<NegotiationState> {
  constructor() {
    super();
  }
}<|MERGE_RESOLUTION|>--- conflicted
+++ resolved
@@ -3,12 +3,7 @@
 import { CollectionConfig, CollectionService } from "akita-ng-fire";
 import type firebase from 'firebase';
 import { formatDocumentMetaFromFirestore } from "@blockframes/utils/models-meta";
-<<<<<<< HEAD
-import { BucketTerm } from "@blockframes/contract/term/+state";
-import { Negotiation } from "@blockframes/model";
-=======
-import { BucketTerm } from "@blockframes/model";
->>>>>>> 36404c4c
+import { BucketTerm, Negotiation } from "@blockframes/model";
 
 interface NegotiationState extends EntityState<Negotiation, string>, ActiveState<string> { }
 
