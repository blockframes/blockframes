--- conflicted
+++ resolved
@@ -1,14 +1,7 @@
 import { Timestamp } from '@blockframes/utils/common-interfaces/timestamp';
 import { centralOrgId } from '@env';
-<<<<<<< HEAD
-import { LanguageRecord, Negotiation } from '@blockframes/model';
+import { LanguageRecord, Duration, Negotiation } from '@blockframes/model';
 import { Language, Media, Territory } from '@blockframes/utils/static-model';
-import { Duration } from '../term/+state';
-=======
-import { LanguageRecord, Duration } from '@blockframes/model';
-import { Language, Media, Territory } from '@blockframes/utils/static-model';
-import { Negotiation } from './+state/negotiation.firestore';
->>>>>>> 36404c4c
 
 interface ArrayDifferences<T = string> {
   added: T[];
