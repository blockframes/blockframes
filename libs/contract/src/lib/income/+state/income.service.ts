--- conflicted
+++ resolved
@@ -1,12 +1,6 @@
 import { Injectable } from '@angular/core';
-<<<<<<< HEAD
 import { BlockframesCollection } from '@blockframes/utils/abstract-service';
-import { Income } from './income.model';
-=======
-import { CollectionConfig, CollectionService } from 'akita-ng-fire';
-import { ActiveState, EntityState } from '@datorama/akita';
 import { Income } from '@blockframes/model';
->>>>>>> eb4faaca
 
 @Injectable({ providedIn: 'root' })
 export class IncomeService extends BlockframesCollection<Income> {
