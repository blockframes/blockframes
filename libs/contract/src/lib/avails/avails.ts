
import { Media, territories, territoriesISOA3, Territory, TerritoryISOA3, TerritoryISOA3Value, TerritoryValue } from '@blockframes/utils/static-model';

import { BucketTerm, Term } from '../term/+state';
import { Holdback, Mandate, Sale } from '../contract/+state';
import { Bucket, BucketContract } from '../bucket/+state';
import { allOf, exclusivityAllOf, exclusivitySomeOf, someOf } from './sets';

export interface BaseAvailsFilter {
  medias: Media[],
  exclusive: boolean
}

export interface FullMandate extends Mandate<Date> {
  terms: Term[];
}

export interface FullSale extends Sale<Date> {
  terms: Term[];
}

export function filterContractsByTitle(titleId: string, mandates: Mandate[], mandateTerms: Term[], sales: Sale[], saleTerms: Term[], bucket?: Bucket) {


  // Gather only mandates & mandate terms related to this title
  const termsByMandate: Record<string, Term[]> = {};
  for (const term of mandateTerms) {
    if (!termsByMandate[term.contractId]) termsByMandate[term.contractId] = [];
    termsByMandate[term.contractId].push(term);
  }

  const titleMandates = mandates.filter(mandate => mandate.titleId === titleId);
  const fullMandates = titleMandates.map((m): FullMandate => ({
    ...m,
    terms: termsByMandate[m.id],
  }));

  // Gather only sales & sale terms related to this title
  const termsBySale: Record<string, Term[]> = {};
  for (const term of saleTerms) {
    if (!termsBySale[term?.contractId]) termsBySale[term?.contractId] = [];
    termsBySale[term?.contractId]?.push(term);
  }

  const titleSales = sales.filter(sale => sale.titleId === titleId);
  const fullSales = titleSales.map((s): FullSale => ({
    ...s,
    terms: termsBySale[s.id],
  }));

  const bucketContracts = bucket?.contracts.filter(s => s.titleId === titleId);

  return { mandates: fullMandates, sales: fullSales, bucketContracts };
}


function assertValidTitle(mandates: FullMandate[], sales: FullSale[], bucketContracts: BucketContract[] = []) {
  // check that the mandates & sales are about one single title,
  // i.e. they must all have the same `titleId`
  const mandateIds = mandates.map(m => m.titleId);
  const saleIds = sales.map(s => s.titleId);
  const bucketTitleIds = (bucketContracts).map(b => b.titleId);
  const uniqueIds = new Set([...mandateIds, ...saleIds, ...bucketTitleIds]);
  const differentTitleIds = uniqueIds.size > 1;
  if (differentTitleIds) throw new Error('Mandates & Sales must all have the same title id!');
}

// ----------------------------
//          TITLE LIST
// ----------------------------

export interface AvailsFilter extends BaseAvailsFilter {
  duration: { from: Date, to: Date },
  territories: Territory[],
}

export function getMatchingMandates(mandates: FullMandate[], avails: AvailsFilter): FullMandate[] {
  return mandates.filter(mandate => mandate.terms.some(term => {
    const exclusivityCheck = exclusivityAllOf(avails.exclusive).in(term.exclusive);
    const mediaCheck = allOf(avails.medias).in(term.medias);
    const durationCheck = allOf(avails.duration).in(term.duration);
    const territoryCheck = allOf(avails.territories).in(term.territories);

    return exclusivityCheck && mediaCheck && durationCheck && territoryCheck;
  }));
}

function getMatchingSales<T extends (FullSale | BucketContract)>(sales: T[], avails: AvailsFilter): T[] {
  return sales.filter(sale => sale.terms.some(term => {
    const exclusivityCheck = exclusivitySomeOf(avails.exclusive).in(term.exclusive);
    const mediaCheck = someOf(avails.medias).in(term.medias);
    const durationCheck = someOf(avails.duration).in(term.duration);
    const territoryCheck = someOf(avails.territories).in(term.territories);

    return exclusivityCheck && mediaCheck && durationCheck && territoryCheck;
  }));
}

export function availableTitle(
  avails: AvailsFilter,
  mandates: FullMandate[],
  sales: FullSale[],
  bucketContracts?: BucketContract[],
): FullMandate[] {

  if (!mandates.length) return [];

  assertValidTitle(mandates, sales, bucketContracts);

  // get only the mandates that meets the avails filter criteria,
  // e.g. if we ask for "France" but the title is mandated in "Germany", we don't care
  const availableMandates = getMatchingMandates(mandates, avails);

  // if there is no mandates left, the title is not available
  if (!availableMandates.length) return [];

  // else we should now check the sales

  // get only the sales that meets the avails filter criteria
  // e.g. if we ask for "France" but the title has been sold in "Germany", we don't care
  const salesToExclude = getMatchingSales(sales, avails);

  // if there is at least one sale that match the avails, the title is not available
  if (salesToExclude.length) return [];

  // else we should check the bucket (if we have one)

  // for now the title is available and we have no bucket to check
  if (!bucketContracts) return availableMandates;

  // get only the sales that meets the avails filter criteria
  // e.g. if we ask for "France" but the title has been sold in "Germany", we don't care
  const bucketSalesToExclude = getMatchingSales(bucketContracts ?? [], avails);

  // if there is at least one sale that match the avails, the title is not available
  if (bucketSalesToExclude.length) return [];

  return availableMandates;
}

// ----------------------------
//             MAP
// ----------------------------

export interface MapAvailsFilter extends BaseAvailsFilter {
  duration: { from: Date, to: Date },
}

interface TerritoryMarkerBase {
  slug: Territory,
  isoA3: TerritoryISOA3Value,
  label: TerritoryValue,
}

interface NotLicensedTerritoryMarker extends TerritoryMarkerBase {
  type: 'not-licensed';
}

export interface AvailableTerritoryMarker extends TerritoryMarkerBase {
  type: 'available',
  contract: Mandate,
  term: Term<Date>,
}

interface SoldTerritoryMarker extends TerritoryMarkerBase {
  type: 'sold',
  contract: Sale,
  term: Term<Date>,
}

export interface BucketTerritoryMarker extends TerritoryMarkerBase {
  type: 'selected' | 'in-bucket',
  contract: BucketContract,
  term: BucketTerm,
}

export type TerritoryMarker = NotLicensedTerritoryMarker | AvailableTerritoryMarker | SoldTerritoryMarker | BucketTerritoryMarker;

interface MapAvailabilities {
  notLicensed: NotLicensedTerritoryMarker[];
  available: AvailableTerritoryMarker[];
  sold: SoldTerritoryMarker[];
  inBucket: BucketTerritoryMarker[];
  selected: BucketTerritoryMarker[];
}

export const emptyAvailabilities: MapAvailabilities = { notLicensed: [], available: [], sold: [], inBucket: [], selected: [] };

function isMapTermInAvails<T extends BucketTerm | Term>(term: T, avails: MapAvailsFilter) {
  const exclusivityCheck = exclusivityAllOf(avails.exclusive).in(term.exclusive);

  const mediaCheck = allOf(avails.medias).in(term.medias);
  const durationCheck = allOf(avails.duration).in(term.duration);

  return exclusivityCheck && mediaCheck && durationCheck;
}

function isAvailInTerm<T extends BucketTerm | Term>(avail: MapAvailsFilter, termB: T) {
<<<<<<< HEAD
  const exclusivityCheck = exclusivitySomeOf(avail.exclusive).in(termB.exclusive)
=======
  const exclusivityCheck = exclusivitySomeOf(avail.exclusive).in(termB.exclusive);
>>>>>>> 82c3eb18
  const mediaCheck = allOf(avail.medias).in(termB.medias);
  const durationCheck = allOf(avail.duration).in(termB.duration);
  return exclusivityCheck && mediaCheck && durationCheck;
}

function getMatchingMapMandates(mandates: FullMandate[], avails: MapAvailsFilter): FullMandate[] {
  return mandates.filter(mandate => mandate.terms.some(term => isMapTermInAvails(term, avails)));
}

function getMatchingMapSales(sales: FullSale[], avails: MapAvailsFilter) {
  return sales.filter(sale => sale.terms?.some(term => {
    const exclusivityCheck = exclusivitySomeOf(avails.exclusive).in(term.exclusive);

    const mediaCheck = someOf(avails.medias).in(term.medias);
    const durationCheck = someOf(avails.duration).in(term.duration);

    return exclusivityCheck && mediaCheck && durationCheck;
  }));
}

function getOverlappingMapMandates(mandates: FullMandate[], newTerm: MapAvailsFilter): FullMandate[] {
  return mandates.filter(mandate => mandate.terms.some(term => isAvailInTerm(newTerm, term)));
}

function isMapTermInBucket<T extends BucketTerm | Term>(term: T, avails: MapAvailsFilter) {
  return isMapTermInAvails(term, avails);
}

function isMapTermSelected<T extends BucketTerm | Term>(term: T, avails: MapAvailsFilter) {
  const exclusivityCheck = avails.exclusive === term.exclusive;
  const mediaCheck = allOf(avails.medias).equal(term.medias);
  const durationCheck = allOf(avails.duration).equal(term.duration);

  return exclusivityCheck && mediaCheck && durationCheck;
}

interface TerritoryAvailabilityOptions {
  avails: MapAvailsFilter,
  mandates: FullMandate[],
  sales: FullSale[],
  bucketContracts?: BucketContract[],
  existingMandates?: FullMandate[]
}

export function territoryAvailabilities({
  avails,
  mandates,
  sales,
  bucketContracts,
  existingMandates = [],
}: TerritoryAvailabilityOptions): MapAvailabilities {
  // This function compute the availabilities of every territories simply by applying successive layer of "color" on top of each other
  // 0) we start by coloring everything in the `not-licensed` color
  // 1) we then color the available territories on top of the previous layer, overwriting the color of some territories
  // 2) we repeat the process for the sales & bucket territories to color them as `sold`
  // 3) finally we apply the `selected` color
  // 4) when provided with availableMandates, we are rather searching for an overlap between the avails and the availableMandates.

  // Note: The function doesn't perform any check, from its point of view a `sold` territory can become `selected`
  // Note: The checks should be performed by the parent component to prevent a user to select a `sold` territory
  const isOverlapping = !!existingMandates.length

  assertValidTitle(isOverlapping ? existingMandates : mandates, sales, bucketContracts);

  // 0) initialize the world as `not-licensed`
  const availabilities = {} as Record<Territory, TerritoryMarker>;
  Object.keys(territories).forEach((territory: Territory) => availabilities[territory] = {
    type: 'not-licensed',
    slug: territory,
    isoA3: territoriesISOA3[territory],
    label: territories[territory],
  });


  // 1) "paint" the `available` layer
  const availableMandates = isOverlapping
    ? getOverlappingMapMandates(existingMandates, avails)
    : getMatchingMapMandates(mandates, avails);
  for (const mandate of availableMandates) {
    for (const term of mandate.terms) {
      for (const territory of term.territories as Territory[]) {
        availabilities[territory] = {
          type: 'available',
          slug: territory,
          isoA3: territoriesISOA3[territory],
          label: territories[territory],
          term,
          contract: mandate,
        };
      }
    }
  }


  // 2) "paint" the `sold` layer on top
  const salesToExclude = getMatchingMapSales(sales, avails);
  for (const sale of salesToExclude) {
    for (const term of sale.terms) {
      for (const territory of term.territories as Territory[]) {
        availabilities[territory] = {
          type: 'sold',
          slug: territory,
          isoA3: territoriesISOA3[territory],
          label: territories[territory],
          term,
          contract: sale,
        };
      }
    }
  }

  for (const bucketSale of bucketContracts ?? []) {
    for (const term of bucketSale.terms) {
      const isInBucket = isMapTermInBucket(term, avails);
      const isSelected = isMapTermSelected(term, avails);
      if (isSelected) {
        for (const territory of term.territories as TerritoryISOA3[]) {
          availabilities[territory] = {
            type: 'selected',
            slug: territory,
            isoA3: territoriesISOA3[territory],
            label: territories[territory],
            term,
            contract: bucketSale,
          };
        }
      } else if (isInBucket) {
        for (const territory of term.territories as TerritoryISOA3[]) {
          availabilities[territory] = {
            type: 'in-bucket',
            slug: territory,
            isoA3: territoriesISOA3[territory],
            label: territories[territory],
            term,
            contract: bucketSale,
          };
        }
      }
    }
  }

  const correctAvailabilities = Object.values(availabilities).filter(a => !!a.isoA3);

  const notLicensed = correctAvailabilities.filter(a => a.type === 'not-licensed') as NotLicensedTerritoryMarker[];
  const available = correctAvailabilities.filter(a => a.type === 'available') as AvailableTerritoryMarker[];
  const sold = correctAvailabilities.filter(a => a.type === 'sold') as SoldTerritoryMarker[];
  const inBucket = correctAvailabilities.filter(a => a.type === 'in-bucket') as BucketTerritoryMarker[];
  const selected = correctAvailabilities.filter(a => a.type === 'selected') as BucketTerritoryMarker[];

  return { notLicensed, available, sold, inBucket, selected };
}

// ----------------------------
//           CALENDAR
// ----------------------------

export interface CalendarAvailsFilter extends BaseAvailsFilter {
  territories: Territory[],
}

export interface DurationMarker {
  from: Date,
  to: Date,
  contract?: Mandate,
  term?: Term<Date>,
}

interface CalendarAvailabilities {
  available: DurationMarker[];
  sold: DurationMarker[];
  inBucket: DurationMarker[];
  selected: DurationMarker;
}

function isCalendarTermInAvails<T extends BucketTerm | Term>(term: T, avails: CalendarAvailsFilter) {
  const exclusivityCheck = exclusivityAllOf(avails.exclusive).in(term.exclusive);
  const mediaCheck = allOf(avails.medias).in(term.medias);
  const territoriesCheck = allOf(avails.territories).in(term.territories);

  return exclusivityCheck && mediaCheck && territoriesCheck;
}

function getMatchingCalendarMandates(mandates: FullMandate[], avails: CalendarAvailsFilter): FullMandate[] {
  return mandates.filter(mandate => mandate.terms.some(term => isCalendarTermInAvails(term, avails)));
}

function getMatchingCalendarSales<T extends (FullSale | BucketContract)>(sales: T[], avails: CalendarAvailsFilter): T[] {
  return sales.filter(sale => sale.terms.some(term => {
    const exclusivityCheck = exclusivitySomeOf(avails.exclusive).in(term.exclusive);
    const mediaCheck = someOf(avails.medias).in(term.medias);
    const territoryCheck = someOf(avails.territories).in(term.territories);

    return exclusivityCheck && mediaCheck && territoryCheck;
  }));
}

function isCalendarTermInBucket<T extends BucketTerm | Term>(term: T, avails: CalendarAvailsFilter) {
  return isCalendarTermInAvails(term, avails);
}

function isCalendarTermSelected<T extends BucketTerm | Term>(term: T, avails: CalendarAvailsFilter) {
  const exclusivityCheck = avails.exclusive === term.exclusive;
  const mediaCheck = allOf(avails.medias).equal(term.medias);
  const territoryCheck = allOf(avails.territories).equal(term.territories);

  return exclusivityCheck && mediaCheck && territoryCheck;
}


export function durationAvailabilities(
  avails: CalendarAvailsFilter,
  mandates: FullMandate[],
  sales: FullSale[],
  bucketContracts?: BucketContract[],
): CalendarAvailabilities {

  assertValidTitle(mandates, sales, bucketContracts);

  const availableMandates = getMatchingCalendarMandates(mandates, avails);
  const available = availableMandates.map(m =>
    m.terms.map((t): DurationMarker =>
      ({ from: t.duration.from, to: t.duration.to, contract: m, term: t })
    )
  ).flat();

  const salesToExclude = getMatchingCalendarSales(sales, avails);
  const sold = salesToExclude.map(s =>
    s.terms.map((t): DurationMarker =>
      ({ from: t.duration.from, to: t.duration.to, term: t })
    )
  ).flat();


  const inBucket: DurationMarker[] = [];
  let selected: DurationMarker = undefined;

  for (const bucketSale of bucketContracts ?? []) {
    for (const term of bucketSale.terms) {
      const isInBucket = isCalendarTermInBucket(term, avails);
      const isSelected = isCalendarTermSelected(term, avails);
      if (isSelected) {
        selected = { from: term.duration.from, to: term.duration.to };
      } else if (isInBucket) {
        inBucket.push({ from: term.duration.from, to: term.duration.to });
      }
    }
  }

  return { available, sold, inBucket, selected };
}


// ----------------------------
//          COMPARISON
// ----------------------------

export function isSameMapBucketTerm(avails: MapAvailsFilter, term: BucketTerm) {
  const exclusivityCheck = avails.exclusive === term.exclusive;
  const durationCheck = allOf(avails.duration).equal(term.duration);
  const mediasCheck = allOf(avails.medias).equal(term.medias);

  return exclusivityCheck && durationCheck && mediasCheck;
}

export function isSameCalendarBucketTerm(avails: CalendarAvailsFilter, term: BucketTerm) {
  const exclusivityCheck = avails.exclusive === term.exclusive;
  const territoriesCheck = allOf(avails.territories).equal(term.territories);
  const mediasCheck = allOf(avails.medias).equal(term.medias);

  return exclusivityCheck && territoriesCheck && mediasCheck;
}

function isSameBucketTerm(termA: BucketTerm, termB: BucketTerm) {
  const exclusivityCheck = termA.exclusive === termB.exclusive;
  const durationCheck = allOf(termA.duration).equal(termB.duration);
  const territoriesCheck = allOf(termA.territories).equal(termB.territories);
  const mediasCheck = allOf(termA.medias).equal(termB.medias);
  // we ignore the languages

  return exclusivityCheck && durationCheck && territoriesCheck && mediasCheck;
}

export function isSameBucketContract(contractA: BucketContract, contractB: BucketContract) {
  const titleIdCheck = contractA.titleId === contractB.titleId;
  const orgIdCheck = contractA.orgId === contractB.orgId;
  const parentTermIdCheck = contractA.parentTermId === contractB.parentTermId;
  const priceCheck = contractA.price === contractB.price;
  const specificityCheck = contractA.specificity === contractB.specificity;
  const termsCheck = contractA.terms.every((term, index) => isSameBucketTerm(term, contractB.terms[index]));
  // we ignore holdbacks

  return titleIdCheck && orgIdCheck && parentTermIdCheck && priceCheck && specificityCheck && termsCheck;
}

// ----------------------------
//         HOLDBACKS         //
// ----------------------------


export function collidingHoldback(holdback: Holdback, term: BucketTerm) {
  return someOf(term.duration).in(holdback.duration)
    && someOf(term.medias).in(holdback.medias)
    && someOf(term.territories).in(holdback.territories);
}

export function getCollidingHoldbacks(holdbacks: Holdback[], terms: BucketTerm[]) {
  const holdbackCollision = holdbacks.filter(holdback =>
    terms.some(term => collidingHoldback(holdback, term))
  );
  return holdbackCollision;
}

<|MERGE_RESOLUTION|>--- conflicted
+++ resolved
@@ -196,11 +196,7 @@
 }
 
 function isAvailInTerm<T extends BucketTerm | Term>(avail: MapAvailsFilter, termB: T) {
-<<<<<<< HEAD
-  const exclusivityCheck = exclusivitySomeOf(avail.exclusive).in(termB.exclusive)
-=======
   const exclusivityCheck = exclusivitySomeOf(avail.exclusive).in(termB.exclusive);
->>>>>>> 82c3eb18
   const mediaCheck = allOf(avail.medias).in(termB.medias);
   const durationCheck = allOf(avail.duration).in(termB.duration);
   return exclusivityCheck && mediaCheck && durationCheck;
