--- conflicted
+++ resolved
@@ -1,13 +1,6 @@
 import { Media, territories, territoriesISOA3, Territory, TerritoryISOA3, TerritoryISOA3Value, TerritoryValue } from '@blockframes/utils/static-model';
-<<<<<<< HEAD
-import { Bucket, BucketContract } from '../bucket/+state';
+import { Bucket, BucketContract, Holdback, Mandate, Sale, BucketTerm, Term } from '@blockframes/model';
 import { allOf, exclusivityAllOf, exclusivitySomeOf, someOf } from './sets';
-import { Holdback, Mandate, Sale, BucketTerm, Term } from '@blockframes/model';
-=======
-import { BucketTerm, Term } from '../term/+state';
-import { Bucket, BucketContract, Holdback, Mandate, Sale } from '@blockframes/model';
-import { allOf, exclusivityAllOf, exclusivitySomeOf, someOf } from './sets';
->>>>>>> 0d8c938d
 
 export interface BaseAvailsFilter {
   medias: Media[],
