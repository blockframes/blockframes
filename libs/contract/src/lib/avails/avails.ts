--- conflicted
+++ resolved
@@ -1,13 +1,7 @@
 import { Media, territories, territoriesISOA3, Territory, TerritoryISOA3, TerritoryISOA3Value, TerritoryValue } from '@blockframes/utils/static-model';
-<<<<<<< HEAD
-import { BucketTerm, Term } from '@blockframes/model';
-import { Holdback, Mandate, Sale } from '../contract/+state';
-=======
-import { BucketTerm, Term } from '../term/+state';
->>>>>>> 368d7d8e
 import { Bucket, BucketContract } from '../bucket/+state';
 import { allOf, exclusivityAllOf, exclusivitySomeOf, someOf } from './sets';
-import { Holdback, Mandate, Sale } from '@blockframes/model';
+import { Holdback, Mandate, Sale, BucketTerm, Term } from '@blockframes/model';
 
 export interface BaseAvailsFilter {
   medias: Media[],
