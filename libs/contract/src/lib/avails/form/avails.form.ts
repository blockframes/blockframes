import { FormEntity } from '@blockframes/utils/form/forms/entity.form';
import { AvailsFilter } from '../avails';
import { FormStaticValueArray } from '@blockframes/utils/form/forms/static-value.form';
import { FormControl, FormGroup, Validators } from '@angular/forms';
import { compareDates, isDateInFuture } from '@blockframes/utils/form/validators/validators';


<<<<<<< HEAD
function createAvailControl(mode: 'single' | 'multi', avail: Partial<AvailsFilter> = {}) {
  const controls = {
=======
function createAvailControl(avail: Partial<AvailsFilter> = {}, required: ('territories' | 'duration')[]) {
  const durationRequired = required.includes('duration') ? [Validators.required] : []
  return {
    territories: new FormStaticValueArray<'territories'>(avail.territories, 'territories', required.includes('territories') ? [Validators.required] : []),
>>>>>>> 0c5a1003
    medias: new FormStaticValueArray<'medias'>(avail.medias, 'medias', [Validators.required]),
    exclusive: new FormControl(avail.exclusive ?? true, Validators.required),
    duration: new FormGroup({
      from: new FormControl(avail.duration?.from, [...[compareDates('from', 'to', 'from'), isDateInFuture], ...durationRequired]),
      to: new FormControl(avail.duration?.to, [...[compareDates('from', 'to', 'to'), isDateInFuture], ...durationRequired])
    })
  } as any;

  if (mode === 'multi') {
    controls.territories = new FormStaticValueArray<'territories'>(avail.territories, 'territories', [Validators.required]);
  }

  return controls;
}

type AvailControl = ReturnType<typeof createAvailControl>

export class AvailsForm extends FormEntity<AvailControl, AvailsFilter> {
<<<<<<< HEAD
  constructor(mode: 'single' | 'multi' = 'multi', avail: Partial<AvailsFilter> = {}) {
    super(createAvailControl(mode, avail))
=======
  constructor(avail: Partial<AvailsFilter> = {}, required: ('territories' | 'duration')[]) {
    super(createAvailControl(avail, required))
>>>>>>> 0c5a1003
  }
}<|MERGE_RESOLUTION|>--- conflicted
+++ resolved
@@ -5,39 +5,23 @@
 import { compareDates, isDateInFuture } from '@blockframes/utils/form/validators/validators';
 
 
-<<<<<<< HEAD
-function createAvailControl(mode: 'single' | 'multi', avail: Partial<AvailsFilter> = {}) {
-  const controls = {
-=======
 function createAvailControl(avail: Partial<AvailsFilter> = {}, required: ('territories' | 'duration')[]) {
   const durationRequired = required.includes('duration') ? [Validators.required] : []
   return {
     territories: new FormStaticValueArray<'territories'>(avail.territories, 'territories', required.includes('territories') ? [Validators.required] : []),
->>>>>>> 0c5a1003
     medias: new FormStaticValueArray<'medias'>(avail.medias, 'medias', [Validators.required]),
     exclusive: new FormControl(avail.exclusive ?? true, Validators.required),
     duration: new FormGroup({
       from: new FormControl(avail.duration?.from, [...[compareDates('from', 'to', 'from'), isDateInFuture], ...durationRequired]),
       to: new FormControl(avail.duration?.to, [...[compareDates('from', 'to', 'to'), isDateInFuture], ...durationRequired])
     })
-  } as any;
-
-  if (mode === 'multi') {
-    controls.territories = new FormStaticValueArray<'territories'>(avail.territories, 'territories', [Validators.required]);
-  }
-
-  return controls;
+  };
 }
 
 type AvailControl = ReturnType<typeof createAvailControl>
 
 export class AvailsForm extends FormEntity<AvailControl, AvailsFilter> {
-<<<<<<< HEAD
-  constructor(mode: 'single' | 'multi' = 'multi', avail: Partial<AvailsFilter> = {}) {
-    super(createAvailControl(mode, avail))
-=======
   constructor(avail: Partial<AvailsFilter> = {}, required: ('territories' | 'duration')[]) {
     super(createAvailControl(avail, required))
->>>>>>> 0c5a1003
   }
 }