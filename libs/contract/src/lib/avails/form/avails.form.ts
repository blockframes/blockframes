--- conflicted
+++ resolved
@@ -1,4 +1,4 @@
-import { FormArray, FormControl, Validators } from '@angular/forms';
+import { FormControl, Validators } from '@angular/forms';
 
 import { Territory } from '@blockframes/utils/static-model';
 import { FormEntity } from '@blockframes/utils/form/forms/entity.form';
@@ -28,13 +28,7 @@
   };
 }
 
-<<<<<<< HEAD
-function createAvailControl(avail: Partial<AvailsFilter> = {}, required: ('territories' | 'duration'|'languages')[]) {
-  const fromValidators = required.includes('duration') ? [compareDates('from', 'to', 'from'), isDateInFuture, Validators.required] : [];
-  const toValidators = required.includes('duration') ? [compareDates('from', 'to', 'to'), isDateInFuture, Validators.required] : [];
-=======
 type DurationControl = ReturnType<typeof createDurationControl>;
->>>>>>> df0e1dca
 
 export class DurationForm extends FormEntity<DurationControl, Duration> {
   constructor(duration: Partial<Duration> = {}) {
@@ -108,12 +102,7 @@
 export type AvailControl = ReturnType<typeof createAvailControl>;
 
 export class AvailsForm extends FormEntity<AvailControl, AvailsFilter> {
-<<<<<<< HEAD
-  constructor(avail: Partial<AvailsFilter> = { territories: [] }, required: ('territories' | 'duration'| 'languages')[]) {
-    super(createAvailControl(avail, required))
-=======
   constructor(avail: Partial<AvailsFilter> = {}) {
     super(createAvailControl(avail));
->>>>>>> df0e1dca
   }
 }