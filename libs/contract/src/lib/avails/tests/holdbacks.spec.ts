import { Media, Territory } from '@blockframes/utils/static-model';
import { collidingHoldback, getCollidingHoldbacks } from '../avails';
<<<<<<< HEAD
import { Duration, Term, createTerm } from '@blockframes/model';
=======
import { Duration, Term, createTerm } from '../../term/+state/term.model';
import { createHoldback, Holdback } from '@blockframes/model';
>>>>>>> 368d7d8e

// Territories
const nonCollidingTerritoriesA: Territory[] = [
  'argentina', 'armenia', 'aruba', 'australia',
  'austria', 'azerbaijan', 'bahamas', 'bahrain',
  'bangladesh', 'barbados', 'belarus', 'belgium',
  'belize', 'benin', 'bermuda', 'bhutan', 'bolivia', 'botswana', 'brazil',
]
const nonCollidingTerritoriesB: Territory[] = [
  'kyrgyzstan', 'laos', 'latvia', 'lebanon',
  'lesotho', 'liberia', 'libya', 'liechtenstein',
  'lithuania', 'luxembourg', 'macao', 'madagascar',
  'malawi', 'malaysia', 'maldives', 'mali', 'malta',
  'marshall', 'martinique', 'mauritania', 'mauritius',
  'mexico', 'micronesia',
]
const collidingTerritoriesA = nonCollidingTerritoriesA
const collidingTerritoriesB = [...nonCollidingTerritoriesB, collidingTerritoriesA[0]]

// Durations
const nonCollidingBeforeDurationA: Duration = { from: new Date('01/01/2028'), to: new Date('06/30/2029') };
const nonCollidingBeforeDurationB: Duration = { from: new Date('07/01/2029'), to: new Date('08/01/2029') };
const nonCollidingAfterDurationA: Duration = { from: new Date('07/01/2029'), to: new Date('08/01/2029') };
const nonCollidingAfterDurationB: Duration = { from: new Date('01/01/2028'), to: new Date('06/30/2029') };
const collidingDurationA: Duration = { from: new Date('01/01/2030'), to: new Date('06/30/2030') };
const collidingDurationB: Duration = { from: new Date('06/01/2030'), to: new Date('08/01/2030') };

// Medias
const nonCollidingMediaA: Media[] = [
  'payTv', 'freeTv', 'payPerView', 'est', 'nVod', 'aVod', 'fVod',
]
const nonCollidingMediaB: Media[] = [
  'theatrical', 'video', 'planes', 'boats', 'hotels', 'educational', 'rental',
]
const collidingMediaA = nonCollidingMediaA
const collidingMediaB = [...nonCollidingMediaB, collidingMediaA[0]]

// Holdbacks and terms
const nonCollidingHoldback: Holdback = createHoldback({
  territories: nonCollidingTerritoriesA,
  medias: nonCollidingMediaA,
  duration: nonCollidingBeforeDurationA,
})
const nonCollidingTerm: Term = createTerm({
  territories: nonCollidingTerritoriesB,
  medias: nonCollidingMediaB,
  duration: nonCollidingBeforeDurationB,
})
const collidingAllHoldback: Holdback = createHoldback({
  territories: collidingTerritoriesA,
  medias: collidingMediaA,
  duration: collidingDurationA,
})
const collidingAllTerm: Term = createTerm({
  territories: collidingTerritoriesB,
  medias: collidingMediaB,
  duration: collidingDurationB,
})
const collidingTerritoriesHoldback: Holdback = createHoldback({
  territories: collidingTerritoriesA,
  medias: nonCollidingMediaA,
  duration: nonCollidingBeforeDurationA,
})
const collidingTerritoriesTerm: Term = createTerm({
  territories: collidingTerritoriesB,
  medias: nonCollidingMediaB,
  duration: nonCollidingBeforeDurationB,
})
const collidingMediasHoldback: Holdback = createHoldback({
  territories: nonCollidingTerritoriesA,
  medias: collidingMediaA,
  duration: nonCollidingAfterDurationA,
})
const collidingMediasTerm: Term = createTerm({
  territories: nonCollidingTerritoriesB,
  medias: collidingMediaB,
  duration: nonCollidingAfterDurationB,
})
const collidingDurationHoldback: Holdback = createHoldback({
  territories: nonCollidingTerritoriesA,
  medias: nonCollidingMediaA,
  duration: collidingDurationA,
})
const collidingDurationTerm: Term = createTerm({
  territories: nonCollidingTerritoriesB,
  medias: nonCollidingMediaB,
  duration: collidingDurationA,
})


// Holdback[] and term[]

const nonCollidingHoldbacks = [
  nonCollidingHoldback,
  collidingTerritoriesHoldback,
  collidingMediasHoldback,
]
const nonCollidingTerms = [
  nonCollidingTerm, collidingTerritoriesTerm,
  collidingMediasTerm, collidingDurationTerm,
]
const collidingHoldbacks = [
  ...nonCollidingHoldbacks,
  collidingAllHoldback,
]
const collidingTerms = [
  ...nonCollidingTerms,
  collidingAllTerm,
]

describe('Holdbacks', () => {
  describe('Test collidingHoldback pure function', () => {
    it('Checks no colliding holdback', () => {
      expect(collidingHoldback(nonCollidingHoldback, nonCollidingTerm)).toBe(false);
    });
    it('Checks no colliding territories', () => {
      expect(collidingHoldback(collidingTerritoriesHoldback, collidingTerritoriesTerm)).toBe(false);
    });
    it('Checks no colliding medias', () => {
      expect(collidingHoldback(collidingMediasHoldback, collidingMediasTerm)).toBe(false);
    });
    it('Checks no colliding duration', () => {
      expect(collidingHoldback(collidingDurationHoldback, collidingDurationTerm)).toBe(false);
    });
    it('Checks colliding holdback', () => {
      expect(collidingHoldback(collidingAllHoldback, collidingAllTerm)).toBe(true);
    });
  });

  describe('Test getCollidingHoldbacks pure function', () => {
    it('Checks no colliding holdbacks', () => {
      expect(getCollidingHoldbacks(nonCollidingHoldbacks, nonCollidingTerms)).toHaveLength(0);
    });
    it('Checks 2 colliding holdbacks', () => {
      expect(getCollidingHoldbacks(collidingHoldbacks, collidingTerms)).toHaveLength(1);
    });
  });
});<|MERGE_RESOLUTION|>--- conflicted
+++ resolved
@@ -1,11 +1,6 @@
 import { Media, Territory } from '@blockframes/utils/static-model';
 import { collidingHoldback, getCollidingHoldbacks } from '../avails';
-<<<<<<< HEAD
-import { Duration, Term, createTerm } from '@blockframes/model';
-=======
-import { Duration, Term, createTerm } from '../../term/+state/term.model';
-import { createHoldback, Holdback } from '@blockframes/model';
->>>>>>> 368d7d8e
+import { createHoldback, Holdback, Duration, Term, createTerm } from '@blockframes/model';
 
 // Territories
 const nonCollidingTerritoriesA: Territory[] = [
