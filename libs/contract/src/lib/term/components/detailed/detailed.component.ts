import { ChangeDetectionStrategy, Component, Inject, OnInit } from '@angular/core';
import { MAT_DIALOG_DATA, MatDialogRef } from '@angular/material/dialog';
import { Scope, StaticGroup, staticGroups } from '@blockframes/utils/static-model';
import { BehaviorSubject } from 'rxjs';

@Component({
  selector: 'contract-detailed-terms',
  templateUrl: 'detailed.component.html',
  styleUrls: ['./detailed.component.scss'],
  changeDetection: ChangeDetectionStrategy.OnPush
})
export class DetailedTermsComponent implements OnInit {
  groups$ = new BehaviorSubject<StaticGroup[]>([]);

  constructor(
    @Inject(MAT_DIALOG_DATA) public data: { terms: string[], scope: Scope },
    public dialogRef: MatDialogRef<DetailedTermsComponent>
  ) { }

  ngOnInit() {
<<<<<<< HEAD
    const groups = staticGroups[this.data.scope];
    if (groups) {
=======
    const groups: StaticGroup[] = JSON.parse(JSON.stringify(staticGroups[this.data.scope]));
    if (!!groups) {
>>>>>>> 770e9bc6
      for (const group of groups) {
        group.items = group.items.filter(item => this.data.terms.includes(item));
      }
      this.groups$.next(groups);
    }
  }
}<|MERGE_RESOLUTION|>--- conflicted
+++ resolved
@@ -18,13 +18,8 @@
   ) { }
 
   ngOnInit() {
-<<<<<<< HEAD
     const groups = staticGroups[this.data.scope];
     if (groups) {
-=======
-    const groups: StaticGroup[] = JSON.parse(JSON.stringify(staticGroups[this.data.scope]));
-    if (!!groups) {
->>>>>>> 770e9bc6
       for (const group of groups) {
         group.items = group.items.filter(item => this.data.terms.includes(item));
       }
