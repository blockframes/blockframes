
<<<<<<< HEAD
import { Term } from '@blockframes/model';
import { Mandate } from '@blockframes/contract/contract/+state';
=======
import { Term } from '@blockframes/contract/term/+state';
>>>>>>> 368d7d8e
import { AvailableTerritoryMarker, BucketTerritoryMarker, CalendarAvailsFilter, DurationMarker, MapAvailsFilter } from '@blockframes/contract/avails/avails';
import { Mandate } from '@blockframes/model';
import { BucketForm } from '../form';


function fakeMandate(mandate?: Partial<Mandate>): Mandate {
  return {
    type: 'mandate',
    _meta: { createdBy: '', createdAt: new Date() },
    id: '',
    parentTermId: '',
    sellerId: '',
    stakeholders: [],
    status: 'accepted',
    termIds: [],
    titleId: '',
    ...mandate,
  }
}

function fakeTerm(term?: Partial<Term>): Term {
  return {
    contractId: '',
    criteria: [],
    duration: { from: new Date(), to: new Date() },
    exclusive: true,
    id: '',
    languages: {},
    licensedOriginal: true,
    medias: [],
    territories: [],
    ...term,
  }
}

const mapFilterA: MapAvailsFilter = {
  exclusive: true,
  medias: [ 'payTv' ],
  duration: { from: new Date(2), to: new Date(8) },
};

const mapFilterB: MapAvailsFilter = {
  exclusive: true,
  medias: [ 'payTv' ],
  duration: { from: new Date(9), to: new Date(24) },
};

const calendarFilterA: CalendarAvailsFilter = {
  exclusive: true,
  medias: ['payTv'],
  territories: ['france', 'germany'],
};



describe('BucketForm', () => {
  describe('addTerritory', () => {
    it('Add one territory', () => {
      const bucket = new BucketForm();

      const marker: AvailableTerritoryMarker = {
        type: 'available',
        slug: 'france',
        label: 'France',
        isoA3: 'FRA',
        contract: fakeMandate({ id: 'A' }),
        term: fakeTerm({
          id: 'termA',
          contractId: 'A',
          exclusive: true,
          medias: ['payTv'],
          territories: ['france', 'germany'],
          duration: { from: new Date(1), to: new Date(24) },
        }),
      };

      bucket.addTerritory(mapFilterA, marker);

      expect(bucket.value.contracts.length).toBe(1);
      expect(bucket.value.contracts[0].parentTermId).toBe('termA');
      expect(bucket.value.contracts[0].terms.length).toBe(1);
      expect(bucket.value.contracts[0].terms[0].exclusive).toBe(true);
      expect(bucket.value.contracts[0].terms[0].medias.length).toBe(1);
      expect(bucket.value.contracts[0].terms[0].medias[0]).toBe('payTv');
      expect(bucket.value.contracts[0].terms[0].territories.length).toBe(1);
      expect(bucket.value.contracts[0].terms[0].territories[0]).toBe('france');
      expect(bucket.value.contracts[0].terms[0].duration.from).toEqual(new Date(2));
      expect(bucket.value.contracts[0].terms[0].duration.to).toEqual(new Date(8));
    });
    it('Add two territories to the same term', () => {
      const bucket = new BucketForm();

      const mandate = fakeMandate({ id: 'A' });

      const term = fakeTerm({
        id: 'termA',
        contractId: 'A',
        exclusive: true,
        medias: ['payTv'],
        territories: ['france', 'germany'],
        duration: { from: new Date(1), to: new Date(24) },
      });

      const markerA: AvailableTerritoryMarker = {
        type: 'available',
        slug: 'france',
        label: 'France',
        isoA3: 'FRA',
        contract: mandate,
        term,
      };

      const markerB: AvailableTerritoryMarker = {
        type: 'available',
        slug: 'germany',
        label: 'Germany',
        isoA3: 'DEU',
        contract: mandate,
        term,
      };

      bucket.addTerritory(mapFilterA, markerA);

      expect(bucket.value.contracts.length).toBe(1);
      expect(bucket.value.contracts[0].terms.length).toBe(1);
      expect(bucket.value.contracts[0].terms[0].territories.length).toBe(1);
      expect(bucket.value.contracts[0].terms[0].territories[0]).toBe('france');

      bucket.addTerritory(mapFilterA, markerB);

      expect(bucket.value.contracts.length).toBe(1);
      expect(bucket.value.contracts[0].terms.length).toBe(1);
      expect(bucket.value.contracts[0].terms[0].territories.length).toBe(2);
      expect(bucket.value.contracts[0].terms[0].territories[1]).toBe('germany');
    });
    it('Add two territories to different terms', () => {
      const bucket = new BucketForm();

      const mandate = fakeMandate({ id: 'A' });

      const term = fakeTerm({
        id: 'termA',
        contractId: 'A',
        exclusive: true,
        medias: ['payTv'],
        territories: ['france', 'germany'],
        duration: { from: new Date(1), to: new Date(24) },
      });

      const markerA: AvailableTerritoryMarker = {
        type: 'available',
        slug: 'france',
        label: 'France',
        isoA3: 'FRA',
        contract: mandate,
        term,
      };

      const markerB: AvailableTerritoryMarker = {
        type: 'available',
        slug: 'germany',
        label: 'Germany',
        isoA3: 'DEU',
        contract: mandate,
        term,
      };

      bucket.addTerritory(mapFilterA, markerA);

      expect(bucket.value.contracts.length).toBe(1);
      expect(bucket.value.contracts[0].terms.length).toBe(1);
      expect(bucket.value.contracts[0].terms[0].territories.length).toBe(1);
      expect(bucket.value.contracts[0].terms[0].territories[0]).toBe('france');

      bucket.addTerritory(mapFilterB, markerB);

      expect(bucket.value.contracts.length).toBe(1);
      expect(bucket.value.contracts[0].terms.length).toBe(2);
      expect(bucket.value.contracts[0].terms[1].territories.length).toBe(1);
      expect(bucket.value.contracts[0].terms[1].territories[0]).toBe('germany');
    });
  });

  describe('removeTerritory', () => {
    it('Remove only the territory', () => {
      const bucket = new BucketForm();

      const mandate = fakeMandate({ id: 'A' });

      const term = fakeTerm({
        id: 'termA',
        contractId: 'A',
        exclusive: true,
        medias: ['payTv'],
        territories: ['france', 'germany'],
        duration: { from: new Date(1), to: new Date(24) },
      });

      const markerA: AvailableTerritoryMarker = {
        type: 'available',
        slug: 'france',
        label: 'France',
        isoA3: 'FRA',
        contract: mandate,
        term,
      };

      const markerB: AvailableTerritoryMarker = {
        type: 'available',
        slug: 'germany',
        label: 'Germany',
        isoA3: 'DEU',
        contract: mandate,
        term,
      };

      bucket.addTerritory(mapFilterA, markerA);
      bucket.addTerritory(mapFilterA, markerB);

      expect(bucket.value.contracts.length).toBe(1);
      expect(bucket.value.contracts[0].terms.length).toBe(1);
      expect(bucket.value.contracts[0].terms[0].territories.length).toBe(2);
      expect(bucket.value.contracts[0].terms[0].territories[0]).toBe('france');
      expect(bucket.value.contracts[0].terms[0].territories[1]).toBe('germany');


      const bucketMarker: BucketTerritoryMarker = {
        type: 'in-bucket',
        slug: 'france',
        label: 'France',
        isoA3: 'FRA',
        contract: bucket.value.contracts[0],
        term: bucket.value.contracts[0].terms[0],
      };

      bucket.removeTerritory(mapFilterA, bucketMarker);

      expect(bucket.value.contracts.length).toBe(1);
      expect(bucket.value.contracts[0].terms.length).toBe(1);
      expect(bucket.value.contracts[0].terms[0].territories.length).toBe(1);
      expect(bucket.value.contracts[0].terms[0].territories[0]).toBe('germany');
    });
    it('Remove the term if it was the last territory', () => {
      const bucket = new BucketForm();

      const mandate = fakeMandate({ id: 'A' });

      const term = fakeTerm({
        id: 'termA',
        contractId: 'A',
        exclusive: true,
        medias: ['payTv'],
        territories: ['france', 'germany'],
        duration: { from: new Date(1), to: new Date(24) },
      });

      const markerA: AvailableTerritoryMarker = {
        type: 'available',
        slug: 'france',
        label: 'France',
        isoA3: 'FRA',
        contract: mandate,
        term,
      };

      bucket.addTerritory(mapFilterA, markerA);

      expect(bucket.value.contracts.length).toBe(1);
      expect(bucket.value.contracts[0].terms.length).toBe(1);
      expect(bucket.value.contracts[0].terms[0].territories.length).toBe(1);
      expect(bucket.value.contracts[0].terms[0].territories[0]).toBe('france');

      const bucketMarker: BucketTerritoryMarker = {
        type: 'in-bucket',
        slug: 'france',
        label: 'France',
        isoA3: 'FRA',
        contract: bucket.value.contracts[0],
        term: bucket.value.contracts[0].terms[0],
      };

      bucket.removeTerritory(mapFilterA, bucketMarker);

      expect(bucket.value.contracts.length).toBe(1);
      expect(bucket.value.contracts[0].terms.length).toBe(0);
    });
  });
  describe('isAlreadyInBucket', () => {
    it('Should return true with existing and false otherwise', () => {
      const bucket = new BucketForm();

      const mandate = fakeMandate({ id: 'A' });

      const term = fakeTerm({
        id: 'termA',
        contractId: 'A',
        exclusive: true,
        medias: ['payTv'],
        territories: ['france', 'germany'],
        duration: { from: new Date(1), to: new Date(24) },
      });

      const markerA: AvailableTerritoryMarker = {
        type: 'available',
        slug: 'france',
        label: 'France',
        isoA3: 'FRA',
        contract: mandate,
        term,
      };

      const before = bucket.isAlreadyInBucket(mapFilterA, markerA);

      bucket.addTerritory(mapFilterA, markerA);

      const after = bucket.isAlreadyInBucket(mapFilterA, markerA);

      expect(before).toBeFalsy();
      expect(after).toBeTruthy();
    });
  });
  describe('addDuration', () => {
    it('Add one duration', () => {

      const bucket = new BucketForm();

      const marker: DurationMarker = {
        contract: fakeMandate({ id: 'A' }),
        term: fakeTerm({
          id: 'termA',
          contractId: 'A',
          exclusive: true,
          medias: ['payTv'],
          territories: ['france', 'germany'],
          duration: { from: new Date(1), to: new Date(24) },
        }),
        from: new Date(4),
        to: new Date(12),
      };

      bucket.addDuration(calendarFilterA, marker);

      expect(bucket.value.contracts.length).toBe(1);
      expect(bucket.value.contracts[0].parentTermId).toBe('termA');
      expect(bucket.value.contracts[0].terms.length).toBe(1);
      expect(bucket.value.contracts[0].terms[0].exclusive).toBe(true);
      expect(bucket.value.contracts[0].terms[0].medias.length).toBe(1);
      expect(bucket.value.contracts[0].terms[0].medias[0]).toBe('payTv');
      expect(bucket.value.contracts[0].terms[0].territories.length).toBe(2);
      expect(bucket.value.contracts[0].terms[0].territories[0]).toBe('france');
      expect(bucket.value.contracts[0].terms[0].territories[1]).toBe('germany');
      expect(bucket.value.contracts[0].terms[0].duration.from).toEqual(new Date(4));
      expect(bucket.value.contracts[0].terms[0].duration.to).toEqual(new Date(12));
    });
    it('Add two duration to the different term', () => {
      const bucket = new BucketForm();

      const mandate = fakeMandate({ id: 'A' });

      const term = fakeTerm({
        id: 'termA',
        contractId: 'A',
        exclusive: true,
        medias: ['payTv'],
        territories: ['france', 'germany'],
        duration: { from: new Date(1), to: new Date(24) },
      });

      const markerA: DurationMarker = {
        from: new Date(4),
        to: new Date(12),
        contract: mandate,
        term,
      };

      const markerB: DurationMarker = {
        from: new Date(13),
        to: new Date(23),
        contract: mandate,
        term,
      };

      bucket.addDuration(calendarFilterA, markerA);

      expect(bucket.value.contracts.length).toBe(1);
      expect(bucket.value.contracts[0].terms.length).toBe(1);
      expect(bucket.value.contracts[0].terms[0].duration.from).toEqual(new Date(4));
      expect(bucket.value.contracts[0].terms[0].duration.to).toEqual(new Date(12));

      bucket.addDuration(calendarFilterA, markerB);

      expect(bucket.value.contracts.length).toBe(1);
      expect(bucket.value.contracts[0].terms.length).toBe(2);
      expect(bucket.value.contracts[0].terms[1].duration.from).toEqual(new Date(13));
      expect(bucket.value.contracts[0].terms[1].duration.to).toEqual(new Date(23));
    });
  });
  describe('getTermIndexForCalendar', () => {

    const bucket = new BucketForm();

    const mandateA = fakeMandate({ id: 'A' });

    const mandateB = fakeMandate({ id: 'B' });

    const termA = fakeTerm({
      id: 'termA',
      contractId: 'A',
      exclusive: true,
      medias: ['payTv'],
      territories: ['france', 'germany'],
      duration: { from: new Date(1), to: new Date(24) },
    });

    const termB = fakeTerm({
      id: 'termB',
      contractId: 'B',
      exclusive: true,
      medias: ['payTv'],
      territories: ['france', 'germany'],
      duration: { from: new Date(42), to: new Date(69) },
    });

    const termC = fakeTerm({
      id: 'termC',
      contractId: 'A',
      exclusive: true,
      medias: ['payTv'],
      territories: ['germany'],
      duration: { from: new Date(26), to: new Date(40) },
    });

    const markerA: DurationMarker = {
      from: new Date(4),
      to: new Date(12),
      contract: mandateA,
      term: termA,
    };

    const markerB: DurationMarker = {
      from: new Date(42),
      to: new Date(51),
      contract: mandateB,
      term: termB,
    };

    const markerC: DurationMarker = {
      from: new Date(27),
      to: new Date(32),
      contract: mandateA,
      term: termC,
    };

    it('Check index', () => {

      bucket.addDuration(calendarFilterA, markerA);
      bucket.addDuration(calendarFilterA, markerB);
      bucket.addDuration(calendarFilterA, markerC);

      expect(bucket.value.contracts.length).toBe(3);
      expect(bucket.value.contracts[0].terms.length).toBe(1);
      expect(bucket.value.contracts[1].terms.length).toBe(1);
      expect(bucket.value.contracts[2].terms.length).toBe(1);

      const a = bucket.getTermIndexForCalendar(calendarFilterA, markerA);
      const b = bucket.getTermIndexForCalendar(calendarFilterA, markerB);
      const c = bucket.getTermIndexForCalendar(calendarFilterA, markerC);

      expect(a.termIndex).toBe(0);
      expect(a.contractIndex).toBe(0);

      expect(b.termIndex).toBe(0);
      expect(b.contractIndex).toBe(1);

      expect(c.termIndex).toBe(0);
      expect(c.contractIndex).toBe(2);
    });
  });
});<|MERGE_RESOLUTION|>--- conflicted
+++ resolved
@@ -1,12 +1,5 @@
-
-<<<<<<< HEAD
-import { Term } from '@blockframes/model';
-import { Mandate } from '@blockframes/contract/contract/+state';
-=======
-import { Term } from '@blockframes/contract/term/+state';
->>>>>>> 368d7d8e
 import { AvailableTerritoryMarker, BucketTerritoryMarker, CalendarAvailsFilter, DurationMarker, MapAvailsFilter } from '@blockframes/contract/avails/avails';
-import { Mandate } from '@blockframes/model';
+import { Mandate, Term } from '@blockframes/model';
 import { BucketForm } from '../form';
 
 
