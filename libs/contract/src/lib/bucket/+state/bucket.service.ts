--- conflicted
+++ resolved
@@ -16,12 +16,7 @@
   createBucketContract,
   createDocumentMeta,
   MovieCurrency,
-<<<<<<< HEAD
-  Contract,
-  createSale
-=======
   Sale
->>>>>>> cb6382b3
 } from '@blockframes/model';
 import { BlockframesCollection } from '@blockframes/utils/abstract-service';
 
@@ -95,13 +90,9 @@
       };
 
       // Create the contract
-<<<<<<< HEAD
-      await this.contractService.add(createSale({
-=======
       await this.contractService.add<Sale>({
         _meta: createDocumentMeta(),
         status: 'pending',
->>>>>>> cb6382b3
         id: contractId,
         titleId: contract.titleId,
         parentTermId: contract.parentTermId,
@@ -110,11 +101,7 @@
         specificity,
         delivery,
         ...commonFields
-<<<<<<< HEAD
-      }) as Contract);
-=======
       });
->>>>>>> cb6382b3
 
       // Add the default negotiation.
       this.contractService.addNegotiation(contractId, {
