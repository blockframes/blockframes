--- conflicted
+++ resolved
@@ -10,10 +10,7 @@
 import { OfferService } from '../../offer/+state';
 import { ContractService } from '../../contract/+state';
 import { ActiveState, EntityState } from '@datorama/akita';
-<<<<<<< HEAD
-import { convertDuration, Bucket, createBucket, createBucketTerm, createBucketContract, createDocumentMeta } from '@blockframes/model';
 import { collection, doc } from '@angular/fire/firestore';
-=======
 import {
   convertDuration,
   Bucket,
@@ -23,7 +20,6 @@
   createDocumentMeta,
   MovieCurrency
 } from '@blockframes/model';
->>>>>>> 43d2d8ed
 
 interface BucketState extends EntityState<Bucket>, ActiveState<string> { }
 
