--- conflicted
+++ resolved
@@ -11,16 +11,9 @@
 import { OrganizationService } from '@blockframes/organization/+state';
 import { TermService } from '../../term/+state';
 import { OfferService } from '../../offer/+state';
-<<<<<<< HEAD
-import { Bucket, createBucket, createBucketTerm, createBucketContract } from '@blockframes/model';
-import { ContractService, convertDuration } from '../../contract/+state';
-=======
-import { Bucket, createBucket } from './bucket.model';
-import { createBucketTerm, createBucketContract } from './bucket.model';
 import { ContractService } from '../../contract/+state';
->>>>>>> 368d7d8e
 import { ActiveState, EntityState } from '@datorama/akita';
-import { convertDuration } from '@blockframes/model';
+import { convertDuration, Bucket, createBucket, createBucketTerm, createBucketContract } from '@blockframes/model';
 
 interface BucketState extends EntityState<Bucket>, ActiveState<string> { }
 
