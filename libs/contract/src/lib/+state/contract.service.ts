import { Injectable } from '@angular/core';
import { ContractStore, ContractState } from './contract.store';
import { CollectionConfig, CollectionService, awaitSyncQuery, Query } from 'akita-ng-fire';
import { Contract, ContractPartyDetail, convertToContractDocument, createContractPartyDetail } from './contract.model';
import orderBy from 'lodash/orderBy';
import { OrganizationQuery } from '@blockframes/organization/+state/organization.query';
import { tap, switchMap } from 'rxjs/operators';
import { ContractVersionService } from '../version/+state/contract-version.service';
import { initContractWithVersion, ContractWithLastVersion } from '../version/+state/contract-version.model';
import { getCodeIfExists, ExtractCode } from '@blockframes/utils/static-model/staticModels';
import { LegalRolesSlug } from '@blockframes/utils/static-model/types';
import { cleanModel } from '@blockframes/utils';
import { ContractDocumentWithDates } from './contract.firestore';

/**
 * Get all the contracts where user organization is party.
 * Also check that there is no childContractIds to never fetch
 * contract between organization and Archipel Content.
 */
const contractsListQuery = (orgId: string): Query<Contract[]> => ({
  path: 'contracts',
  queryFn: ref => ref.where('partyIds', 'array-contains', orgId).where('childContractIds', '==', [])
});

/** Get the active contract and put his lastVersion in it. */
const contractQuery = (contractId: string, lastVersionId: string): Query<Contract> => ({
  path: `contracts/${contractId}`,
  lastVersion: (contract: Contract) => ({
    path: `contracts/${contract.id}/versions/${lastVersionId}`
  })
})

@Injectable({ providedIn: 'root' })
@CollectionConfig({ path: 'contracts' })
export class ContractService extends CollectionService<ContractState> {

  constructor(private organizationQuery: OrganizationQuery, private contractVersionService: ContractVersionService, store: ContractStore) {
    super(store);
  }

  /** Sync the store with every contracts of the active organization. */
  public syncOrganizationContracts() {
    return this.organizationQuery.selectActiveId().pipe(
      // Reset the store everytime the movieId changes.
      tap(_ => this.store.reset()),
      switchMap(orgId => awaitSyncQuery.call(this, contractsListQuery(orgId)))
    );
  }

  /**
   * Sync the store with the given contract.
   * Create a specific query of contract with a new field (lastVersion)
   * and set the new entity as active on the contracts store.
   */
  public async syncContractQuery(contractId: string) {
    // Get the last version id.
    const lastVersion = await this.contractVersionService.getLastVersionContract();
    // Reset the store to clean the active contract.
    this.store.reset();
    if (lastVersion) {
      return awaitSyncQuery.call(this, contractQuery(contractId, lastVersion.id));
    }
  }

  /**
   * This convert the Contract into a ContractDocumentWithDates
   * to clean the unused properties in the database (lastVersion).
  */
  formatToFirestore(contract: Contract): ContractDocumentWithDates {
    return convertToContractDocument(contract);
  }

  /**
   * @dev Fetch contract and last version. Using contract from store as an argument
   * is always better as it send less queries to the database
   *
   * @param contractOrId argument can be either an string or a Contract
   */
  public async getContractWithLastVersion(contractOrId: Contract | string): Promise<ContractWithLastVersion> {
    try {
      const contractWithVersion = initContractWithVersion()
      const contract = typeof contractOrId === 'string'
        ? await this.getValue(contractOrId)
        : contractOrId

      contractWithVersion.doc = this.formatContract(contract);
<<<<<<< HEAD
      const lastVersion = await this.contractVersionService.getLastVersionContract(contractId);
      if (lastVersion) {
        contractWithVersion.last = lastVersion;
      }
=======
      contractWithVersion.last = await this.contractVersionService.getLastVersionContract(contract.id);
>>>>>>> bef422da

      return contractWithVersion;
    } catch (error) {
      console.error('Contract not found');
    }
  }

  /**
   *
   * @param movieId
   * @param distributionDealId
   */
  public async getContractWithLastVersionFromDeal(movieId: string, distributionDealId: string): Promise<ContractWithLastVersion> {
    const contracts = await this.getValue(ref => ref.where('titleIds', 'array-contains', movieId));

    if (contracts.length) {
      const contractWithVersion = initContractWithVersion();

      for (const contract of contracts) {
        const contractVersions = await this.contractVersionService.getValue(ref =>
          ref.where(`titles.${movieId}.distributionDealIds`, 'array-contains', distributionDealId)
        );
        if (contractVersions.length) {
          const sortedContractVersions = orderBy(contractVersions, 'id', 'desc');
          contractWithVersion.doc = this.formatContract(contract);
          contractWithVersion.last = sortedContractVersions[0];
          return contractWithVersion;
        }
      }
    }
  }

  /**
   * Add/update a contract & create a new contract version
   * @param contract
   * @param version
   */
  public async addContractAndVersion(
    contract: ContractWithLastVersion
  ): Promise<string> {
    await this.add(contract.doc);
    await this.contractVersionService.addContractVersion(contract);
    return contract.doc.id;
  }

  /**
   *
   * @param contract
   */
  private formatContract(contract: any): Contract {
    return contract;
  }

  /**
   * Various validation steps for validating a contract
   * Currently (dec 2019), only validate that there is a licensee and a licensor
   * @param contract
   */
  public async isContractValid(contract: Contract): Promise<boolean> {

    // First, contract must have at least a licensee and a licensor

    if (contract.parties.length < 2) {
      return false;
    }

    const licensees = this.getContractParties(contract, 'licensee');
    const licensors = this.getContractParties(contract, 'licensor');

    if (!licensees.length || !licensors.length) {
      return false;
    }

    for (let licensee of licensees) {
      // Cleaning model to remove undefined properties.
      licensee = cleanModel(licensee);

      // If showName is not set, the contract is invalid, function returns false.
      if (typeof licensee.party.showName !== 'boolean') {
        return false;
      }
    }

    for (let licensor of licensors) {
      // Cleaning model to remove undefined properties.
      licensor = cleanModel(licensor);

      // If showName is not set, the contract is invalid, function returns false.
      if (typeof licensor.party.showName !== 'boolean') {
        return false;
      }
    }

    // Other contract validation steps goes here
    // TODO: Add more validations steps to the isContractValid function => ISSUE#1542

    return true;
  }

  /**
   * This function appends data to contracts by looking on its parents contracts
   * @param contract
   * @param parentContracts 
   */
  public async populatePartiesWithParentRoles(contract: Contract, parentContracts?: Contract[]): Promise<Contract> {

    /**
     * @dev If any parent contracts of this current contract have parties with childRoles defined,
     * We take thoses parties of the parent contracts to put them as regular parties of the current contract.
     */
    if (parentContracts.length === 0) {
      const promises = contract.parentContractIds.map(id => this.getValue(id));
      parentContracts = await Promise.all(promises);
    }

    parentContracts.forEach(parentContract => {
      if (parentContract) {
        const partiesHavingRoleForChilds = parentContract.parties.filter(p => p.childRoles && p.childRoles.length);
        partiesHavingRoleForChilds.forEach(parentPartyDetails => {
          parentPartyDetails.childRoles.forEach(childRole => {
            const partyDetails = createContractPartyDetail({ party: parentPartyDetails.party });
            partyDetails.party.role = childRole;
            contract.parties.push(partyDetails);
            if (partyDetails.party.orgId) {
              contract.partyIds.push(partyDetails.party.orgId);
            }
          });
        });
      }
    });

    return contract;
  }

  /**
   * Fetch parties related to a contract given a specific legal role
   * @param contract
   * @param legalRole
   */
  public getContractParties(contract: Contract, legalRole: LegalRolesSlug): ContractPartyDetail[] {
    return contract.parties.filter(p => p.party.role === getCodeIfExists('LEGAL_ROLES', legalRole as ExtractCode<'LEGAL_ROLES'>));
  }

  /**
   * Takes an organization id and a contract to check
   * if the organization is party of this contract.
   * Returns true if so.
   */
  public isPartyOfContract(organizationId: string, contract: Contract): boolean {
    return contract.parties.some(partyDetails => partyDetails.party.orgId === organizationId)
  }
}<|MERGE_RESOLUTION|>--- conflicted
+++ resolved
@@ -84,18 +84,14 @@
         : contractOrId
 
       contractWithVersion.doc = this.formatContract(contract);
-<<<<<<< HEAD
-      const lastVersion = await this.contractVersionService.getLastVersionContract(contractId);
+      const lastVersion = await this.contractVersionService.getLastVersionContract(contract.id);
       if (lastVersion) {
         contractWithVersion.last = lastVersion;
       }
-=======
-      contractWithVersion.last = await this.contractVersionService.getLastVersionContract(contract.id);
->>>>>>> bef422da
 
       return contractWithVersion;
     } catch (error) {
-      console.error('Contract not found');
+      console.error(`Contract ${typeof contractOrId === 'string' ? contractOrId : contractOrId.id} not found`);
     }
   }
 
