--- conflicted
+++ resolved
@@ -4,11 +4,7 @@
 import { SuccessComponent } from "./success.component";
 import { RouterModule } from "@angular/router";
 import { MatButtonModule } from "@angular/material/button";
-<<<<<<< HEAD
-import { ImageReferenceModule } from '@blockframes/media/directives/image-reference/image-reference.module';
-=======
 import { ImgModule } from '@blockframes/ui/media/img/img.module';
->>>>>>> 83883733
 
 @NgModule({
     imports: [
