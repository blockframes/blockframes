--- conflicted
+++ resolved
@@ -8,11 +8,7 @@
 const contractQuery = (contractId: string): Query<ContractWithTimeStamp> => ({
   path: `contracts/${contractId}`,
   /** @dev This is used to fetch all archived versions along with contract (KFH) */
-<<<<<<< HEAD
-  historizedVersions: contract => ({
-=======
   versions: contract => ({
->>>>>>> 3cdc8408
     path: `contracts/${contract.id}/versions`
   })
 })
