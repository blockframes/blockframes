--- conflicted
+++ resolved
@@ -9,11 +9,7 @@
   path: 'contracts',
   queryFn: ref => ref.where('titleIds', 'array-contains', movieId).where('type', '==', 'sale'),
   /** @dev This is used to fetch all archived versions along with contract (KFH) */
-<<<<<<< HEAD
-  historizedVersions: contract => ({
-=======
   versions: contract => ({
->>>>>>> 3cdc8408
     path: `contracts/${contract.id}/versions`
   })
 });
