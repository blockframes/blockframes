:host {
  display: block;
  padding: 24px;

  img {
    max-width: 150px;
    max-height: 200px;
    cursor: pointer;
  }
}

header section h3 {
<<<<<<< HEAD
  max-width: 75%;
=======
  width: 80%;
  max-width: 700px;
>>>>>>> dc9d022a
}

.ellipsis {
  max-width: 400px;
  cursor: pointer;
}

ul {
  list-style: none;
  padding-left: 0;
}

span.group-label {
  cursor: pointer;
}

bf-table{
  margin-top: 24px;
}

bf-table p{
  margin-bottom: 0;
}<|MERGE_RESOLUTION|>--- conflicted
+++ resolved
@@ -10,12 +10,8 @@
 }
 
 header section h3 {
-<<<<<<< HEAD
-  max-width: 75%;
-=======
   width: 80%;
   max-width: 700px;
->>>>>>> dc9d022a
 }
 
 .ellipsis {
