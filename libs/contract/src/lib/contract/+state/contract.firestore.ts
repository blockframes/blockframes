--- conflicted
+++ resolved
@@ -1,11 +1,7 @@
 import { firestore } from "firebase/app";
 import { TermsRaw } from "@blockframes/utils/common-interfaces/terms";
 import { Party } from "@blockframes/utils/common-interfaces/identity";
-<<<<<<< HEAD
-import { Price } from "@blockframes/utils/common-interfaces/price";
-=======
-import { PaymentStatus, Payment, PriceRaw } from "@blockframes/utils/common-interfaces/price";
->>>>>>> ac043666
+import { PriceRaw } from "@blockframes/utils/common-interfaces/price";
 import {
   TerritoriesSlug,
   LanguagesSlug,
@@ -125,65 +121,6 @@
   documents: LegalDocuments
 }
 
-<<<<<<< HEAD
-=======
-export interface InvoiceTitleDetailsRaw<D> {
-  price: PriceRaw<D>;
-  reportId?: string;
-  titleId: string;
-}
-
-export interface InvoiceTitleDetails extends InvoiceTitleDetailsRaw<Date> {
-}
-
-export interface InvoiceTitleDetailsDocument extends InvoiceTitleDetailsRaw<Timestamp> {
-}
-
-export interface InvoiceRaw<D> {
-  id: string,
-  internalRef: string,
-  /** @dev should be comming from blockchain data */
-  paymentRef?: string,
-  payments: Payment[],
-  emittedDate: D,
-  /** @dev Contains Ids of titles that this invoice is about */
-  titles: InvoiceTitleDetailsRaw<D>[],
-  /** @dev Expected price once each payments have been made */
-  price: PriceRaw<D>,
-  /**
-   * @dev Collected amount (sum of payments.price).
-   * A function should handle this.
-   * Start with zero.
-   */
-  collected: PriceRaw<D>,
-  /** @dev an orgId */
-  buyerId: string,
-  /** @dev an orgId */
-  sellerId: string,
-  /** @dev payment conditions */
-  paymentTerm: TermsRaw<D>,
-  /**
-   * @dev Status calculated with price - collected
-   * A function should handle this.
-   * Start with PaymentStatus.notdueyet
-   */
-  status: PaymentStatus,
-  interestRate?: number,
-  /** @dev should be one of the buyerId bank accounts */
-  account: BankAccount,
-  contractId: string,
-  /** @dev should be a legal document belonging to contractId */
-  legalDocumentId: string,
-  /**
-   * @dev
-   * reportIds : array of FinancialReport ids
-   * reportInternalRefs : array of FinancialReport interalRef
-   */
-  reportIds: string[],
-  reportInternalRefs: string[],
-}
-
->>>>>>> ac043666
 export interface LegalDocuments {
   chainOfTitles: LegalDocument[],
   invoices: LegalDocument[]
