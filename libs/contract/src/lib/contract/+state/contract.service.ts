import { Injectable } from '@angular/core';
import { ContractStore, ContractState } from './contract.store';
import { CollectionConfig, CollectionService, awaitSyncQuery, Query, WriteOptions } from 'akita-ng-fire';
import {
  Contract,
  convertToContractDocument,
  createContractPartyDetail,
  initContractWithVersion,
  ContractWithLastVersion,
  ContractWithTimeStamp,
  getContractParties,
  createContractFromFirestore
} from './contract.model';
import orderBy from 'lodash/orderBy';
import { OrganizationQuery } from '@blockframes/organization/+state/organization.query';
import { tap, switchMap } from 'rxjs/operators';
import { ContractVersionService } from '../../version/+state/contract-version.service';
import { cleanModel } from '@blockframes/utils';
import { PermissionsService } from '@blockframes/organization';
import { ContractDocumentWithDates, ContractStatus } from './contract.firestore';
import { firestore } from 'firebase/app';
import { MovieQuery } from '@blockframes/movie';
<<<<<<< HEAD
import { createContractVersionFromFirestore } from '@blockframes/contract/version/+state/contract-version.model';
=======
import { ContractVersion } from '@blockframes/contract/version/+state';
>>>>>>> aa7cbfc5

/**
 * Get all the contracts where user organization is party.
 * Also check that there is no childContractIds to never fetch
 * contract between organization and Archipel Content.
 */
const organizationContractsListQuery = (orgId: string): Query<ContractWithTimeStamp[]> => ({
  path: 'contracts',
  queryFn: ref => ref.where('partyIds', 'array-contains', orgId).where('childContractIds', '==', []),
  versions: contract => ({
    path: `contracts/${contract.id}/versions`
  })
});

/** Get the active contract and put his lastVersion in it. */
const contractQuery = (contractId: string): Query<ContractWithTimeStamp> => ({
  path: `contracts/${contractId}`,
  versions: contract => ({
    path: `contracts/${contract.id}/versions`
  })
})

/** Get all the contracts where the active movie appears. */
const movieContractsQuery = (movieId: string): Query<ContractWithTimeStamp[]> => ({
  path: 'contracts',
  queryFn: ref => ref.where('titleIds', 'array-contains', movieId).where('childContractIds', '==', []),
  versions: contract => ({
    path: `contracts/${contract.id}/versions`
  })
});

@Injectable({ providedIn: 'root' })
@CollectionConfig({ path: 'contracts' })
export class ContractService extends CollectionService<ContractState> {

  constructor(
    private organizationQuery: OrganizationQuery,
    private contractVersionService: ContractVersionService,
    private movieQuery: MovieQuery,
    private permissionsService: PermissionsService,
    store: ContractStore
  ) {
    super(store);
  }

  /** Sync the store with every contracts of the active organization. */
  public syncOrganizationContracts() {
    return this.organizationQuery.selectActiveId().pipe(
      // Clear the store everytime the active orgId changes.
      tap(_ => this.store.reset()),
      switchMap(orgId => awaitSyncQuery.call(this, organizationContractsListQuery(orgId)))
    );
  }

  /** Sync the store with every contracts of the active movie. */
  public syncMovieContracts() {
    return this.movieQuery.selectActiveId().pipe(
      // Clear the store everytime the active movieId changes.
      tap(_ => this.store.reset()),
      switchMap(movieId => awaitSyncQuery.call(this, movieContractsQuery(movieId)))
    );
  }

  /** Sync the store with the given contract. */
  public syncContractQuery(contractId: string) {
    // Reset the store to clean the active contract.
    this.store.reset();
    return awaitSyncQuery.call(this, contractQuery(contractId));
  }

  onCreate(contract: Contract, { write }: WriteOptions) {
    // When a contract is created, we also create a permissions document for each parties.
    return this.permissionsService.addDocumentPermissions(contract, write as firestore.WriteBatch)
  }

  /**
   * This convert the Contract into a ContractDocumentWithDates
   * to clean the unused properties in the database (lastVersion).
  */
  formatToFirestore(contract: Contract): ContractDocumentWithDates {
    return convertToContractDocument(contract);
  }

  /**
   * @dev Fetch contract and last version. Using contract from store as an argument
   * is always better as it send less queries to the database
   *
   * @param contractOrId argument can be either an string or a Contract
   */
  public async getContractWithLastVersion(contractOrId: Contract | string): Promise<ContractWithLastVersion> {
    try {
      const contractWithVersion = initContractWithVersion()
      const contract = typeof contractOrId === 'string'
        ? await this.getValue(contractOrId)
        : contractOrId

      contractWithVersion.doc = createContractFromFirestore(contract);
      const lastVersion = await this.contractVersionService.getContractLastVersion(contract.id);
      if (lastVersion) {
        contractWithVersion.last = lastVersion;
      }

      return contractWithVersion;
    } catch (error) {
      console.warn(`Contract ${typeof contractOrId === 'string' ? contractOrId : contractOrId.id} not found.`);
    }
  }

  /**
   *
   * @param movieId
   * @param distributionDealId
   */
  public async getContractWithLastVersionFromDeal(movieId: string, distributionDealId: string): Promise<ContractWithLastVersion> {
    const contracts = await this.getValue(ref => ref.where('titleIds', 'array-contains', movieId));

    if (contracts.length) {
      const contractWithVersion = initContractWithVersion();

      for (const contract of contracts) {

        const contractVersions = await this.contractVersionService.getValue(ref =>
          ref.where(`titles.${movieId}.distributionDealIds`, 'array-contains', distributionDealId),
          { params: { contractId: contract.id } }
        );
        if (contractVersions.length) {
          const sortedContractVersions = orderBy(contractVersions, 'id', 'desc');
          contractWithVersion.doc = createContractFromFirestore(contract);
          contractWithVersion.last = createContractVersionFromFirestore(sortedContractVersions[0]);
          return contractWithVersion;
        }
      }
    }
  }

  /**
   * Create a new contract and a new version
   * @note We need this method because `addContractAndVersion` only work on the import.
   * @param contract The contract to add
   * @param version Optional content for the first version
   */
  public async create(contract: Partial<Contract>, version: Partial<ContractVersion> = {}) {
    const write = this.db.firestore.batch();
    const contractId = await this.add(contract, { write });
    this.contractVersionService.add({ id: '0' }, { params: { contractId }, write });
    this.contractVersionService.add({ id: '_meta', count: 1 }, { params: { contractId }, write });
    await write.commit();
    return contractId;
  }

  /**
   * Add/update a contract & create a new contract version
   * @param contract
   * @param version
   */
  public async addContractAndVersion(
    contract: ContractWithLastVersion
  ): Promise<string> {
    await this.add(contract.doc);
    await this.contractVersionService.addContractVersion(contract);
    return contract.doc.id;
  }

  /**
   * Various validation steps for validating a contract
   * Currently (dec 2019), only validate that there is a licensee and a licensor
   * @param contract
   */
  public async isContractValid(contract: Contract): Promise<boolean> {

    // First, contract must have at least a licensee and a licensor

    if (contract.parties.length < 2) {
      return false;
    }

    const licensees = getContractParties(contract, 'licensee');
    const licensors = getContractParties(contract, 'licensor');

    if (!licensees.length || !licensors.length) {
      return false;
    }

    for (let licensee of licensees) {
      // Cleaning model to remove undefined properties.
      licensee = cleanModel(licensee);

      // If showName is not set, the contract is invalid, function returns false.
      if (typeof licensee.party.showName !== 'boolean') {
        return false;
      }
    }

    for (let licensor of licensors) {
      // Cleaning model to remove undefined properties.
      licensor = cleanModel(licensor);

      // If showName is not set, the contract is invalid, function returns false.
      if (typeof licensor.party.showName !== 'boolean') {
        return false;
      }
    }

    // Other contract validation steps goes here
    // TODO: Add more validations steps to the isContractValid function => ISSUE#1542

    return true;
  }

  /**
   * This function appends data to contracts by looking on its parents contracts
   * @param contract
   * @param parentContracts
   */
  public async populatePartiesWithParentRoles(contract: Contract, parentContracts: Contract[] = []): Promise<Contract> {

    /**
     * @dev If any parent contracts of this current contract have parties with childRoles defined,
     * We take thoses parties of the parent contracts to put them as regular parties of the current contract.
     */
    if (parentContracts.length === 0) {
      const promises = contract.parentContractIds.map(id => this.getValue(id));
      if (promises.length) {
        parentContracts = await Promise.all(promises);
      }
    }

    parentContracts.forEach(parentContract => {
      const partiesHavingRoleForChilds = parentContract.parties.filter(p => p.childRoles && p.childRoles.length);
      partiesHavingRoleForChilds.forEach(parentPartyDetails => {
        parentPartyDetails.childRoles.forEach(childRole => {
          const partyDetails = createContractPartyDetail({ party: parentPartyDetails.party });
          partyDetails.party.role = childRole;
          contract.parties.push(partyDetails);
          if (partyDetails.party.orgId) {
            contract.partyIds.push(partyDetails.party.orgId);
          }
        });
      });
    });

    return contract;
  }

  /**
   * Accept an offer from a contract and sign it with a timestamp and a status set to accepted.
   * @param contract the active contract
   * @param organizationId the logged in user's organization
   */
  public acceptOffer(contract: Contract, organizationId: string) {
    // Get the index of logged in user party.
    const index = contract.parties.findIndex(partyDetails => {
      const { orgId, role } = partyDetails.party;
      return orgId === organizationId && role === 'signatory';
    });

    // Create an updated party with new status and a timestamp.
    const updatedParty = createContractPartyDetail({
      ...contract.parties[index],
      signDate: new Date(),
      status: ContractStatus.accepted
    });

    // Replace the party at the index and update all the parties array.
    const updatedParties = contract.parties.filter((_, i) => i !== index);
    this.update({ ...contract, parties: [...updatedParties, updatedParty] })
  }

  /**
   * Decline an offer from a contract, and sign it with a timestamp and a status set to rejected.
   * @param contract the active contract
   * @param organizationId the logged in user's organization
   */
  public declineOffer(contract: Contract, organizationId: string) {
    // Get the index of logged in user party.
    const index = contract.parties.findIndex(partyDetails => {
      const { orgId, role } = partyDetails.party;
      return orgId === organizationId && role === 'signatory';
    });

    // Create an updated party with new status and a timestamp.
    const updatedParty = createContractPartyDetail({
      ...contract.parties[index],
      signDate: new Date(),
      status: ContractStatus.rejected
    });

    // Replace the party at the index and update all the parties array.
    const updatedParties = contract.parties.filter((_, i) => i !== index);
    this.update({ ...contract, parties: [...updatedParties, updatedParty] })
  }

  /**
   * @dev ADMIN method
   * Get all contracts.
   */
  public async getAllContracts(): Promise<Contract[]> {
    const contractsSnap = await this.db
      .collection('contracts')
      .get()
      .toPromise();
    return contractsSnap.docs.map(c => createContractFromFirestore(c.data()));
  }

  /**
   * Get all contracts for a given movie.
   */
  public async getMovieContracts(movieId: string): Promise<Contract[]> {
    const contractsSnap = await this.db
      .collection('contracts', ref => ref.where('titleIds', 'array-contains', movieId))
      .get()
      .toPromise();
    return contractsSnap.docs.map(c => createContractFromFirestore(c.data()));
  }

}<|MERGE_RESOLUTION|>--- conflicted
+++ resolved
@@ -20,11 +20,8 @@
 import { ContractDocumentWithDates, ContractStatus } from './contract.firestore';
 import { firestore } from 'firebase/app';
 import { MovieQuery } from '@blockframes/movie';
-<<<<<<< HEAD
 import { createContractVersionFromFirestore } from '@blockframes/contract/version/+state/contract-version.model';
-=======
 import { ContractVersion } from '@blockframes/contract/version/+state';
->>>>>>> aa7cbfc5
 
 /**
  * Get all the contracts where user organization is party.
