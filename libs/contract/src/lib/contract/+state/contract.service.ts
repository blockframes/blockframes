import { Injectable } from '@angular/core';
import { CollectionConfig, CollectionService } from 'akita-ng-fire';
import { createDocumentMeta, formatDocumentMetaFromFirestore } from "@blockframes/utils/models-meta";
import { Timestamp } from "@blockframes/utils/common-interfaces/timestamp";
import { NegotiationService } from '@blockframes/contract/negotiation/+state/negotiation.service';
import { map } from 'rxjs/operators';
import { OrganizationService } from '@blockframes/organization/+state';
import { centralOrgId } from '@env';
import { ActiveState, EntityState } from '@datorama/akita';
<<<<<<< HEAD
import { limit, orderBy, where } from 'firebase/firestore';
import { ContractDocument, convertDuration, Holdback, Mandate, Sale, createMandate, createSale } from '@blockframes/model';
=======
import { ContractDocument, convertDuration, Holdback, Mandate, Sale, createMandate, createSale, Negotiation } from '@blockframes/model';
>>>>>>> f466dd94

interface ContractState extends EntityState<Sale | Mandate>, ActiveState<string> { }

@Injectable({ providedIn: 'root' })
@CollectionConfig({ path: 'contracts' })
export class ContractService extends CollectionService<ContractState> {
  useMemorization = true;

  constructor(
    private orgService: OrganizationService,
    private negotiationService: NegotiationService,
  ) {
    super();
  }

  /**
   * This converts the ContractDocument into an Organization
   * @param contract
   */
  formatFromFirestore(contract: ContractDocument): Sale | Mandate {
    const convertHoldback = (holdback: Holdback<Timestamp>): Holdback<Date> => ({
      ...holdback,
      duration: convertDuration(holdback.duration)
    });
    const _meta = formatDocumentMetaFromFirestore(contract?._meta);

    return contract.type === 'mandate' ?
      createMandate({ ...contract, _meta }) :
      createSale({ ...contract, _meta, holdbacks: contract.holdbacks?.map(convertHoldback) ?? [] })
      ;
  }

  /** Return the last negotiation of the contractId */
  lastNegotiation(contractId: string) {
    const options = { params: { contractId } };
    const orgId = this.orgService.org.id;
    const query = [where('stakeholders', 'array-contains', orgId), orderBy('_meta.createdAt', 'desc'), limit(1)];
    return this.negotiationService.valueChanges(query, options).pipe(
      map(negotiations => negotiations[0])
    );
  }

  //used exclusively in the crm
  adminLastNegotiation(contractId: string) {
    const options = { params: { contractId } };
    const query = [orderBy('_meta.createdAt', 'desc'), limit(1)];
    return this.negotiationService.valueChanges(query, options).pipe(
      map(negotiations => negotiations[0])
    );
  }

  isInitial(negotiation: Partial<Negotiation>) {
    const initial = negotiation.initial;
    const createdAt = negotiation?._meta?.createdAt;
    if (initial && createdAt) return false;
    return true;
  }

  async addNegotiation(contractId: string, nego: Partial<Negotiation>) {
    const activeOrgId = this.orgService.org.id;
    const write = this.batch();
    this.negotiationService.add({
      _meta: createDocumentMeta({ createdAt: new Date(), }),
      status: 'pending',
      createdByOrg: activeOrgId,
      sellerId: centralOrgId.catalog,
      stakeholders: nego.stakeholders,
      buyerId: nego.buyerId,
      price: nego.price,
      currency: nego.currency,
      titleId: nego.titleId,
      terms: nego.terms,
      parentTermId: nego.parentTermId,
      initial: nego.initial,
      orgId: nego.orgId,
    }, { write, params: { contractId } });

    await write.commit();
  }
}<|MERGE_RESOLUTION|>--- conflicted
+++ resolved
@@ -7,12 +7,8 @@
 import { OrganizationService } from '@blockframes/organization/+state';
 import { centralOrgId } from '@env';
 import { ActiveState, EntityState } from '@datorama/akita';
-<<<<<<< HEAD
+import { ContractDocument, convertDuration, Holdback, Mandate, Sale, createMandate, createSale, Negotiation } from '@blockframes/model';
 import { limit, orderBy, where } from 'firebase/firestore';
-import { ContractDocument, convertDuration, Holdback, Mandate, Sale, createMandate, createSale } from '@blockframes/model';
-=======
-import { ContractDocument, convertDuration, Holdback, Mandate, Sale, createMandate, createSale, Negotiation } from '@blockframes/model';
->>>>>>> f466dd94
 
 interface ContractState extends EntityState<Sale | Mandate>, ActiveState<string> { }
 
