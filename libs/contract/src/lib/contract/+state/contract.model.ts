import { getCodeIfExists } from '@blockframes/utils/static-model/staticModels';
import { createPrice } from '@blockframes/utils/common-interfaces/price';
import {
  ContractDocumentWithDates,
  ContractTitleDetail,
  ContractPartyDetailDocumentWithDates,
  ContractPartyDetailDocumentWithDatesDocument,
  LegalDocument,
  ContractLegalDocuments,
  ContractDocument,
  PublicContractDocumentWithDates
} from './contract.firestore';
import { createParty } from '@blockframes/utils/common-interfaces/identity';
import { createImgRef } from '@blockframes/utils/image-uploader';
import {
  ContractVersion,
  ContractVersionWithTimeStamp,
  createContractVersionFromFirestore,
  cleanContractVersion,
  createContractVersion
} from '../../version/+state/contract-version.model';
import { LegalRolesSlug } from '@blockframes/utils/static-model/types';
import { toDate } from '@blockframes/utils/helpers';

export interface Contract extends ContractDocumentWithDates {
  historizedVersions?: ContractVersion[];
};

export type PublicContract = PublicContractDocumentWithDates;

export interface ContractWithTimeStamp extends ContractDocument {
  historizedVersions?: ContractVersionWithTimeStamp[];
};

export type ContractPartyDetail = ContractPartyDetailDocumentWithDates;

export type ContractPartyDetailDocument = ContractPartyDetailDocumentWithDatesDocument;

export function createContract(params: Partial<Contract> = {}): Contract {
  return {
    id: params.id || '',
    type: 'mandate',
    parties: [],
    titleIds: [],
    partyIds: [],
    ...params,
    documents: createContractLegalDocuments(params.documents),
    lastVersion: createContractVersion(params.lastVersion)
  };
}

export function createPublicContract(params: Partial<PublicContract> = {}): PublicContract {
  return {
    id: params.id || '',
    type: 'mandate',
    titleIds: [],
    ...params,
  };
}

export function createContractTitleDetail(
  params: Partial<ContractTitleDetail> = {}
): ContractTitleDetail {
  return {
    titleId: '',
    distributionDealIds: [],
    ...params,
    price: createPrice(params.price)
  };
}

export function createContractPartyDetail(
  params: Partial<ContractPartyDetail> = {}
): ContractPartyDetail {
  return {
    status: 'unknown',
    childRoles: [],
    ...params,
    party: createParty(params.party),
  };
}

/**
 * Various validation steps for validating a contract
 * Currently (dec 2019), only validate that there is a licensee and a licensor
 * @param contract
 */
export function validateContract(contract: Contract): boolean {
  // First, contract must have at least a licensee and a licensor

  if (contract.parties.length < 2) {
    return false;
  }
  const licensees = contract.parties.filter(
    p => p.party.role === getCodeIfExists('LEGAL_ROLES', 'licensee')
  );
  const licensors = contract.parties.filter(
    p => p.party.role === getCodeIfExists('LEGAL_ROLES', 'licensor')
  );

  if (!licensees.length || !licensors.length) {
    return false;
  }

  for (const licensee of licensees) {
    if (licensee.party.orgId === undefined) {
      delete licensee.party.orgId;
    }
    if (typeof licensee.party.showName !== 'boolean') {
      return false;
    }
  }

  for (const licensor of licensors) {
    if (licensor.party.orgId === undefined) {
      delete licensor.party.orgId;
    }
    if (typeof licensor.party.showName !== 'boolean') {
      return false;
    }
  }

  // Other contract validation steps goes here
  // ...

  return true;
}

export function buildChainOfTitle() {
  // ie:  calculate contract prices and fees for each parents
  // @todo #1657 implement this
}


/** Cleans an organization of its optional parameters */
export function cleanContract(contract: Contract) {
  const c = { ...contract };
<<<<<<< HEAD
  delete c.historizedVersions; // Remove akita values
=======
  delete c.versions; // Remove akita values
>>>>>>> 3cdc8408
  if (!c.signDate) {
    delete c.signDate;
  }
  if (!!c.lastVersion) {
    c.lastVersion = cleanContractVersion(c.lastVersion);
  }
  return c;
}

export function createContractLegalDocuments(
  params: Partial<ContractLegalDocuments> = {}
): ContractLegalDocuments {
  return {
    invoices: [],
    expenses: [],
    ...params
  }
}

export function createLegalDocument(
  params: Partial<LegalDocument> = {}
): LegalDocument {
  return {
    id: '',
    label: '',
    ...params,
    media: createImgRef(params.media),
  }
}

export function createContractFromFirestore(contract: any): Contract {
  const c = {
    ...contract,
    signDate: toDate(contract.signDate),
    parties: contract.parties
      ? contract.parties.map(partyDetails => formatPartyDetails(partyDetails))
      : []
  }

  if(contract.lastVersion){
    c.lastVersion = createContractVersionFromFirestore(contract.lastVersion);
  }

  return c;
}


///////////
// UTILS //
///////////


/**
 *
 * @param partyDetails
 */
export function formatPartyDetails(partyDetails: any): ContractPartyDetail {
  if (partyDetails.signDate) {
    partyDetails.signDate = toDate(partyDetails.signDate);
  } else {
    delete partyDetails.signDate;
  }

  return partyDetails as ContractPartyDetail;
}

/**
 * Fetch parties related to a contract given a specific legal role
 * @param contract
 * @param legalRole
 */
export function getContractParties(contract: Contract, legalRole: LegalRolesSlug): ContractPartyDetail[] {
  const roleCode = getCodeIfExists('LEGAL_ROLES', legalRole)
  return contract.parties.filter(p => p.party.role === roleCode);
}

/**
 * Fetch parties related to a contract with childRoles
 * @param contract
 */
export function getContractSubLicensors(contract: Contract): ContractPartyDetail[] {
  return contract.parties.filter(p => p.childRoles.length > 0);
}

/**
 * Takes an organization id and a contract to check
 * if the organization is party of this contract.
 * Returns true if so.
 */
export function isPartyOfContract(organizationId: string, contract: Contract): boolean {
  return contract.parties.some(partyDetails => partyDetails.party.orgId === organizationId)
}

/**
 * Takes an organization id and a contract to check
 * if the organization is signatory on this contract.
 * @param orgnizationId
 * @param contract
 */
export function isContractSignatory(contract: Contract, organizationId: string): boolean {
  return contract.parties.some(partyDetails => {
    const { orgId, role } = partyDetails.party;
    return orgId === organizationId && role === 'signatory';
  })
}

/**
 * Returns only the validated contracts.
 * @param contracts
 */
export function getValidatedContracts(contracts: Contract[]): Contract[] {
  const validStatus = 'paid' || 'waitingpayment' || 'accepted';
  return contracts.filter(contract => contract.lastVersion.status === validStatus)
}<|MERGE_RESOLUTION|>--- conflicted
+++ resolved
@@ -135,11 +135,7 @@
 /** Cleans an organization of its optional parameters */
 export function cleanContract(contract: Contract) {
   const c = { ...contract };
-<<<<<<< HEAD
-  delete c.historizedVersions; // Remove akita values
-=======
   delete c.versions; // Remove akita values
->>>>>>> 3cdc8408
   if (!c.signDate) {
     delete c.signDate;
   }
