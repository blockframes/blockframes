--- conflicted
+++ resolved
@@ -18,10 +18,6 @@
 import { ContractVersion, ContractVersionWithTimeStamp, createContractVersionFromFirestore, getContractLastVersion } from '../../version/+state/contract-version.model';
 import { LegalRolesSlug } from '@blockframes/utils/static-model/types';
 import { toDate } from '@blockframes/utils/helpers';
-<<<<<<< HEAD
-import { createBankAccount } from '@blockframes/utils/common-interfaces/utility';
-=======
->>>>>>> 604e03ac
 
 /**
  * @dev this should not be saved to firestore,
@@ -161,27 +157,12 @@
   // @todo #1657 implement this
 }
 
-<<<<<<< HEAD
-/** Function to convert a Contract into a ContractDocument. */
-export function convertToContractDocument(params: Partial<Contract> = {}): ContractDocumentWithDates {
-  return {
-    id: params.id,
-    type: ContractType.mandate,
-    parties: [],
-    titleIds: [],
-    partyIds: [],
-    parentContractIds: [],
-    childContractIds: [],
-    documents: createContractLegalDocuments(params.documents),
-    ...params
-  };
-=======
+
 /** Cleans an organization of its optional parameters */
 export function cleanContract(contract: Contract) {
   const c = { ...contract };
   delete c.versions; // Remove local values
   return c;
->>>>>>> 604e03ac
 }
 
 export function createContractLegalDocuments(
