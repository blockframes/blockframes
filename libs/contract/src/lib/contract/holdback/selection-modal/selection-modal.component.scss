--- conflicted
+++ resolved
@@ -1,8 +1,5 @@
 h2, p {
   text-align: center;
-<<<<<<< HEAD
-  max-width: 70%;
-=======
 }
 
 mat-divider {
@@ -20,5 +17,4 @@
   align-items: center;
   gap: 16px;
   margin-top: 16px;
->>>>>>> 731fc552
 }