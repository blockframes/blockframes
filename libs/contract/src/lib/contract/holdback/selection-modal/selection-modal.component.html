<global-modal>
  <header fxLayout fxLayoutAlign="center center">
    <h2>Holdback for "{{ data.title.title.international }}"</h2>
  </header>

  <bf-form-table [columns]="columns" [form]="form" #formTable>
    <!-- Table -->
    <ng-template colRef="duration" let-duration>
      {{ duration.from | date:'MM/dd/yyyy' }} - {{ duration.to | date:'MM/dd/yyyy' }}
    </ng-template>

    <ng-template colRef="territories" let-territories>
      <span class="group-label" (click)="openDetails(territories, 'territories')">
        {{ territories | toGroupLabel:'territories':'World' | join | maxLength:120 }}
      </span>
    </ng-template>

    <ng-template colRef="medias" let-medias>
      <span class="group-label" (click)="openDetails(medias, 'medias')">
        {{ medias | toGroupLabel:'medias':'All' | join | maxLength:120 }}
      </span>
    </ng-template>

    <ng-template colRef="languages" let-languages>
      <ul>
        <li *ngFor="let language of languages | keyvalue">
          <strong>{{ language.key | toLabel: 'languages' }}</strong>: {{ language.value | versionPipe | join }}
        </li>
      </ul>
    </ng-template>

    <!-- Control -->
    <ng-template formView let-control>
      <h3>Holdback Territories*</h3>
      <group-multiselect
        scope="territories"
        label="Select Territories"
        displayAll="World"
        filterPlaceholder="Specify territories to filter"
        required
        [control]="control.get('territories')"
        test-id="territories">
      </group-multiselect>

      <mat-divider></mat-divider>

      <h3>Holdback Rights*</h3>
<<<<<<< HEAD
      <mat-form-field appearance="outline">
        <mat-label>Select Rights</mat-label>
        <static-group 
          [formControl]="control.get('medias')"
          scope="medias"
          [withoutValues]="waterfallMediaGroups"
          displayAll="All Rights"
          required
          placeholder="Specify right(s) to filter"
          test-id="medias">
        </static-group>
        <mat-error groupError *ngIf="control.get('medias').hasError('required')">This field is required</mat-error>
      </mat-form-field>
=======
      <group-multiselect
        scope="medias"
        label="Select Rights"
        displayAll="All Rights"
        filterPlaceholder="Specify right(s) to filter"
        selectIcon="play_arrow"
        required
        [control]="control.get('medias')"
        test-id="medias">
      </group-multiselect>

>>>>>>> 1b029a58

      <mat-divider></mat-divider>

      <h3>Holdback Duration*</h3>
      <div class="duration" [formGroup]="control.get('duration')">
        <mat-form-field appearance="outline">
          <mat-label>Licence Start Date</mat-label>
          <input matInput [matDatepicker]="datepickerFrom" formControlName="from" placeholder="MM/DD/YYYY">
          <mat-datepicker-toggle matSuffix [for]="datepickerFrom" test-id="dateFrom"></mat-datepicker-toggle>
          <mat-datepicker #datepickerFrom> </mat-datepicker>
          <mat-error *ngIf="control.get('duration.from').hasError('startOverEnd')">Start date must not be later than end date</mat-error>
          <mat-error *ngIf="control.get('duration.from').hasError('inPast')">Date must be in the future</mat-error>
        </mat-form-field>
        <mat-form-field appearance="outline">
          <mat-label>Licence End Date</mat-label>
          <input matInput [matDatepicker]="datepickerTo" formControlName="to" placeholder="MM/DD/YYYY">
          <mat-datepicker-toggle matSuffix [for]="datepickerTo" test-id="dateTo"></mat-datepicker-toggle>
          <mat-datepicker #datepickerTo> </mat-datepicker>
          <mat-error *ngIf="control.get('duration.to').hasError('startOverEnd') ">End date must not be earlier than start date</mat-error>
          <mat-error *ngIf="control.get('duration.to').hasError('inPast') ">Date must be in the future</mat-error>
        </mat-form-field>
      </div>
      <mat-divider></mat-divider>
    </ng-template>
  </bf-form-table>

  <footer class="actions">
    <button mat-flat-button color="primary" (click)="saveAndClose()" [disabled]="false">Add Holdbacks</button>
    <button mat-button (click)="close()">Cancel</button>
  </footer>
</global-modal><|MERGE_RESOLUTION|>--- conflicted
+++ resolved
@@ -45,23 +45,9 @@
       <mat-divider></mat-divider>
 
       <h3>Holdback Rights*</h3>
-<<<<<<< HEAD
-      <mat-form-field appearance="outline">
-        <mat-label>Select Rights</mat-label>
-        <static-group 
-          [formControl]="control.get('medias')"
-          scope="medias"
-          [withoutValues]="waterfallMediaGroups"
-          displayAll="All Rights"
-          required
-          placeholder="Specify right(s) to filter"
-          test-id="medias">
-        </static-group>
-        <mat-error groupError *ngIf="control.get('medias').hasError('required')">This field is required</mat-error>
-      </mat-form-field>
-=======
       <group-multiselect
         scope="medias"
+        [withoutValues]="waterfallMediaGroups"
         label="Select Rights"
         displayAll="All Rights"
         filterPlaceholder="Specify right(s) to filter"
@@ -71,7 +57,6 @@
         test-id="medias">
       </group-multiselect>
 
->>>>>>> 1b029a58
 
       <mat-divider></mat-divider>
 
