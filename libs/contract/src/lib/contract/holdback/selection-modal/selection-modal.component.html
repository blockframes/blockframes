--- conflicted
+++ resolved
@@ -48,11 +48,7 @@
         <static-group 
           [formControl]="control.get('medias')"
           scope="medias"
-<<<<<<< HEAD
-          [withoutValues]="['Theatrical']"
-=======
           [withoutValues]="['Theatrical Rights']"
->>>>>>> 16df4a1b
           displayAll="All Rights"
           required
           placeholder="Specify right(s) to filter"
