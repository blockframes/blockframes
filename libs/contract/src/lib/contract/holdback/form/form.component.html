--- conflicted
+++ resolved
@@ -47,31 +47,23 @@
       <h3>Holdback Territories*</h3>
       <mat-form-field appearance="outline">
         <mat-label>Select territories</mat-label>
-<<<<<<< HEAD
         <static-group [formControl]="control.get('territories')" scope="territories" displayAll="World"
           placeholder="Specify territory to filter" required test-id="territories">
         </static-group>
+        <mat-error groupError *ngIf="control.get('territories').hasError('required')">This field is required</mat-error>
       </mat-form-field>
-=======
-        <mat-error groupError *ngIf="control.get('territories').hasError('required')">This field is required</mat-error>
-      </static-group>
 
->>>>>>> dfe641d6
       <mat-divider></mat-divider>
 
       <h3>Holdback Rights*</h3>
       <mat-form-field appearance="outline">
         <mat-label>Select rights</mat-label>
-<<<<<<< HEAD
         <static-group [formControl]="control.get('medias')" scope="medias" displayAll="All Rights" required
           placeholder="Specify right(s) to filter" [withoutValues]="['theatrical']" test-id="medias">
         </static-group>
+        <mat-error groupError *ngIf="control.get('medias').hasError('required')">This field is required</mat-error>
       </mat-form-field>
-=======
-        <mat-error groupError *ngIf="control.get('territories').hasError('required')">This field is required</mat-error>
-      </static-group>
 
->>>>>>> dfe641d6
       <mat-divider></mat-divider>
 
       <h3>Holdback Terms*</h3>
@@ -81,28 +73,16 @@
           <input matInput [matDatepicker]="datepickerFrom" formControlName="from" placeholder="MM/DD/YYYY">
           <mat-datepicker-toggle matSuffix [for]="datepickerFrom" test-id="dateFrom"></mat-datepicker-toggle>
           <mat-datepicker #datepickerFrom> </mat-datepicker>
-<<<<<<< HEAD
-          <mat-error *ngIf="form.hasError('startOverEnd', 'duration.from')">Start date must not be later than end date
-          </mat-error>
-          <mat-error *ngIf="form.hasError('inPast', 'duration.from')">Date must be in the future</mat-error>
-=======
           <mat-error *ngIf="control.get('duration.from').hasError('startOverEnd')">Start date must not be later than end date</mat-error>
           <mat-error *ngIf="control.get('duration.from').hasError('inPast')">Date must be in the future</mat-error>
->>>>>>> dfe641d6
         </mat-form-field>
         <mat-form-field appearance="outline">
           <mat-label>Licence End Date</mat-label>
           <input matInput [matDatepicker]="datepickerTo" formControlName="to" placeholder="MM/DD/YYYY">
           <mat-datepicker-toggle matSuffix [for]="datepickerTo" test-id="dateTo"></mat-datepicker-toggle>
           <mat-datepicker #datepickerTo> </mat-datepicker>
-<<<<<<< HEAD
-          <mat-error *ngIf="form.hasError('startOverEnd', 'duration.to')">End date must not be earlier than start date
-          </mat-error>
-          <mat-error *ngIf="form.hasError('inPast', 'duration.from')">Date must be in the future</mat-error>
-=======
           <mat-error *ngIf="control.get('duration.to').hasError('startOverEnd') ">End date must not be earlier than start date</mat-error>
           <mat-error *ngIf="control.get('duration.to').hasError('inPast') ">Date must be in the future</mat-error>
->>>>>>> dfe641d6
         </mat-form-field>
       </div>
       <mat-divider></mat-divider>
