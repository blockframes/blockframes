--- conflicted
+++ resolved
@@ -4,12 +4,7 @@
 import { VersionMeta, createVersionMeta, ContractVersion, createContractVersionFromFirestore, cleanContractVersion } from './contract-version.model';
 import { ContractQuery } from '../../contract/+state/contract.query';
 import { ContractWithLastVersion } from '../../contract/+state/contract.model';
-<<<<<<< HEAD
 import { ContractVersionDocumentWithDates } from '@blockframes/contract/contract/+state/contract.firestore';
-=======
-import { ContractStatus } from '@blockframes/contract/contract/+state/contract.firestore';
-import { DistributionDealStatus } from '@blockframes/movie/distribution-deals/+state/distribution-deal.firestore';
->>>>>>> 4751af8e
 
 @Injectable({ providedIn: 'root' })
 @CollectionConfig({ path: 'contracts/:contractId/versions' })
@@ -76,7 +71,6 @@
     }
   }
 
-<<<<<<< HEAD
   /**
    * Returns contract versions.
    * @param contractId
@@ -88,6 +82,4 @@
       .toPromise();
     return contractsSnap.docs.filter(v => v.id !== '_meta').map(c => createContractVersionFromFirestore(c.data()));
   }
-=======
->>>>>>> 4751af8e
 }