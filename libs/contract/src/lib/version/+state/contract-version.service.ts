import { Injectable } from '@angular/core';
import { CollectionService, CollectionConfig } from 'akita-ng-fire';
import { ContractVersionState, ContractVersionStore } from './contract-version.store';
import { ContractVersion, createContractVersionFromFirestore } from './contract-version.model';
import { Observable } from 'rxjs';
import { map } from 'rxjs/operators';

@Injectable({ providedIn: 'root' })
@CollectionConfig({ path: 'contracts/:contractId/versions' })
export class ContractVersionService extends CollectionService<ContractVersionState> {

  /**
   * @dev This class is to fetch historized versions of contract only.
   * Rules should prevent to write on this subcollection.
   * @param store 
   */
  constructor(
    store: ContractVersionStore
  ) {
    super(store);
  }

  /**
   * @dev This collection is read only
   * @see apps/backend-functions/src/contract.ts
   * @param _  ContractVersion
   */
  formatToFirestore(_) { return undefined; }

  /**
   * Listen on all versions of a given contract
   * @param contractId 
   */
  public listenOnContractVersions(contractId: string): Observable<ContractVersion[]> {
    return this.db.collection(`contracts/${contractId}/versions`)
      .valueChanges()
      .pipe(
<<<<<<< HEAD
        map((versions : ContractVersion[]) => versions.filter(v => v.id !== undefined ).map(v => createContractVersionFromFirestore(v)))
=======
        map((versions : ContractVersion[]) => versions.map(v => createContractVersionFromFirestore(v)))
>>>>>>> 3cdc8408
      );
  }
}<|MERGE_RESOLUTION|>--- conflicted
+++ resolved
@@ -35,11 +35,7 @@
     return this.db.collection(`contracts/${contractId}/versions`)
       .valueChanges()
       .pipe(
-<<<<<<< HEAD
-        map((versions : ContractVersion[]) => versions.filter(v => v.id !== undefined ).map(v => createContractVersionFromFirestore(v)))
-=======
         map((versions : ContractVersion[]) => versions.map(v => createContractVersionFromFirestore(v)))
->>>>>>> 3cdc8408
       );
   }
 }