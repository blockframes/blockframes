<tunnel-page>
  <h4 title>Title Information</h4>
  <h1 title>Technical Specification</h1>
  <ng-container tunnel-form>
    <div fxLayout="column" fxLayoutGap="32px">
      <div fxLayout="row" fxLayoutAlign="center start" fxLayoutGap="24px">
        <static-select test-id="aspectRatio" type="constant" [control]="format" scope="movieFormat" placeholder="Select Shooting Format" [withoutValues]="['']">
          <mat-label>Aspect Ratio</mat-label>
        </static-select>
        <static-select test-id="resolution" type="constant" [control]="quality" scope="movieFormatQuality" placeholder="Select Format Quality" [withoutValues]="['']">
          <mat-label>Resolution</mat-label>
        </static-select>
      </div>
      <div fxLayout="row" fxLayoutAlign="center start" fxLayoutGap="24px">
<<<<<<< HEAD
        <static-select test-id="colorInfo" type="constant" [control]="color" scope="colors" placeholder="Select Color/ B&W">
          <mat-label>Color Information</mat-label>
        </static-select>
        <static-select test-id="soundMix" type="constant" [control]="soundFormat" scope="soundFormat" placeholder="Select Sound Format">
=======
        <static-select type="constant" [control]="color" scope="colors" placeholder="Select Color/ B&W" [withoutValues]="['']">
          <mat-label>Color Information</mat-label>
        </static-select>
        <static-select type="constant" [control]="soundFormat" scope="soundFormat" placeholder="Select Sound Format" [withoutValues]="['']">
>>>>>>> ea1d4835
          <mat-label>Sound Mix</mat-label>
        </static-select>
      </div>
    </div>
  </ng-container>
</tunnel-page><|MERGE_RESOLUTION|>--- conflicted
+++ resolved
@@ -12,17 +12,10 @@
         </static-select>
       </div>
       <div fxLayout="row" fxLayoutAlign="center start" fxLayoutGap="24px">
-<<<<<<< HEAD
-        <static-select test-id="colorInfo" type="constant" [control]="color" scope="colors" placeholder="Select Color/ B&W">
+        <static-select test-id="colorInfo" type="constant" [control]="color" scope="colors" placeholder="Select Color/ B&W" [withoutValues]="['']">
           <mat-label>Color Information</mat-label>
         </static-select>
-        <static-select test-id="soundMix" type="constant" [control]="soundFormat" scope="soundFormat" placeholder="Select Sound Format">
-=======
-        <static-select type="constant" [control]="color" scope="colors" placeholder="Select Color/ B&W" [withoutValues]="['']">
-          <mat-label>Color Information</mat-label>
-        </static-select>
-        <static-select type="constant" [control]="soundFormat" scope="soundFormat" placeholder="Select Sound Format" [withoutValues]="['']">
->>>>>>> ea1d4835
+        <static-select test-id="soundMix" type="constant" [control]="soundFormat" scope="soundFormat" placeholder="Select Sound Format" [withoutValues]="['']">
           <mat-label>Sound Mix</mat-label>
         </static-select>
       </div>
