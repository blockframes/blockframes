--- conflicted
+++ resolved
@@ -7,11 +7,7 @@
       <bf-form-table [columns]="castColumns" [form]="cast">
         <ng-template colRef="status" let-status>{{ status ? (status | toLabel: 'memberStatus') : 'Confirmed' }}</ng-template>
         <ng-template colRef="description" let-description>
-<<<<<<< HEAD
-          <span (click)="openDetails('Description', description)">
-=======
-          <span class="clickable" (click)="openDetails('Description', [description])">
->>>>>>> f6b40ed8
+          <span class="clickable" (click)="openDetails('Description', description)">
             {{ description | maxLength: 75 }}
           </span>
         </ng-template>
@@ -85,11 +81,7 @@
       <bf-form-table [columns]="crewColumns" [form]="crew">
         <ng-template colRef="status" let-status>{{ status ? (status | toLabel: 'memberStatus') : 'Confirmed' }}</ng-template>
         <ng-template colRef="description" let-description>
-<<<<<<< HEAD
-          <span (click)="openDetails('Description', description)">
-=======
-          <span class="clickable" (click)="openDetails('Description', [description])">
->>>>>>> f6b40ed8
+          <span class="clickable" (click)="openDetails('Description', description)">
             {{ description | maxLength: 75 }}
           </span>
         </ng-template>
