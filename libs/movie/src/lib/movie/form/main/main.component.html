<tunnel-page>
  <ng-container tunnel-form>

    <section id="reference">
      <h3>Reference</h3>

      <article fxLayout fxLayoutAlign="start start" fxLayoutGap="24px">
        <mat-form-field appearance="outline" fxFlex>
          <mat-label>International Title</mat-label>
          <input test-id="international-title" matInput type="text" placeholder="International title"
            [formControl]="international" required />
          <mat-error *ngIf="international.hasError('required')">
            Please specify your project's international title.
          </mat-error>
        </mat-form-field>

        <mat-form-field appearance="outline" fxFlex>
          <mat-label>Original Title</mat-label>
          <input test-id="original-title" matInput type="text" placeholder="Original title" [formControl]="original" />
          <mat-hint>If different from International Title.</mat-hint>
        </mat-form-field>
      </article>

      <article fxLayout fxLayoutGap="24px" fxLayoutAlign="start start">
        <mat-form-field appearance="outline" fxFlex>
          <mat-label>Title Reference</mat-label>
          <input test-id="reference" matInput type="text" placeholder="Reference" [formControl]="form.internalRef" />
          <mat-hint>This reference is for you only, to help you find your content more easily.</mat-hint>
          <mat-error *ngIf="form.internalRef.hasError('maxlength')">
            30 characters maximum.
          </mat-error>
        </mat-form-field>

        <static-select test-id="content-type" required scope="contentType" [control]="form.contentType" fxFlex>
          <mat-label>Format</mat-label>
          <mat-error *ngIf="form.contentType.hasError('required')">
            Please specify your project’s format.
          </mat-error>
        </static-select>
      </article>

      <ng-container *ngIf="form.contentType.value === 'tv'">
        <article flxLayout="row" fxLayoutAlign="start start" fxLayoutGap="24px">

          <mat-form-field appearance="outline" fxFlex>
            <mat-label>Season Number</mat-label>
            <input test-id="episode-count" matInput type="number" name="seriesName"
              [formControl]="form.title.get('series')" min="1" max="100" />
            <mat-hint>Please fill in a valid season number.</mat-hint>
          </mat-form-field>

          <mat-form-field appearance="outline" fxFlex>
            <mat-label>Number of Episodes</mat-label>
            <input test-id="episode-count" matInput type="number" name="episodeCount"
              [formControl]="form.runningTime.get('episodeCount')" min="0" max="1000" />
            <mat-hint>Please specify the number of episodes in this season.</mat-hint>
            <mat-error>Please fill in a valid number of episodes.</mat-error>
          </mat-form-field>

        </article>
      </ng-container>
      <article flxLayout="row" fxLayoutAlign="start start" fxLayoutGap="24px">

        <ng-container *ngIf="form.get('runningTime').get('status').value !== 'tobedetermined' as timeRequired">
          <mat-form-field appearance="outline" fxFlex>
            <mat-label>{{ runningTime[form.contentType.value].label }}</mat-label>
            <input test-id="run-time" matInput type="number" name="runningTime"
              [formControl]="form.runningTime.get('time')" [required]="timeRequired" />
            <mat-hint>In minutes.</mat-hint>
            <mat-error>{{ runningTime[form.contentType.value].error }}</mat-error>
          </mat-form-field>
        </ng-container>

        <ng-container *ngIf="form | hasStatus: ['development', 'shooting', 'post_production']">
          <static-select test-id="screening-status" scope="screeningStatus" [control]="form.runningTime.get('status')"
            placeholder="To be determined/Estimated/Confirmed" fxFlex required>
            <mat-label>Status</mat-label>
            <mat-hint>
              Please specify if the running time is estimated, confirmed or to be determined.
            </mat-hint>
            <mat-error>
              Please specify if the running time is estimated, confirmed or to be determined.
            </mat-error>
          </static-select>
        </ng-container>
      </article>

    </section>

    <mat-divider></mat-divider>

    <section id="images">
      <h3>Images</h3>

      <article>
        <h6>Film Poster</h6>
        <p class="mat-body-2">
          The poster image will be used as the main image to represent your film on the marketplace, and, more
          generally, for all film components requiring vertical formats on the marketplace.
        </p>
        <image-uploader [meta]="['movies', 'poster', movieId]" ratio="poster" [form]="form.poster" listenToChanges>
          <h3 title>Film Poster</h3>
        </image-uploader>
        <span class="mat-caption">Please note that this document will be available for download on the
          marketplace.</span>
      </article>

      <article>
        <h6>Film Banner</h6>
        <p class="mat-body-2">
          The banner image will be used as a cover picture on your project page on the marketplace, and, more generally,
          for all film components requiring horizontal formats on the marketplace.
        </p>
        <image-uploader [meta]="['movies', 'banner', movieId]" ratio="banner" [form]="form.banner" listenToChanges>
          <h3 title>Film Banner Image</h3>
        </image-uploader>
        <span class="mat-caption">Please note that this document will be available for download on the
          marketplace.</span>
      </article>
    </section>

    <mat-divider></mat-divider>

    <section id="general-information">
      <h3>General Information</h3>

      <article fxLayout="row" fxLayoutAlign="start start" fxLayoutGap="24px">

        <mat-form-field appearance="outline" fxFlex>
          <mat-label>Release Year</mat-label>
          <input test-id="release-year" matInput [formControl]="form.release.get('year')" required type="number"
            placeholder="YYYY" />
          <mat-error *ngIf="form.hasError('invalidYear', 'release.year') && form.release.get('year').value > (maxReleaseYear - 1)">Release date should not exceed {{ (maxReleaseYear - 1) }}</mat-error>
          <mat-error *ngIf="form.hasError('invalidYear', 'release.year') && form.release.get('year').value < maxReleaseYear">Please enter a 4 digit date (e.g. 2020)
          </mat-error>
          <mat-error *ngIf="form.hasError('required', 'release.year')">
            Please specify your project's release year.
          </mat-error>
        </mat-form-field>

        <ng-container *ngIf="form | hasStatus: ['development', 'shooting', 'post_production']">
          <static-select test-id="status" scope="screeningStatus" [control]="form.release.get('status')"
            [withoutValues]="['tobedetermined']" required fxFlex>
            <mat-label>Status</mat-label>
            <mat-hint>
              Please specify if the release date is estimated or confirmed.
            </mat-hint>
            <mat-error>
              Please specify if the release date is estimated or confirmed.
            </mat-error>
          </static-select>
        </ng-container>

      </article>

      <chips-autocomplete test-id="country" [form]="form.get('originCountries')" scope="territories"
        placeholder="Enter Country/ies of Origin" [withoutValues]="['world']" uniqueValues>
        <mat-label>Country of Origin *</mat-label>
        <mat-error>Please specify your project's country of origin.</mat-error>
        <mat-hint>
          Use commas or press Enter key to separate countries.
        </mat-hint>
      </chips-autocomplete>

      <chips-autocomplete test-id="language" [form]="form.get('originalLanguages')" scope="languages"
        placeholder="Enter Original Language(s)" [withoutValues]="['all']" uniqueValues>
        <mat-label>Original Language(s) *</mat-label>
        <mat-error>Please specify your project's original language(s).</mat-error>
        <mat-hint>
          Use commas or press Enter key to separate languages.
        </mat-hint>
      </chips-autocomplete>

      <chips-autocomplete test-id="genres" [form]="form.get('genres')" scope="genres" placeholder="Enter Genre(s)"
        [withoutValues]="['']" uniqueValues>
        <mat-label>Genre(s) *</mat-label>
        <mat-error>Please specify your project's genre(s).</mat-error>
        <mat-hint>
          Use commas or press Enter key to separate genres.
        </mat-hint>
      </chips-autocomplete>

      <mat-form-field appearance="outline">
        <mat-label>Other Genre(s)</mat-label>
        <mat-chip-list #chipList>
          <ng-container *ngFor="let value of valuesCustomGenres$ | async; let i = index">
            <mat-chip removable (removed)="removeCustomGenre(i)">
              <span>{{ value }}</span>
              <mat-icon matChipRemove svgIcon="cancel"></mat-icon>
            </mat-chip>
          </ng-container>
        </mat-chip-list>
        <input test-id="other-genres" matInput [formControl]="customGenreCtrl" [matChipInputFor]="chipList"
          [matChipInputSeparatorKeyCodes]="separatorKeysCodes" (matChipInputTokenEnd)="addCustomGenre($event)"
          placeholder="Please specify if you did not find any genre above." />
        <mat-hint>Please fill in genre(s) yourself if you did not find the relevant genre(s) above.</mat-hint>
      </mat-form-field>
    </section>

    <mat-divider></mat-divider>

    <section id="directors">
      <h3>Director(s)*</h3>

      <bf-form-table [columns]="displayedColumns" [form]="form.directors">
        <ng-template colRef="description" let-description>
<<<<<<< HEAD
          <span (click)="openDetails('Description', description)">
=======
          <span class="clickable" (click)="openDetails('Description', [description])">
>>>>>>> f6b40ed8
            {{ description | maxLength: 75 }}
          </span>
        </ng-template>
        <ng-template colRef="status" let-status>{{ status ? (status | toLabel: 'memberStatus') : 'Confirmed' }}
        </ng-template>
        <ng-template colRef="category" let-category>{{ category | toLabel: 'directorCategory' }}
        </ng-template>
        <ng-template colRef="filmography" let-filmography>
          <span class="clickable" (click)="openDetails('Filmography', filmography)">
            {{ filmography | filmography | maxLength: 50 }}
          </span>
        </ng-template>
        <ng-template formView let-directorForm>
          <article [formGroup]="directorForm">

            <form-display-name [form]="directorForm" labelSuffix="Director's" required></form-display-name>

            <div fxLayout fxLayoutGap="24px">

              <ng-container *ngIf="form | hasStatus: ['development', 'shooting', 'post_production']">
                <static-select test-id="director-status" scope="memberStatus" [control]="directorForm.get('status')"
                  [withoutValues]="['']" fxFlex>
                  <mat-label>Director's Status</mat-label>
                  <mat-hint>
                    Please specify if the director is confirmed for this project or not.
                  </mat-hint>
                </static-select>
              </ng-container>

              <static-select test-id="director-category" scope="directorCategory"
                [control]="directorForm.get('category')" placeholder="Director's Category" [withoutValues]="['']"
                fxFlex>
                <mat-label>Director's Category</mat-label>
                <mat-hint>
                  Please select the applying category reflecting the director's experience.
                </mat-hint>
              </static-select>
            </div>

            <mat-form-field appearance="outline">
              <mat-label>Director's Description</mat-label>
              <textarea test-id="director-desc" matInput formControlName="description" cdkTextareaAutosize cdkAutosizeMinRows="5"
                placeholder="e.g. James Cameron is a Canadian director, screenwriter, and producer who has had an extensive career in film and television.">
              </textarea>
              <mat-hint>
                Director's biography, remarkable elements...
              </mat-hint>
            </mat-form-field>
            <div fxLayout="column" fxLayoutAlign="start">
              <ng-container *ngFor="let filmography of directorForm.get('filmography').controls">
                <div [formGroup]="filmography" fxLayout="row" fxLayoutGap="24px">
                  <mat-form-field appearance="outline" fxFlex>
                    <mat-label>Film Title</mat-label>
                    <input test-id="film-title" matInput formControlName="title">
                  </mat-form-field>
                  <mat-form-field appearance="outline" fxFlex>
                    <mat-label>Release Year</mat-label>
                    <input test-id="film-year" matInput formControlName="year" type="number">
                    <mat-error *ngIf="filmography.get('year').hasError('invalidYear')">Please enter a 4 digit date (e.g.
                      2020)
                    </mat-error>
                  </mat-form-field>
                </div>
              </ng-container>
            </div>
          </article>
        </ng-template>

        <ng-template saveButtonText>Save Director</ng-template>
        <ng-template addButtonText>Add a Director</ng-template>

      </bf-form-table>
    </section>
  </ng-container>
</tunnel-page><|MERGE_RESOLUTION|>--- conflicted
+++ resolved
@@ -204,11 +204,7 @@
 
       <bf-form-table [columns]="displayedColumns" [form]="form.directors">
         <ng-template colRef="description" let-description>
-<<<<<<< HEAD
-          <span (click)="openDetails('Description', description)">
-=======
-          <span class="clickable" (click)="openDetails('Description', [description])">
->>>>>>> f6b40ed8
+          <span class="clickable" (click)="openDetails('Description', description)">
             {{ description | maxLength: 75 }}
           </span>
         </ng-template>
