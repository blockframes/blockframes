--- conflicted
+++ resolved
@@ -35,11 +35,7 @@
     <!-- Buttons -->
 
     <div *ngIf="!showButtons">
-<<<<<<< HEAD
       <input-autocomplete test-id="languages" scope="LANGUAGES" [control]="languageCtrl" label="Language"></input-autocomplete>
-=======
-      <input-autocomplete scope="languages" [control]="languageCtrl" label="Language"></input-autocomplete>
->>>>>>> 9e7aa949
       <div fxLayout="row" fxLayoutAlign="space-between start">
         <button mat-stroked-button [disabled]="languageCtrl.invalid" (click)="addLanguage()"
           [disabled]="!languageCtrl.value">
