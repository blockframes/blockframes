--- conflicted
+++ resolved
@@ -67,12 +67,8 @@
     const onMovieChanges = this.route.selectParams('movieId').pipe(
       switchMap((id: string) => this.service.getValue(id)),
       tap(movie => {
-<<<<<<< HEAD
-        /* We need to check if in the form the value for productionStatus is already set, because
-=======
         /* @TODO #5529 investigate & clean this up.
         We need to check if in the form the value for productionStatus is already set, because
->>>>>>> e9159aa2
         initially, this value is null, but since we made a request with `this.service.getValue(id)` to
         firebase, this code will get pushed onto the async stack, which will be executed later. The result
         of this is that all the "sync" code that updates this form will be overwritten with the value
