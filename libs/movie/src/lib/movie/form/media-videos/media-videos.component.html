<tunnel-page>
  <ng-container tunnel-form>

<<<<<<< HEAD
    <h3>Videos</h3>
    <section>
      <p>Upload videos such as a trailer, teaser, promo reel, etc.</p>
      <bf-form-list [form]="videoList" listPosition="bottom" keepFormOpen reverseList (removed)="removeFromQueue($event)">
        <ng-template itemRef let-video>
          {{ video.type | toLabel: 'hostedVideoTypes' }} - {{ video.title }} - {{ (video.storagePath | fileName) }}
        </ng-template>
        <ng-template formView let-activeForm let-index="index">
          <article fxLayout="column">
            <span fxFlex fxLayout="row" fxLayoutGap="16px">
              <mat-form-field appearance="outline" fxFlex>
                <mat-label>Title</mat-label>
                <input matInput type="text" placeholder="Title of the video" [formControl]="activeForm.get('title')" test-id="title"/>
                <mat-hint>You can give a name to your video</mat-hint>
              </mat-form-field>
              <static-select required scope="hostedVideoTypes" [control]="activeForm.get('type')" fxFlex test-id="video-type">
                <mat-label>Video Type</mat-label>
                <mat-hint>Trailer, Teaser, Clip...</mat-hint>
              </static-select>
            </span>
            <mat-checkbox [checked]="activeForm.isPublic" (change)="activeForm.togglePrivacy($event.checked)" color="primary" test-id="video-privacy">
              <b>Public</b> (Buyers can see video on Marketplace)
            </mat-checkbox>
            <file-uploader
            [queueIndex]="index | fileListIndex: videoList.value"
            [form]="activeForm" [formIndex]="index"
            [meta]="['movies', 'otherVideos', movieId]" accept="video"
            test-id="video-upload">
              <h3 title>Upload Video</h3>
            </file-uploader>

            <ng-template saveButtonText>Save Video</ng-template>
            <ng-template addButtonText>Add a Video</ng-template>

          </article>
        </ng-template>
      </bf-form-list>
=======
    <h3>Promotional Video</h3>
    <section fxLayout="column">
      <p>Upload video such as a trailer, teaser, promo reel, etc.</p>
      <span fxFlex fxLayout="row" fxLayoutGap="16px">
        <mat-form-field appearance="outline" fxFlex>
          <mat-label>Title</mat-label>
          <input matInput type="text" placeholder="Title of the video" [formControl]="otherVideoForm.get('title')" test-id="title"/>
          <mat-hint>You can give a name to your video</mat-hint>
        </mat-form-field>
        <static-select required scope="hostedVideoTypes" [control]="otherVideoForm.get('type')" fxFlex test-id="video-type">
          <mat-label>Video Type</mat-label>
          <mat-hint>Trailer, Teaser, Clip...</mat-hint>
        </static-select>
      </span>
      <mat-checkbox [checked]="otherVideoForm.isPublic" (change)="otherVideoForm.togglePrivacy($event.checked)" color="primary" test-id="video-privacy">
        <b>Public</b> (Buyers can see video on Marketplace)
      </mat-checkbox>
      <file-uploader
        [form]="otherVideoForm"
        [meta]="['movies', 'otherVideo', movieId]"
        accept="video"
        (newSubscription)="shell.addSubToStack($event)"
        listenToChanges
        pushSubToStack
      >
        <h3 title>Upload Promotional Video</h3>
      </file-uploader>
>>>>>>> 2449457e
    </section>

    <mat-divider class="thick"></mat-divider>

    <h3>Sales Pitch</h3>
    <section fxLayout="column">
      <p>Please provide your sales presentation description to interest buyers and investors.</p>
      <mat-form-field appearance="outline" fxFlex>
        <mat-label>Description</mat-label>
        <textarea matInput [formControl]="salesPitchForm.get('description')" cdkTextareaAutosize
          cdkAutosizeMinRows="10" test-id="description"></textarea>
        <mat-error *ngIf="salesPitchForm.get('description').hasError('maxlength')">
          Description should not exceed 1500 characters.
        </mat-error>
      </mat-form-field>
      <mat-checkbox [checked]="salesPitchForm.isPublic" (change)="salesPitchForm.togglePrivacy($event.checked)" color="primary" test-id="pitch-privacy">
        <b>Public</b> (Buyers can see video on Marketplace)
      </mat-checkbox>
      <file-uploader
        [form]="salesPitchForm"
        [meta]="['movies', 'salesPitch', movieId]"
        accept="video"
        (newSubscription)="shell.addSubToStack($event)"
        listenToChanges
        pushSubToStack
        test-id="sales-pitch-upload"
      >
        <h3 title>Sales Pitch Video</h3>
      </file-uploader>
    </section>

  </ng-container>
</tunnel-page><|MERGE_RESOLUTION|>--- conflicted
+++ resolved
@@ -1,48 +1,9 @@
 <tunnel-page>
   <ng-container tunnel-form>
 
-<<<<<<< HEAD
-    <h3>Videos</h3>
-    <section>
-      <p>Upload videos such as a trailer, teaser, promo reel, etc.</p>
-      <bf-form-list [form]="videoList" listPosition="bottom" keepFormOpen reverseList (removed)="removeFromQueue($event)">
-        <ng-template itemRef let-video>
-          {{ video.type | toLabel: 'hostedVideoTypes' }} - {{ video.title }} - {{ (video.storagePath | fileName) }}
-        </ng-template>
-        <ng-template formView let-activeForm let-index="index">
-          <article fxLayout="column">
-            <span fxFlex fxLayout="row" fxLayoutGap="16px">
-              <mat-form-field appearance="outline" fxFlex>
-                <mat-label>Title</mat-label>
-                <input matInput type="text" placeholder="Title of the video" [formControl]="activeForm.get('title')" test-id="title"/>
-                <mat-hint>You can give a name to your video</mat-hint>
-              </mat-form-field>
-              <static-select required scope="hostedVideoTypes" [control]="activeForm.get('type')" fxFlex test-id="video-type">
-                <mat-label>Video Type</mat-label>
-                <mat-hint>Trailer, Teaser, Clip...</mat-hint>
-              </static-select>
-            </span>
-            <mat-checkbox [checked]="activeForm.isPublic" (change)="activeForm.togglePrivacy($event.checked)" color="primary" test-id="video-privacy">
-              <b>Public</b> (Buyers can see video on Marketplace)
-            </mat-checkbox>
-            <file-uploader
-            [queueIndex]="index | fileListIndex: videoList.value"
-            [form]="activeForm" [formIndex]="index"
-            [meta]="['movies', 'otherVideos', movieId]" accept="video"
-            test-id="video-upload">
-              <h3 title>Upload Video</h3>
-            </file-uploader>
-
-            <ng-template saveButtonText>Save Video</ng-template>
-            <ng-template addButtonText>Add a Video</ng-template>
-
-          </article>
-        </ng-template>
-      </bf-form-list>
-=======
     <h3>Promotional Video</h3>
     <section fxLayout="column">
-      <p>Upload video such as a trailer, teaser, promo reel, etc.</p>
+      <p>Upload a video such as a trailer, teaser, promo reel, etc.</p>
       <span fxFlex fxLayout="row" fxLayoutGap="16px">
         <mat-form-field appearance="outline" fxFlex>
           <mat-label>Title</mat-label>
@@ -64,10 +25,10 @@
         (newSubscription)="shell.addSubToStack($event)"
         listenToChanges
         pushSubToStack
+        test-id="video-upload"
       >
         <h3 title>Upload Promotional Video</h3>
       </file-uploader>
->>>>>>> 2449457e
     </section>
 
     <mat-divider class="thick"></mat-divider>
