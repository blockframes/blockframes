<tunnel-page>
  <h4 title>Title Information</h4>
  <h1 subtitle>Production Information</h1>
  <ng-container tunnel-form>
    <h3>Production</h3>
    <section id="company">
      <h6 class="mat-caption">Production Company</h6>

      <bf-form-list [form]="productionCompany" buttonText="Add Production Company">
        <ng-template itemRef let-productionCompany>
          {{ productionCompany.displayName }} - {{ productionCompany.countries | toLabel: 'territories' }}
        </ng-template>
        <ng-template formView let-productionForm>
          <article [formGroup]="productionForm" fxLayout fxLayoutGap="24px">
            <mat-form-field appearance="outline" fxFlex>
              <mat-label>Production Company Name</mat-label>
              <mat-error>Please specify Production Company Name.</mat-error>
              <input test-id="production-company-name" matInput formControlName="displayName"
                placeholder="Production Company Name" />
            </mat-form-field>

<<<<<<< HEAD
            <chips-autocomplete test-id="production-country" [form]="productionForm.get('countries')" scope="TERRITORIES" type="model"
=======
            <chips-autocomplete [form]="productionForm.get('countries')" scope="territories"
>>>>>>> 7deca366
              placeholder="Type and select Country." fxFlex>
              <mat-label>Production Country</mat-label>
              <mat-error>Please specify Production Country.</mat-error>
            </chips-autocomplete>

          </article>
        </ng-template>
      </bf-form-list>
    </section>

    <section id="co-company">
      <h6 class="mat-caption">Co-Production Company</h6>
      <bf-form-list [form]="coProductionCompany" buttonText="Add Co-Production Company">
        <ng-template itemRef let-coProductionCompany>
          {{ coProductionCompany.displayName }} - {{ coProductionCompany.countries | toLabel: 'territories' }}
        </ng-template>
        <ng-template formView let-coProductionForm>
          <article [formGroup]="coProductionForm" fxLayout fxLayoutGap="24px">

            <mat-form-field appearance="outline" fxFlex>
              <mat-label>Co-Production Company Name</mat-label>
              <input test-id="co-production-company-name" matInput formControlName="displayName"
                placeholder="Co-Production Company Name" />
            </mat-form-field>

<<<<<<< HEAD
            <chips-autocomplete test-id="co-production-country" [form]="coProductionForm.get('countries')" scope="TERRITORIES" type="model"
=======
            <chips-autocomplete [form]="coProductionForm.get('countries')" scope="territories"
>>>>>>> 7deca366
              placeholder="Type and select Country" fxFlex>
              <mat-label>Co-Production Country</mat-label>
              <mat-error>Please specify Co-Production Country.</mat-error>
            </chips-autocomplete>

          </article>
        </ng-template>
      </bf-form-list>
    </section>

    <section id="producers">
      <h6 class="mat-caption">Producer(s)</h6>
      <bf-form-list [form]="form.producers" buttonText="Add Producer">
        <ng-template itemRef let-producer>
          {{ producer.firstName }} - {{ producer.lastName}} -
          {{ producer.role | toLabel: 'producerRoles' }}</ng-template>
        <ng-template formView let-producerForm>
          <article [formGroup]="producerForm">

            <form-display-name [form]="producerForm" labelSuffix="Producer's"></form-display-name>

<<<<<<< HEAD
            <static-select test-id="producer-role" type="constant" [control]="producerForm.get('role')" scope="producerRoles" [withoutValues]="['']">
=======
            <static-select [control]="producerForm.get('role')" scope="producerRoles" [withoutValues]="['']">
>>>>>>> 7deca366
              <mat-label>Role</mat-label>
              <mat-hint>Please specify producer's role: executive, associate...</mat-hint>
            </static-select>

          </article>
        </ng-template>
      </bf-form-list>
    </section>

    <mat-divider></mat-divider>

    <h3>Distributor(s)</h3>
    <section id="distributors">

      <bf-form-list [form]="distributors" buttonText="Add Distribution Company">
        <ng-template itemRef let-distributor>
          {{ distributor.displayName }} -
          {{ distributor.countries | toLabel: 'territories' }}
        </ng-template>
        <ng-template formView let-distributorForm>
          <article [formGroup]="distributorForm" fxLayout fxLayoutGap="24px">

            <mat-form-field appearance="outline" fxFlex>
              <mat-label>Company Name</mat-label>
              <input test-id="distribution-company-name" matInput formControlName="displayName"
                placeholder="Distribution Company Name" />
            </mat-form-field>

<<<<<<< HEAD
            <chips-autocomplete test-id="distribution-country" [form]="distributorForm.get('countries')" scope="TERRITORIES" type="model"
=======
            <chips-autocomplete [form]="distributorForm.get('countries')" scope="territories"
>>>>>>> 7deca366
              placeholder="Enter Distribution Country/ies" fxFlex>
              <mat-label>Enter Distribution Country/ies.</mat-label>
              <mat-error>Please specify Distribution Country.</mat-error>
            </chips-autocomplete>

          </article>
        </ng-template>
      </bf-form-list>
    </section>

    <mat-divider></mat-divider>

    <h3>International Sales</h3>
    <section id="sales">

      <bf-form-list [form]="internationalSales" buttonText="Add Sales Company">
        <ng-template itemRef let-sales> {{ sales.displayName }} - {{ sales.countries | toLabel: 'territories' }}
        </ng-template>
        <ng-template formView let-salesForm>
          <article [formGroup]="salesForm" fxLayout fxLayoutGap="24px">

            <mat-form-field appearance="outline" fxFlex>
              <mat-label>Company Name</mat-label>
              <input test-id="sales-company-name" matInput formControlName="displayName"
                placeholder="Sales Company Name" />
            </mat-form-field>

<<<<<<< HEAD
            <chips-autocomplete test-id="sales-country" [form]="salesForm.get('countries')" scope="TERRITORIES" type="model"
=======
            <chips-autocomplete [form]="salesForm.get('countries')" scope="territories"
>>>>>>> 7deca366
              placeholder="Type and select Country" fxFlex type="model">
              <mat-label>Sales Company's Nationality</mat-label>
              <mat-error>Please specify Sales Company's Country.</mat-error>
            </chips-autocomplete>

          </article>
        </ng-template>
      </bf-form-list>
    </section>

  </ng-container>
</tunnel-page><|MERGE_RESOLUTION|>--- conflicted
+++ resolved
@@ -19,11 +19,7 @@
                 placeholder="Production Company Name" />
             </mat-form-field>
 
-<<<<<<< HEAD
-            <chips-autocomplete test-id="production-country" [form]="productionForm.get('countries')" scope="TERRITORIES" type="model"
-=======
-            <chips-autocomplete [form]="productionForm.get('countries')" scope="territories"
->>>>>>> 7deca366
+            <chips-autocomplete test-id="production-country" [form]="productionForm.get('countries')" scope="territories"
               placeholder="Type and select Country." fxFlex>
               <mat-label>Production Country</mat-label>
               <mat-error>Please specify Production Country.</mat-error>
@@ -49,11 +45,7 @@
                 placeholder="Co-Production Company Name" />
             </mat-form-field>
 
-<<<<<<< HEAD
-            <chips-autocomplete test-id="co-production-country" [form]="coProductionForm.get('countries')" scope="TERRITORIES" type="model"
-=======
-            <chips-autocomplete [form]="coProductionForm.get('countries')" scope="territories"
->>>>>>> 7deca366
+            <chips-autocomplete test-id="co-production-country" [form]="coProductionForm.get('countries')" scope="territories"
               placeholder="Type and select Country" fxFlex>
               <mat-label>Co-Production Country</mat-label>
               <mat-error>Please specify Co-Production Country.</mat-error>
@@ -75,11 +67,7 @@
 
             <form-display-name [form]="producerForm" labelSuffix="Producer's"></form-display-name>
 
-<<<<<<< HEAD
-            <static-select test-id="producer-role" type="constant" [control]="producerForm.get('role')" scope="producerRoles" [withoutValues]="['']">
-=======
-            <static-select [control]="producerForm.get('role')" scope="producerRoles" [withoutValues]="['']">
->>>>>>> 7deca366
+            <static-select test-id="producer-role" [control]="producerForm.get('role')" scope="producerRoles" [withoutValues]="['']">
               <mat-label>Role</mat-label>
               <mat-hint>Please specify producer's role: executive, associate...</mat-hint>
             </static-select>
@@ -108,11 +96,7 @@
                 placeholder="Distribution Company Name" />
             </mat-form-field>
 
-<<<<<<< HEAD
-            <chips-autocomplete test-id="distribution-country" [form]="distributorForm.get('countries')" scope="TERRITORIES" type="model"
-=======
-            <chips-autocomplete [form]="distributorForm.get('countries')" scope="territories"
->>>>>>> 7deca366
+            <chips-autocomplete test-id="distribution-country" [form]="distributorForm.get('countries')" scope="territories"
               placeholder="Enter Distribution Country/ies" fxFlex>
               <mat-label>Enter Distribution Country/ies.</mat-label>
               <mat-error>Please specify Distribution Country.</mat-error>
@@ -140,11 +124,7 @@
                 placeholder="Sales Company Name" />
             </mat-form-field>
 
-<<<<<<< HEAD
-            <chips-autocomplete test-id="sales-country" [form]="salesForm.get('countries')" scope="TERRITORIES" type="model"
-=======
-            <chips-autocomplete [form]="salesForm.get('countries')" scope="territories"
->>>>>>> 7deca366
+            <chips-autocomplete test-id="sales-country" [form]="salesForm.get('countries')" scope="territories"
               placeholder="Type and select Country" fxFlex type="model">
               <mat-label>Sales Company's Nationality</mat-label>
               <mat-error>Please specify Sales Company's Country.</mat-error>
