<tunnel-page>
  <h4 title>Title Information</h4>
  <h1 subtitle>Production Information</h1>
  <ng-container tunnel-form>
    <h3>Production</h3>
    <section id="company">
      <h6 class="mat-caption">Production Company</h6>

      <bf-form-list [form]="productionCompany" buttonText="Add Production Company">
        <ng-template itemRef let-productionCompany>
          {{ productionCompany.displayName }} - {{ productionCompany.countries | translateSlug: 'TERRITORIES' }}
        </ng-template>
        <ng-template formView let-productionForm>
          <article [formGroup]="productionForm" fxLayout fxLayoutGap="24px">
            <mat-form-field appearance="outline" fxFlex>
              <mat-label>Production Company Name</mat-label>
              <mat-error>Please specify Production Company Name.</mat-error>
              <input test-id="production-company-name" matInput formControlName="displayName"
                placeholder="Production Company Name" />
            </mat-form-field>

<<<<<<< HEAD
            <chips-autocomplete test-id="production-country" [form]="productionForm.get('countries')" scope="TERRITORIES"
=======
            <chips-autocomplete [form]="productionForm.get('countries')" scope="TERRITORIES" type="model"
>>>>>>> ea1d4835
              placeholder="Type and select Country." fxFlex>
              <mat-label>Production Country</mat-label>
              <mat-error>Please specify Production Country.</mat-error>
            </chips-autocomplete>

          </article>
        </ng-template>
      </bf-form-list>
    </section>

    <section id="co-company">
      <h6 class="mat-caption">Co-Production Company</h6>
      <bf-form-list [form]="coProductionCompany" buttonText="Add Co-Production Company">
        <ng-template itemRef let-coProductionCompany>
          {{ coProductionCompany.displayName }} - {{ coProductionCompany.countries | translateSlug: 'TERRITORIES' }}
        </ng-template>
        <ng-template formView let-coProductionForm>
          <article [formGroup]="coProductionForm" fxLayout fxLayoutGap="24px">

            <mat-form-field appearance="outline" fxFlex>
              <mat-label>Co-Production Company Name</mat-label>
              <input test-id="co-production-company-name" matInput formControlName="displayName"
                placeholder="Co-Production Company Name" />
            </mat-form-field>

<<<<<<< HEAD
            <chips-autocomplete test-id="co-production-country" [form]="coProductionForm.get('countries')" scope="TERRITORIES"
=======
            <chips-autocomplete [form]="coProductionForm.get('countries')" scope="TERRITORIES" type="model"
>>>>>>> ea1d4835
              placeholder="Type and select Country" fxFlex>
              <mat-label>Co-Production Country</mat-label>
              <mat-error>Please specify Co-Production Country.</mat-error>
            </chips-autocomplete>

          </article>
        </ng-template>
      </bf-form-list>
    </section>

    <section id="producers">
      <h6 class="mat-caption">Producer(s)</h6>
      <bf-form-list [form]="form.producers" buttonText="Add Producer">
        <ng-template itemRef let-producer>
          {{ producer.firstName }} - {{ producer.lastName}} -
          {{ producer.role | toLabel: 'producerRoles' }}</ng-template>
        <ng-template formView let-producerForm>
          <article [formGroup]="producerForm">

            <form-display-name [form]="producerForm" labelSuffix="Producer's"></form-display-name>

            <static-select test-id="producer-role" type="constant" [control]="producerForm.get('role')" scope="producerRoles" [withoutValues]="['']">
              <mat-label>Role</mat-label>
              <mat-hint>Please specify producer's role: executive, associate...</mat-hint>
            </static-select>

          </article>
        </ng-template>
      </bf-form-list>
    </section>

    <mat-divider></mat-divider>

    <h3>Distributor(s)</h3>
    <section id="distributors">

      <bf-form-list [form]="distributors" buttonText="Add Distribution Company">
        <ng-template itemRef let-distributor>
          {{ distributor.displayName }} -
          {{ distributor.countries | translateSlug: 'TERRITORIES' }}
        </ng-template>
        <ng-template formView let-distributorForm>
          <article [formGroup]="distributorForm" fxLayout fxLayoutGap="24px">

            <mat-form-field appearance="outline" fxFlex>
              <mat-label>Company Name</mat-label>
              <input test-id="distribution-company-name" matInput formControlName="displayName"
                placeholder="Distribution Company Name" />
            </mat-form-field>

<<<<<<< HEAD
            <chips-autocomplete test-id="distribution-country" [form]="distributorForm.get('countries')" scope="TERRITORIES"
=======
            <chips-autocomplete [form]="distributorForm.get('countries')" scope="TERRITORIES" type="model"
>>>>>>> ea1d4835
              placeholder="Enter Distribution Country/ies" fxFlex>
              <mat-label>Enter Distribution Country/ies.</mat-label>
              <mat-error>Please specify Distribution Country.</mat-error>
            </chips-autocomplete>

          </article>
        </ng-template>
      </bf-form-list>
    </section>

    <mat-divider></mat-divider>

    <h3>International Sales</h3>
    <section id="sales">

      <bf-form-list [form]="internationalSales" buttonText="Add Sales Company">
        <ng-template itemRef let-sales> {{ sales.displayName }} - {{ sales.countries | translateSlug: 'TERRITORIES' }}
        </ng-template>
        <ng-template formView let-salesForm>
          <article [formGroup]="salesForm" fxLayout fxLayoutGap="24px">

            <mat-form-field appearance="outline" fxFlex>
              <mat-label>Company Name</mat-label>
              <input test-id="sales-company-name" matInput formControlName="displayName"
                placeholder="Sales Company Name" />
            </mat-form-field>

<<<<<<< HEAD
            <chips-autocomplete test-id="sales-country" [form]="salesForm.get('countries')" scope="TERRITORIES"
=======
            <chips-autocomplete [form]="salesForm.get('countries')" scope="TERRITORIES" type="model"
>>>>>>> ea1d4835
              placeholder="Type and select Country" fxFlex type="model">
              <mat-label>Sales Company's Nationality</mat-label>
              <mat-error>Please specify Sales Company's Country.</mat-error>
            </chips-autocomplete>

          </article>
        </ng-template>
      </bf-form-list>
    </section>

  </ng-container>
</tunnel-page><|MERGE_RESOLUTION|>--- conflicted
+++ resolved
@@ -19,11 +19,7 @@
                 placeholder="Production Company Name" />
             </mat-form-field>
 
-<<<<<<< HEAD
-            <chips-autocomplete test-id="production-country" [form]="productionForm.get('countries')" scope="TERRITORIES"
-=======
-            <chips-autocomplete [form]="productionForm.get('countries')" scope="TERRITORIES" type="model"
->>>>>>> ea1d4835
+            <chips-autocomplete test-id="production-country" [form]="productionForm.get('countries')" scope="TERRITORIES" type="model"
               placeholder="Type and select Country." fxFlex>
               <mat-label>Production Country</mat-label>
               <mat-error>Please specify Production Country.</mat-error>
@@ -49,11 +45,7 @@
                 placeholder="Co-Production Company Name" />
             </mat-form-field>
 
-<<<<<<< HEAD
-            <chips-autocomplete test-id="co-production-country" [form]="coProductionForm.get('countries')" scope="TERRITORIES"
-=======
-            <chips-autocomplete [form]="coProductionForm.get('countries')" scope="TERRITORIES" type="model"
->>>>>>> ea1d4835
+            <chips-autocomplete test-id="co-production-country" [form]="coProductionForm.get('countries')" scope="TERRITORIES" type="model"
               placeholder="Type and select Country" fxFlex>
               <mat-label>Co-Production Country</mat-label>
               <mat-error>Please specify Co-Production Country.</mat-error>
@@ -104,11 +96,7 @@
                 placeholder="Distribution Company Name" />
             </mat-form-field>
 
-<<<<<<< HEAD
-            <chips-autocomplete test-id="distribution-country" [form]="distributorForm.get('countries')" scope="TERRITORIES"
-=======
-            <chips-autocomplete [form]="distributorForm.get('countries')" scope="TERRITORIES" type="model"
->>>>>>> ea1d4835
+            <chips-autocomplete test-id="distribution-country" [form]="distributorForm.get('countries')" scope="TERRITORIES" type="model"
               placeholder="Enter Distribution Country/ies" fxFlex>
               <mat-label>Enter Distribution Country/ies.</mat-label>
               <mat-error>Please specify Distribution Country.</mat-error>
@@ -136,11 +124,7 @@
                 placeholder="Sales Company Name" />
             </mat-form-field>
 
-<<<<<<< HEAD
-            <chips-autocomplete test-id="sales-country" [form]="salesForm.get('countries')" scope="TERRITORIES"
-=======
-            <chips-autocomplete [form]="salesForm.get('countries')" scope="TERRITORIES" type="model"
->>>>>>> ea1d4835
+            <chips-autocomplete test-id="sales-country" [form]="salesForm.get('countries')" scope="TERRITORIES" type="model"
               placeholder="Type and select Country" fxFlex type="model">
               <mat-label>Sales Company's Nationality</mat-label>
               <mat-error>Please specify Sales Company's Country.</mat-error>
