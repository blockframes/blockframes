// Angular
import { Component, ChangeDetectionStrategy, OnInit, Input, Inject, AfterViewInit, OnDestroy } from '@angular/core';
import { DOCUMENT } from '@angular/common';
import { ActivatedRoute } from '@angular/router';
import { FormControl } from '@angular/forms';

// Blockframes
import { MovieService, MovieQuery, Movie, MoviePromotionalElements } from '@blockframes/movie/+state';
import { MovieForm } from '@blockframes/movie/form/movie.form';
import { TunnelRoot, TunnelConfirmComponent, TunnelStep } from '@blockframes/ui/tunnel';
import { extractMediaFromDocumentBeforeUpdate } from '@blockframes/media/+state/media.model';
import { MediaService } from '@blockframes/media/+state/media.service';
import { mergeDeep } from '@blockframes/utils/helpers';

// Material
import { MatDialog } from '@angular/material/dialog';
import { MatSnackBar } from '@angular/material/snack-bar';

// RxJs
import { switchMap, map, startWith, filter } from 'rxjs/operators';
import { of, Subscription } from 'rxjs';
import { ProductionStatus, staticConsts } from '@blockframes/utils/static-model';

function getSteps(statusCtrl: FormControl, appSteps: TunnelStep[] = []): TunnelStep[] {
  return [{
    title: 'First Step',
    icon: 'home',
    time: 2,
    routes: [{ path: 'title-status', label: 'First Step' }],
  },
  {
    title: 'Title Information',
    icon: 'document',
    time: 15,
    routes: [{
      path: 'main',
      label: 'Main Information'
    }, {
      path: 'story-elements',
      label: 'Storyline Elements'
    }, {
      path: 'production',
      label: 'Production Information'
    }, {
      path: 'artistic',
      label: 'Artistic Team'
    }, {
      path: 'reviews',
      label: 'Selection & Reviews'
    }, {
      path: 'additional-information',
      label: 'Additional Information'
    }, {
      path: 'shooting-information',
      label: 'Shooting Information',
      shouldDisplay: isStatus(statusCtrl, ['released'])
    }, {
      path: 'technical-spec',
      label: 'Technical Specification'
    }, {
      path: 'available-materials',
      label: 'Available Materials',
      shouldDisplay: isStatus(statusCtrl, ['development'])
    }]
  }, {
    title: 'Promotional Elements',
    icon: 'import',
    time: 10,
    routes: [
      {
        path: 'sales-pitch',
        label: 'Sales Pitch',
        shouldDisplay: isStatus(statusCtrl, ['released'])
      }, {
        path: 'media-files',
        label: 'Files'
      }, {
        path: 'media-notes',
        label: 'Notes & Statements',
        shouldDisplay: isStatus(statusCtrl, ['post_production', 'finished', 'released'])
      },
      {
        path: 'media-images',
        label: 'Images'
      }, {
        path: 'media-videos',
        label: 'Videos'
      }
    ]
  },
  ...appSteps,
  {
    title: 'Summary',
    icon: 'send',
    time: 3,
    routes: [{
      path: 'summary',
      label: 'Summary & Submission'
    }]
  }]
}

function isStatus(prodStatusCtrl: FormControl, acceptableStatus: ProductionStatus[]) {
  return prodStatusCtrl.valueChanges.pipe(
    startWith(prodStatusCtrl.value),
    map(prodStatus => acceptableStatus.includes(prodStatus))
  )
}

const valueByProdStatus: Record<keyof typeof staticConsts['productionStatus'], Record<string, string>> = {
  development: {
    'release.status': '',
    "runningTime.status": ''
  },
  shooting: {
    'release.status': '',
    "runningTime.status": ''
  },
  post_production: {
    'release.status': '',
    "runningTime.status": ''
  },
  finished: {
    'release.status': 'confirmed',
    "runningTime.status": 'confirmed'
  },
  released: {
    'release.status': 'confirmed',
    "runningTime.status": 'confirmed'
  }
}

@Component({
  selector: 'movie-form-shell',
  templateUrl: './shell.component.html',
  styleUrls: ['./shell.component.scss'],
  changeDetection: ChangeDetectionStrategy.OnPush
})
export class MovieFormShellComponent implements TunnelRoot, OnInit, AfterViewInit, OnDestroy {
  form = new MovieForm(this.query.getActive());
  steps: TunnelStep[];

  public exitRoute: string;
  private sub: Subscription;

  constructor(
    @Inject(DOCUMENT) private doc: Document,
    private service: MovieService,
    private query: MovieQuery,
    private snackBar: MatSnackBar,
    private dialog: MatDialog,
    private mediaService: MediaService,
    private route: ActivatedRoute
  ) { }

  ngOnInit() {
    this.exitRoute = `../../../title/${this.query.getActiveId()}`;
    const appSteps = this.route.snapshot.data.appSteps;
    this.steps = getSteps(this.form.get('productionStatus'), appSteps);
    this.sub = this.form.productionStatus.valueChanges.pipe(startWith(this.form.productionStatus.value),
      filter(status => !!status)).subscribe(status => {
        const pathToUpdate = Object.keys(valueByProdStatus[status]);
        pathToUpdate.forEach(path => this.form.get(path as any).setValue(valueByProdStatus[status][path]));
      })
  }

  ngAfterViewInit() {
    const routerSub = this.route.fragment.subscribe(async (fragment: string) => {
      const el: HTMLElement = await this.checkIfElementIsReady(fragment);
      el?.scrollIntoView(
        {
          behavior: 'smooth',
          block: 'center',
          inline: 'start',
        }
      );
    });
    this.sub.add(routerSub);
  }

  ngOnDestroy() {
    this.sub.unsubscribe();
  }

  private checkIfElementIsReady(id: string) {
    return new Promise<HTMLElement>((resolve, _) => {
      const el = this.doc.getElementById(id);
      if (el) {
        resolve(el);
      }
      new MutationObserver((_, observer) => {
        resolve(this.doc.getElementById(id));
      }).observe(this.doc.documentElement, { childList: true, subtree: true });
    })
  }

  /** Update the movie. Used by summaries */
  public async update() {
    const { documentToUpdate, mediasToUpload } = extractMediaFromDocumentBeforeUpdate(this.form);
    documentToUpdate.promotional = this.cleanPromotionalMedia(documentToUpdate.promotional)
<<<<<<< HEAD
    const movie = mergeDeep(this.query.getActive(), documentToUpdate);

    /* These values needs to be replaced by the form values and not merged by the mergedDeep function.
      Since the mergeDeep function can't distinguish if a object should be merged or replaced */
     ['languages', 'shooting'].forEach(key => movie[key] = documentToUpdate[key]);
 
    await this.service.update(movie.id, movie);
=======
    const movie: Movie = mergeDeep(this.query.getActive(), documentToUpdate);
    await this.service.updateMovie(movie, documentToUpdate);
>>>>>>> bcd5cb60
    this.mediaService.uploadMedias(mediasToUpload);
    this.form.markAsPristine();
    return movie;
  }

  /** Save the form and display feedback to user */
  public async save() {
    await this.update();
    await this.snackBar.open('Title saved', '', { duration: 500 }).afterDismissed().toPromise();
    return true;
  }

  confirmExit() {
    if (this.form.pristine) {
      return of(true);
    }
    const dialogRef = this.dialog.open(TunnelConfirmComponent, {
      width: '80%',
      data: {
        title: 'You are going to leave the Movie Form.',
        subtitle: 'Pay attention, if you leave now your changes will not be saved.'
      }
    });
    return dialogRef.afterClosed().pipe(
      switchMap(shouldSave => {
        /* Undefined means, user clicked on the backdrop, meaning just close the modal */
        if (typeof shouldSave === 'undefined') {
          return of(false)
        }
        return shouldSave ? this.save() : of(true)
      })
    );
  }

  cleanPromotionalMedia(promotional: MoviePromotionalElements): MoviePromotionalElements {
    return {
      ...promotional,
      still_photo: promotional.still_photo.filter(photo => !!photo),
      notes: promotional.notes.filter(note => !!note.ref)
    }
  }
}<|MERGE_RESOLUTION|>--- conflicted
+++ resolved
@@ -198,18 +198,8 @@
   public async update() {
     const { documentToUpdate, mediasToUpload } = extractMediaFromDocumentBeforeUpdate(this.form);
     documentToUpdate.promotional = this.cleanPromotionalMedia(documentToUpdate.promotional)
-<<<<<<< HEAD
-    const movie = mergeDeep(this.query.getActive(), documentToUpdate);
-
-    /* These values needs to be replaced by the form values and not merged by the mergedDeep function.
-      Since the mergeDeep function can't distinguish if a object should be merged or replaced */
-     ['languages', 'shooting'].forEach(key => movie[key] = documentToUpdate[key]);
- 
-    await this.service.update(movie.id, movie);
-=======
     const movie: Movie = mergeDeep(this.query.getActive(), documentToUpdate);
     await this.service.updateMovie(movie, documentToUpdate);
->>>>>>> bcd5cb60
     this.mediaService.uploadMedias(mediasToUpload);
     this.form.markAsPristine();
     return movie;
