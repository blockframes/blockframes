<tunnel-page>
  <h4 title>Title Information</h4>
  <h1 subtitle>Shooting Information</h1>
  <ng-container tunnel-form>
    <h3>Shooting Information</h3>

    <section id="shooting-dates" fxLayout="column">
      <h6 class="mat-caption">Shooting Dates</h6>
      <!-- TODO 3788 update hint, error, etc -->

      <mat-radio-group [formControl]="disabledForm" name="shootingStatus">

        <!-- Shooting completed -->
        <article fxLayout="column">
          <mat-radio-button test-id="shooting-completed" class="mat-body-2" color="primary" value="completed">Shooting completed :
          </mat-radio-button>
          <mat-form-field appearance="outline" fxFlex>
            <mat-label>Date</mat-label>
            <input test-id="date-completed" matInput [matDatepicker]="completedPicker"
              [formControl]="form.shooting.get('dates').get('completed')">
            <mat-hint>You can put the first day of month if there is no exact date.</mat-hint>
            <mat-datepicker-toggle matSuffix [for]="completedPicker">
              <mat-icon matDatepickerToggleIcon svgIcon="calendar"></mat-icon>
            </mat-datepicker-toggle>
            <mat-datepicker #completedPicker></mat-datepicker>
          </mat-form-field>
        </article>

        <!-- Shooting in progress -->
        <article fxLayout="column">
          <mat-radio-button test-id="shooting-progress" class="mat-body-2" color="primary" value="progress">Shooting in progress :
          </mat-radio-button>
          <mat-form-field appearance="outline" fxFlex>
            <mat-label>Approximate end date</mat-label>
            <input matInput [matDatepicker]="progressPicker" [formControl]="form.shooting.get('dates').get('progress')">
            <mat-hint>You can put the first day of month if there is no exact date.</mat-hint>
            <mat-datepicker-toggle matSuffix [for]="progressPicker">
              <mat-icon matDatepickerToggleIcon svgIcon="calendar"></mat-icon>
            </mat-datepicker-toggle>
            <mat-datepicker #progressPicker></mat-datepicker>
          </mat-form-field>
        </article>

        <!-- Shooting planned -->
        <article fxLayout="column">
          <mat-radio-button test-id="shooting-planned" class="mat-body-2" color="primary" value="planned">Shooting planned :
          </mat-radio-button>
          <div fxLayout="row wrap" fxFlex>

            <div fxLayout="column" fxFlex>
              <span class="mat-body-2">From :</span>
              <div fxLayout="row" fxLayoutGap="8px" fxFlex>
                <mat-form-field appearance="outline" fxFlex>
                  <mat-label>Period</mat-label>
                  <mat-select [formControl]="shootingDateFrom.get('period')" placeholder="Period">
                    <mat-option>--</mat-option>
                    <mat-option *ngFor="let period of periods" [value]="period">{{ period | toLabel: 'shootingPeriod' }}
                    </mat-option>
                  </mat-select>
                </mat-form-field>
                <mat-form-field appearance="outline" fxFlex>
                  <mat-label>Month</mat-label>
                  <mat-select matInput [formControl]="shootingDateFrom.get('month')" placeholder="Month">
                    <mat-option *ngFor="let month of months" [value]="month">
                      {{ month | toLabel: 'months' }}
                    </mat-option>
                  </mat-select>
                </mat-form-field>
                <mat-form-field appearance="outline" fxFlex>
                  <mat-label>Year</mat-label>
                  <input matInput [formControl]="shootingDateFrom.get('year')" placeholder="Year" type="number" />
                </mat-form-field>
              </div>
            </div>

            <div fxLayout="column" fxFlex>
              <span class="mat-body-2">To :</span>
              <div fxLayout="row" fxLayoutGap="8px" fxFlex>
                <mat-form-field appearance="outline" fxFlex>
                  <mat-label>Period</mat-label>
                  <mat-select [formControl]="shootingDateTo.get('period')" placeholder="Period">
                    <mat-option>--</mat-option>
                    <mat-option *ngFor=" let period of periods" [value]="period">
                      {{ period | toLabel: 'shootingPeriod' }}</mat-option>
                  </mat-select>
                </mat-form-field>
                <mat-form-field appearance="outline" fxFlex>
                  <mat-label>Month</mat-label>
                  <mat-select matInput [formControl]="shootingDateFrom.get('month')" placeholder="Month">
                    <mat-option *ngFor="let month of months" [value]="month">
                      {{ month | toLabel: 'months' }}
                    </mat-option>
                  </mat-select>
                </mat-form-field>
                <mat-form-field appearance="outline" fxFlex>
                  <mat-label>Year</mat-label>
                  <input matInput [formControl]="shootingDateTo.get('year')" placeholder="Year" type="number" />
                  <mat-error *ngIf="shootingDateTo.get('year').hasError('invalidYear')">Please enter a valid year.
                  </mat-error>
                </mat-form-field>
              </div>
            </div>

          </div>
        </article>
      </mat-radio-group>
    </section>

    <section id="shooting-locations" fxLayout="column">
      <h6 class="mat-caption">Shooting Locations</h6>
      <bf-form-list [form]="form.shooting.get('locations')" buttonText="Add a Location">
        <ng-template itemRef let-location>
          {{ location.country | toLabel: 'territories' }} -
          {{ location.cities.join(', ') | titlecase }}
        </ng-template>
        <ng-template formView let-locationForm>
          <article [formGroup]="locationForm" fxLayout="column" fxLayoutGap="24px">
<<<<<<< HEAD
            <static-select test-id="country" scope="TERRITORIES" type="model" [control]="locationForm.get('country')"
              [withoutValues]="['world']" fxFlex>
=======
            <static-select scope="territories" [control]="locationForm.get('country')" [withoutValues]="['world']"
              fxFlex>
>>>>>>> 7deca366
              <mat-label>Country</mat-label>
            </static-select>

            <mat-form-field appearance="outline" fxFlex>
              <mat-label>City</mat-label>
              <mat-chip-list #chipList>
                <ng-container *ngFor="let city of locationForm.get('cities').value; let i = index">
                  <mat-chip removable="true" (removed)="remove(i, locationForm.get('cities'))">
                    <span>{{ city | titlecase }}</span>
                    <mat-icon matChipRemove svgIcon="close"></mat-icon>
                  </mat-chip>
                </ng-container>
              </mat-chip-list>
              <input test-id="cities" matInput formArrayName="cities" [matChipInputFor]="chipList"
                [matChipInputSeparatorKeyCodes]="separatorKeysCodes"
                (matChipInputTokenEnd)="add($event, locationForm.get('cities'))" />
              <mat-hint>Use commas or press Enter key to separate cities.</mat-hint>
            </mat-form-field>
          </article>
        </ng-template>
      </bf-form-list>
    </section>

    <section id="expected-premiere" fxLayout="column">
      <h6 class="mat-caption">Expected Premiere</h6>
      <article fxLayout="row" fxLayoutGap="24px">
        <mat-form-field appearance="outline" fxFlex>
          <mat-label>Event</mat-label>
          <input test-id="event-premiere" matInput type="text" [formControl]="form.expectedPremiere.get('event')" placeholder="Event">
        </mat-form-field>

        <mat-form-field appearance="outline" fxFlex>
          <mat-label>Approximate Date</mat-label>
          <input test-id="event-date" matInput [matDatepicker]="eventDate" [formControl]="form.expectedPremiere.get('date')">
          <mat-datepicker-toggle matSuffix [for]="eventDate">
            <mat-icon matDatepickerToggleIcon svgIcon="calendar"></mat-icon>
          </mat-datepicker-toggle>
          <mat-datepicker #eventDate></mat-datepicker>
        </mat-form-field>
      </article>
    </section>

  </ng-container>
</tunnel-page><|MERGE_RESOLUTION|>--- conflicted
+++ resolved
@@ -115,13 +115,8 @@
         </ng-template>
         <ng-template formView let-locationForm>
           <article [formGroup]="locationForm" fxLayout="column" fxLayoutGap="24px">
-<<<<<<< HEAD
-            <static-select test-id="country" scope="TERRITORIES" type="model" [control]="locationForm.get('country')"
-              [withoutValues]="['world']" fxFlex>
-=======
-            <static-select scope="territories" [control]="locationForm.get('country')" [withoutValues]="['world']"
+            <static-select test-id="country" scope="territories" [control]="locationForm.get('country')" [withoutValues]="['world']"
               fxFlex>
->>>>>>> 7deca366
               <mat-label>Country</mat-label>
             </static-select>
 
