<div [formGroup]="form">
  <!-- TITLES -->
  <h3> Titles </h3>
  <input-string class="full-width" required=true [form]="form" placeholder="Original title" name="originalTitle"></input-string>
  <input-string class="full-width" required=true [form]="form" placeholder="International title" name="internationalTitle"></input-string>
  
  <h3> Directed By </h3>
  <input-string class="full-width" required=true [form]="form" placeholder="Director name" name="directorName"></input-string>

  <!-- POSTER -->
  <h3> Poster </h3>
  <mat-card class="movie-poster-thumbnail mat-elevation-z0">
    <ng-container *ngIf="form.currentFormValue('poster'); else fileUpload">
      <img mat-card-image [src]="form.currentFormValue('poster')">
      <mat-card-actions>
        <button mat-raised-button color="warn" (click)="setPoster('')">
          <mat-icon>delete_circle</mat-icon> Remove
        </button>
      </mat-card-actions>
    </ng-container>
    <ng-template #fileUpload>
      <file-upload
        accept="['.jpg', '.png']"
        path='test'
        [types]="['image/jpeg', 'image/png']"
<<<<<<< HEAD
        (storeUploaded)="form.setPoster($event)"
=======
        [uploadOnFirestore]="true"
        (storeUploaded)="setPoster($event)"
>>>>>>> cacc8898
      ></file-upload>
    </ng-template>
  </mat-card>
  <h3> Production </h3>
  <input-string class="full-width" type="number" [form]="form" placeholder="Production year" name="productionYear"></input-string>

  <!-- AUDIOVISUAL TYPES -->
  <h3> Types </h3>
  <mat-form-field class="full-width">
    <mat-select formControlName="types"  placeholder="Film Type" multiple>
      <mat-option>
        <ngx-mat-select-search 
          [formControl]="audiovisualTypesFilterCtrl"
          [placeholderLabel]="'Search...'" 
          [noEntriesFoundLabel]="'no matching type found'"
        ></ngx-mat-select-search>
      </mat-option>
      <mat-option *ngFor="let type of audiovisualTypes$ | async" [value]="type.slug">
        {{ type.label }}
      </mat-option>
    </mat-select>
  </mat-form-field>

  <!-- GENRES -->
  <h3> Genres </h3>
  <mat-form-field class="full-width">
    <mat-select formControlName="genres" placeholder="Genres" multiple>
      <mat-option>
        <ngx-mat-select-search 
          [formControl]="genresFilterCtrl"
          [placeholderLabel]="'Search...'" 
          [noEntriesFoundLabel]="'no matching genre found'"
        ></ngx-mat-select-search>
      </mat-option>
      <mat-option *ngFor="let genre of genres$ | async" [value]="genre.slug">
        {{ genre.label }}
      </mat-option>
    </mat-select>
  </mat-form-field>

  <!-- ORIGIN COUNTRY -->
  <h3> Origin Country </h3>
  <mat-form-field class="full-width">
    <mat-select formControlName="originCountry" placeholder="Origin Country">
      <mat-option>
        <ngx-mat-select-search 
          [formControl]="countriesFilterCtrl"
          [placeholderLabel]="'Search...'" 
          [noEntriesFoundLabel]="'no matching country found'"
        ></ngx-mat-select-search>
      </mat-option>
      <mat-option *ngFor="let country of countries$ | async" [value]="country.slug">
        {{ country.label }}
      </mat-option>
    </mat-select>
  </mat-form-field>

  <!-- CO-PRODUCER COUNTRIES -->
  <h3> Co Producers Countries </h3>
  <mat-form-field class="full-width">
    <mat-select formControlName="coProducerCountries" placeholder="Co Producers Countries" multiple>
      <mat-option>
        <ngx-mat-select-search 
          [formControl]="countriesFilterCtrl"
          [placeholderLabel]="'Search...'" 
          [noEntriesFoundLabel]="'no matching country found'"
        ></ngx-mat-select-search>
      </mat-option>
      <mat-option *ngFor="let country of countries$ | async" [value]="country.slug">
        {{ country.label }}
      </mat-option>
    </mat-select>
  </mat-form-field>

  <!-- LANGUAGES -->
  <h3> Languages </h3>
  <mat-form-field class="full-width">
    <mat-select formControlName="languages" placeholder="Film Languages" multiple>
      <mat-option>
        <ngx-mat-select-search 
          [formControl]="languagesFilterCtrl"
          [placeholderLabel]="'Search...'" 
          [noEntriesFoundLabel]="'no matching language found'"
        ></ngx-mat-select-search>
      </mat-option>
      <mat-option *ngFor="let language of languages$ | async" [value]="language.slug">
        {{ language.label }}
      </mat-option>
    </mat-select>
  </mat-form-field>

  <!-- STATUS -->
  <h3> Status </h3>
  <mat-form-field>
    <mat-select formControlName="status" placeholder="Status">
      <mat-option *ngFor="let status of staticModels.MOVIE_STATUS" [value]="status.slug">
        {{ status.label }}
      </mat-option>
    </mat-select>
  </mat-form-field>
</div><|MERGE_RESOLUTION|>--- conflicted
+++ resolved
@@ -23,12 +23,8 @@
         accept="['.jpg', '.png']"
         path='test'
         [types]="['image/jpeg', 'image/png']"
-<<<<<<< HEAD
+        [uploadOnFirestore]="true"
         (storeUploaded)="form.setPoster($event)"
-=======
-        [uploadOnFirestore]="true"
-        (storeUploaded)="setPoster($event)"
->>>>>>> cacc8898
       ></file-upload>
     </ng-template>
   </mat-card>
