<tunnel-page>
  <h1 title>Technical Information</h1>
  <h3 subtitle>Format</h3>
  <ng-container tunnel-form>
    <div fxLayout="column" fxLayoutGap="32px">
      <div fxLayout="row" fxLayoutAlign="center start" fxLayoutGap="24px">
<<<<<<< HEAD
        <static-select control="format" scope="MOVIE_FORMAT" label="Shooting Format"></static-select>
        <static-select control="quality" scope="MOVIE_FORMAT_QUALITY" label="Format Quality"></static-select>
      </div>
      <div fxLayout="row" fxLayoutAlign="center start" fxLayoutGap="24px">
        <static-select control="color" scope="COLORS" label="Color / Black & White"></static-select>
        <static-select control="soundFormat" scope="SOUND_FORMAT" label="Sound Format"></static-select>
=======
        <static-select [control]="format" scope="MOVIE_FORMAT">
          <mat-label>Shooting Format</mat-label>
        </static-select>
        <static-select [control]="quality" scope="MOVIE_FORMAT_QUALITY">
          <mat-label>Format Quality</mat-label>
        </static-select>
      </div>
      <div fxLayout="row" fxLayoutAlign="center start" fxLayoutGap="24px">
        <static-select [control]="color" scope="COLORS" label="Color / Black & White">
          <mat-label>Color / Black & White</mat-label>
        </static-select>
        <static-select [control]="soundFormat" scope="SOUND_FORMAT">
          <mat-label>Sound Format</mat-label>
        </static-select>
>>>>>>> 5026a77b
      </div>
    </div>
  </ng-container>
</tunnel-page><|MERGE_RESOLUTION|>--- conflicted
+++ resolved
@@ -4,14 +4,6 @@
   <ng-container tunnel-form>
     <div fxLayout="column" fxLayoutGap="32px">
       <div fxLayout="row" fxLayoutAlign="center start" fxLayoutGap="24px">
-<<<<<<< HEAD
-        <static-select control="format" scope="MOVIE_FORMAT" label="Shooting Format"></static-select>
-        <static-select control="quality" scope="MOVIE_FORMAT_QUALITY" label="Format Quality"></static-select>
-      </div>
-      <div fxLayout="row" fxLayoutAlign="center start" fxLayoutGap="24px">
-        <static-select control="color" scope="COLORS" label="Color / Black & White"></static-select>
-        <static-select control="soundFormat" scope="SOUND_FORMAT" label="Sound Format"></static-select>
-=======
         <static-select [control]="format" scope="MOVIE_FORMAT">
           <mat-label>Shooting Format</mat-label>
         </static-select>
@@ -26,7 +18,6 @@
         <static-select [control]="soundFormat" scope="SOUND_FORMAT">
           <mat-label>Sound Format</mat-label>
         </static-select>
->>>>>>> 5026a77b
       </div>
     </div>
   </ng-container>
