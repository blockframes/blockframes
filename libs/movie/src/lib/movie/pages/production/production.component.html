--- conflicted
+++ resolved
@@ -3,150 +3,66 @@
   <ng-container tunnel-form>
     <section id="company">
       <h3>Production Company</h3>
-<<<<<<< HEAD
-      <article *ngFor="let control of executiveProducer.controls; let i = index; let last = last">
-        <div fxLayout fxLayoutGap="24px">
-          <mat-form-field appearance="outline" fxFlex>
-            <mat-label>Company Name</mat-label>
-            <input test-id="first-name" matInput [formControl]="control.get('displayName')" placeholder="Production Company Name"/>
-          </mat-form-field>
 
-          <chips-autocomplete [form]="control.get('countries')" model="TERRITORIES" placeholder="Type and select Country." fxFlex>
-            <mat-label>Production Country</mat-label>
-            <mat-error>Please specify Production Country.</mat-error>
-          </chips-autocomplete>
-        </div>
-
-        <footer fxLayout="column" fxLayoutAlign="center center">
-          <button mat-mini-fab color="warn" (click)="executiveProducer.removeAt(i)" aria-label="Add a company">
-            <mat-icon svgIcon="trash"></mat-icon>
-          </button>
-          <span class="mat-caption">Delete Production Company</span>
-        </footer>
-      </article>
-      <footer fxLayout="column" fxLayoutAlign="center center">
-        <button mat-mini-fab color="primary" (click)="executiveProducer.add()" aria-label="Remove a company">
-          <mat-icon svgIcon="add"></mat-icon>
-        </button>
-        <span class="mat-caption">Add Production Company</span>
-      </footer>
-=======
       <bf-form-table [columns]="producerColumns" [form]="productionCompany" buttonText="Add Production Company">
         <ng-template formView let-form>
           <article [formGroup]="form" fxLayout fxLayoutGap="24px">
 
             <mat-form-field appearance="outline" fxFlex>
-                <mat-label>Production Company Name</mat-label>
-                <input test-id="production-company-name" matInput formControlName="displayName" required />
-              </mat-form-field>
+              <mat-label>Production Company Name</mat-label>
+              <input test-id="production-company-name" matInput formControlName="displayName" placeholder="Production Company Name" />
+            </mat-form-field>
 
-              <chips-autocomplete [form]="form.get('countries')" model="TERRITORIES" placeholder="Type and select Country" fxFlex></chips-autocomplete>
+            <chips-autocomplete [form]="form.get('countries')" model="TERRITORIES" placeholder="Type and select Country." fxFlex>
+              <mat-label>Production Country</mat-label>
+              <mat-error>Please specify Production Country.</mat-error>
+            </chips-autocomplete>
 
           </article>
         </ng-template>
       </bf-form-table>
->>>>>>> 2f11406f
     </section>
 
     <mat-divider></mat-divider>
 
     <section id="co-company">
-<<<<<<< HEAD
-      <h3>Co-production Company</h3>
-      <article *ngFor="let control of coProducer.controls; let i = index; let last = last">
-        <div fxLayout fxLayoutGap="24px">
-          <mat-form-field appearance="outline" fxFlex>
-            <mat-label>Company Name</mat-label>
-            <input test-id="first-name" matInput [formControl]="control.get('displayName')" placeholder="Co-Production Company Name"/>
-          </mat-form-field>
-
-          <chips-autocomplete [form]="control.get('countries')" model="TERRITORIES" placeholder="Type and select Country." fxFlex>
-            <mat-label>Co-Production Country</mat-label>
-            <mat-error>Please specify Co-Production Country.</mat-error>
-          </chips-autocomplete>
-        </div>
-
-        <footer fxLayout="column" fxLayoutAlign="center center">
-          <button mat-mini-fab color="warn" (click)="coProducer.removeAt(i)" aria-label="Add a co-company">
-            <mat-icon svgIcon="trash"></mat-icon>
-          </button>
-          <span class="mat-caption">Delete Co-Production Company</span>
-        </footer>
-      </article>
-      <footer fxLayout="column" fxLayoutAlign="center center">
-        <button mat-mini-fab color="primary" (click)="coProducer.add()" aria-label="Remove a co-company">
-          <mat-icon svgIcon="add"></mat-icon>
-        </button>
-        <span class="mat-caption">Add Co-Production Company</span>
-      </footer>
-=======
       <h3>Co-Production Company</h3>
       <bf-form-table [columns]="coProductionColumns" [form]="coProductionCompany" buttonText="Add Co-Production Company">
         <ng-template formView let-form>
           <article [formGroup]="form" fxLayout fxLayoutGap="24px">
 
-              <mat-form-field appearance="outline" fxFlex>
-                <mat-label>Co-Production Company Name</mat-label>
-                <input test-id="co-production-company-name" matInput formControlName="displayName" required />
-              </mat-form-field>
+            <mat-form-field appearance="outline" fxFlex>
+              <mat-label>Co-Production Company Name</mat-label>
+              <input test-id="co-production-company-name" matInput formControlName="displayName" placeholder="Co-Production Company Name" />
+            </mat-form-field>
 
-              <chips-autocomplete [form]="form.get('countries')" model="TERRITORIES" placeholder="Type and select Country" fxFlex></chips-autocomplete>
+            <chips-autocomplete [form]="form.get('countries')" model="TERRITORIES" placeholder="Type and select Country" fxFlex>
+              <mat-label>Co-Production Country</mat-label>
+              <mat-error>Please specify Co-Production Country.</mat-error>
+            </chips-autocomplete>
 
           </article>
         </ng-template>
       </bf-form-table>
->>>>>>> 2f11406f
     </section>
 
     <mat-divider></mat-divider>
 
     <section id="producers">
       <h3>Producer(s)</h3>
-<<<<<<< HEAD
-      <article *ngFor="let control of producers.controls; let i = index; let last = last">
-        <div fxLayout fxLayoutGap="24px">
-          <mat-form-field appearance="outline" fxFlex>
-            <mat-label>Producer's Name</mat-label>
-            <input test-id="first-name" matInput [formControl]="control.get('firstName')" placeholder="Producer's First Name"/>
-          </mat-form-field>
-
-          <mat-form-field appearance="outline" fxFlex>
-            <mat-label>Producer's Lastname</mat-label>
-            <input test-id="first-name" matInput [formControl]="control.get('lastName')" placeholder="Producer's Last Name"/>
-          </mat-form-field>
-        </div>
-
-        <div fxLayout fxLayoutGap="24px">
-          <static-select [control]="control.get('role')" scope="STAKEHOLDER_ROLES" label="Role" fxFlex></static-select>
-        </div>
-
-        <footer fxLayout="column" fxLayoutAlign="center center">
-          <button mat-mini-fab color="warn" (click)="producers.removeAt(i)" aria-label="Add a producer">
-            <mat-icon svgIcon="trash"></mat-icon>
-          </button>
-          <span class="mat-caption">Delete Producer</span>
-        </footer>
-      </article>
-      <footer fxLayout="column" fxLayoutAlign="center center">
-        <button mat-mini-fab color="primary" (click)="producers.add()" aria-label="Remove a producer">
-          <mat-icon svgIcon="add"></mat-icon>
-        </button>
-        <span class="mat-caption">Add Producer</span>
-      </footer>
-=======
       <bf-form-table [columns]="producerColumns" [form]="producers" buttonText="Add Producer">
         <ng-template formView let-form>
           <article [formGroup]="form">
 
             <div fxLayout fxLayoutGap="24px">
               <mat-form-field appearance="outline" fxFlex>
-                <mat-label>Producer's Name</mat-label>
-                <input test-id="producer-first-name" matInput formControlName="firstName" required />
+                <mat-label>Producer's First Name</mat-label>
+                <input test-id="producer-first-name" matInput formControlName="firstName" placeholder="Producer's First Name" />
               </mat-form-field>
 
               <mat-form-field appearance="outline" fxFlex>
                 <mat-label>Producer's Lastname</mat-label>
-                <input test-id="producer-last-name" matInput formControlName="lastName" required />
+                <input test-id="producer-last-name" matInput formControlName="lastName" placeholder="Producer's Last Name" />
               </mat-form-field>
             </div>
 
@@ -155,105 +71,53 @@
           </article>
         </ng-template>
       </bf-form-table>
->>>>>>> 2f11406f
     </section>
 
     <mat-divider></mat-divider>
 
     <section id="distributors">
       <h3>Distributor(s)</h3>
-<<<<<<< HEAD
-      <article *ngFor="let control of distributors.controls; let i = index; let last = last">
-        <div fxLayout fxLayoutGap="24px">
-          <mat-form-field appearance="outline" fxFlex>
-            <mat-label>Company Name</mat-label>
-            <input test-id="first-name" matInput [formControl]="control.get('displayName')" placeholder="Distribution Company Name"/>
-          </mat-form-field>
 
-          <chips-autocomplete [form]="control.get('countries')" model="TERRITORIES" placeholder="Enter Distribution Country/ies." fxFlex>
-            <mat-label>Enter Distribution Country/ies.</mat-label>
-            <mat-error>Please specify Distribution Country.</mat-error>
-          </chips-autocomplete>
-        </div>
-
-        <footer fxLayout="column" fxLayoutAlign="center center">
-          <button mat-mini-fab color="warn" (click)="distributors.removeAt(i)" aria-label="Add a distributor">
-            <mat-icon svgIcon="trash"></mat-icon>
-          </button>
-          <span class="mat-caption">Delete Distributor</span>
-        </footer>
-      </article>
-      <footer fxLayout="column" fxLayoutAlign="center center">
-        <button mat-mini-fab color="primary" (click)="distributors.add()" aria-label="Remove a distributor">
-          <mat-icon svgIcon="add"></mat-icon>
-        </button>
-        <span class="mat-caption">Add Distributor</span>
-      </footer>
-=======
       <bf-form-table [columns]="distributorColumns" [form]="distributors" buttonText="Add Distribution Company">
         <ng-template formView let-form>
           <article [formGroup]="form" fxLayout fxLayoutGap="24px">
 
               <mat-form-field appearance="outline" fxFlex>
                 <mat-label>Company Name</mat-label>
-                <input test-id="distribution-company-name" matInput formControlName="displayName" required />
+                <input test-id="distribution-company-name" matInput formControlName="displayName" placeholder="Distribution Company Name" />
               </mat-form-field>
 
-              <chips-autocomplete [form]="form.get('countries')" model="TERRITORIES" placeholder="Enter Distribution Countries" fxFlex></chips-autocomplete>
+              <chips-autocomplete [form]="form.get('countries')" model="TERRITORIES" placeholder="Enter Distribution Country/ies" fxFlex>
+                <mat-label>Enter Distribution Country/ies.</mat-label>
+                <mat-error>Please specify Distribution Country.</mat-error>
+              </chips-autocomplete>
 
           </article>
         </ng-template>
       </bf-form-table>
->>>>>>> 2f11406f
     </section>
 
     <mat-divider></mat-divider>
 
     <section id="sales">
       <h3>International Sales</h3>
-<<<<<<< HEAD
-      <article *ngFor="let control of internationalSales.controls; let i = index; let last = last">
-        <div fxLayout fxLayoutGap="24px">
-          <mat-form-field appearance="outline" fxFlex>
-            <mat-label>Company Name</mat-label>
-            <input test-id="first-name" matInput [formControl]="control.get('displayName')" placeholder="Sales Company Name" />
-          </mat-form-field>
-
-          <chips-autocomplete [form]="control.get('countries')" model="TERRITORIES" placeholder="Type and select Country." fxFlex>
-            <mat-label>Sales Company's Nationality</mat-label>
-            <mat-error>Please specify Sales Company's Country.</mat-error>
-          </chips-autocomplete>
-        </div>
-
-        <footer fxLayout="column" fxLayoutAlign="center center">
-          <button mat-mini-fab color="warn" (click)="internationalSales.removeAt(i)" aria-label="Add a sales company">
-            <mat-icon svgIcon="trash"></mat-icon>
-          </button>
-          <span class="mat-caption">Delete Sales Company</span>
-        </footer>
-      </article>
-      <footer fxLayout="column" fxLayoutAlign="center center">
-        <button mat-mini-fab color="primary" (click)="internationalSales.add()" aria-label="Remove a sales company">
-          <mat-icon svgIcon="add"></mat-icon>
-        </button>
-        <span class="mat-caption">Add Sales Company</span>
-      </footer>
-=======
       <bf-form-table [columns]="salesColumns" [form]="internationalSales" buttonText="Add Sales Company">
         <ng-template formView let-form>
           <article [formGroup]="form" fxLayout fxLayoutGap="24px">
 
             <mat-form-field appearance="outline" fxFlex>
               <mat-label>Company Name</mat-label>
-              <input test-id="sales-company-name" matInput formControlName="displayName" required />
+              <input test-id="sales-company-name" matInput formControlName="displayName" placeholder="Sales Company Name" />
             </mat-form-field>
 
-            <chips-autocomplete [form]="form.get('countries')" model="TERRITORIES" placeholder="Type and select Country" fxFlex></chips-autocomplete>
+            <chips-autocomplete [form]="form.get('countries')" model="TERRITORIES" placeholder="Type and select Country" fxFlex>
+              <mat-label>Sales Company's Nationality</mat-label>
+              <mat-error>Please specify Sales Company's Country.</mat-error>
+            </chips-autocomplete>
 
           </article>
         </ng-template>
       </bf-form-table>
->>>>>>> 2f11406f
     </section>
 
   </ng-container>
