--- conflicted
+++ resolved
@@ -13,12 +13,9 @@
           <mat-error *ngIf="international.hasError('required')">
             Please specify your project's international title.
           </mat-error>
-<<<<<<< HEAD
           <mat-hint>
             This reference is for you only, to help you find your content more easily. 30 characters maximum.
           </mat-hint>
-=======
->>>>>>> 825be625
         </mat-form-field>
 
         <mat-form-field appearance="outline" fxFlex>
