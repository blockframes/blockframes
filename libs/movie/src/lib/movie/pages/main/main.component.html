--- conflicted
+++ resolved
@@ -51,16 +51,9 @@
     <section id="images">
 
       <article>
-<<<<<<< HEAD
         <h6>Poster Image</h6>
         <p class="mat-body-2">
           The poster image will be used as the main image to represent your film on the marketplace, and, more generally, for all film components requiring vertical formats on the marketplace.
-=======
-        <h5>Poster Image</h5>
-        <p>
-          The poster image will be used as the main image to represent your film on the marketplace, and, more
-          generally, for all film components requiring vertical formats on the marketplace.
->>>>>>> dd6e709b
         </p>
         <drop-cropper [storagePath]="movieId | ref: 'movie' : 'poster'" ratio="poster" [form]="form.poster">
           <h3 type>Film Poster</h3>
@@ -70,16 +63,9 @@
       </article>
 
       <article>
-<<<<<<< HEAD
         <h6>Film Banner</h6>
         <p class="mat-body-2">
           The banner image will be used as a cover picture on your project page on the marketplace, and, more generally, for all film components requiring horizontal formats on the marketplace.
-=======
-        <h5>Film Page Banner Image</h5>
-        <p>
-          The banner image will be used as a cover picture on your project page on the marketplace, and, more generally,
-          for all film components requiring horizontal formats on the marketplace.
->>>>>>> dd6e709b
         </p>
         <drop-cropper [storagePath]="movieId | ref: 'movie' : 'banner'" ratio="banner" [form]="form.banner">
           <h3 type>Film Banner Image</h3>
@@ -171,12 +157,7 @@
         </mat-form-field>
 
         <ng-container *ngIf="form | hasStatus: ['financing', 'shooting', 'post-production']">
-<<<<<<< HEAD
           <static-select scope="SCREENING_STATUS" type="model" [control]="form.runningTime.get('status')" placeholder="To be determined/Estimated/Confirmed" fxFlex>
-=======
-          <static-select scope="SCREENING_STATUS" type="model" [control]="form.runningTime.get('status')"
-            placeholder="To be determined/Estimated/Confirmed" required fxFlex>
->>>>>>> dd6e709b
             <mat-label>Status</mat-label>
             <mat-hint>
               Please specify if the running time is estimated, confirmed or to be determined.
