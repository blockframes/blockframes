--- conflicted
+++ resolved
@@ -28,16 +28,13 @@
               {{ type.value }}
             </mat-option>
           </mat-select>
-<<<<<<< HEAD
         </mat-form-field> -->
-        <static-select const="contentType" [constCtrl]="contentTypeCtrl" label="content type" fxFlex></static-select>
-
-=======
+        <static-select const="contentType" [constCtrl]="contentTypeCtrl" label="content type" fxFlex>
           <mat-error *ngIf="contentTypeCtrl.hasError('required')">
             Please specify your project's content type.
           </mat-error>
-        </mat-form-field>
->>>>>>> 5026a77b
+        </static-select>
+
         <mat-form-field appearance="outline" fxFlex>
           <mat-label>Reference</mat-label>
           <input test-id="reference" matInput type="text" placeholder="Reference"
@@ -91,15 +88,10 @@
           </mat-error>
         </mat-form-field>
 
-<<<<<<< HEAD
-        <!-- TODO uncomment this when data model is ready -->
-        <static-select scope="RELEASE_STATUS" [control]="form.release.get('status')" label="Estimated/Confirmed" fxFlex></static-select>
-=======
         <static-select scope="RELEASE_STATUS" [control]="form.release.get('status')" fxFlex>
           <mat-label>Estimated/Confirmed *</mat-label>
           <mat-error>Please specify if the release date is estimated or confirmed.</mat-error>
         </static-select>
->>>>>>> 5026a77b
       </article>
 
       <chips-autocomplete
@@ -121,14 +113,9 @@
       <movie-form-genre [form]="form.get('genres')" [customGenreForm]="form.get('customGenres')"></movie-form-genre>
 
       <article flxLayout="row" fxLayoutAlign="start start" fxLayoutGap="24px">
-<<<<<<< HEAD
-        <!-- TODO uncomment this when data model is ready -->
-        <static-select scope="SCREENING_STATUS" [control]="form.runningTime.get('status')" label="To be determined/Estimated/Confirmed" fxFlex></static-select>
-=======
         <static-select scope="SCREENING_STATUS" [control]="form.get('runningTime').get('status')" fxFlex>
           <mat-label>To be determined/Estimated/Confirmed</mat-label>
         </static-select>
->>>>>>> 5026a77b
 
         <mat-form-field appearance="outline" fxFlex>
           <mat-label>Running Time</mat-label>
