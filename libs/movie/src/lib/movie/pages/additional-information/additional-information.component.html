<tunnel-page>
  <h1 subtitle>Additional Information</h1>
  <ng-container tunnel-form>
    <section id="release">
      <h3>Release</h3>
      <bf-form-table [columns]="releaseColumns" [form]="originalRelease" buttonText="Add a Release">
        <ng-template formView let-form>
          <article [formGroup]="form" fxLayout="column" fxLayoutGap="24px">

<<<<<<< HEAD
            <div fxLayout fxLayoutGap="24px">
              <chips-autocomplete test-id="release-country" [form]="form.get('country')" model="TERRITORIES" placeholder="Type and Select a Country" fxFlex>
                <mat-label>Country</mat-label>
              </chips-autocomplete>

              <static-select test-id="release-media" [control]="form.get('media')" scope="MEDIAS" fxFlex>
                <mat-label>Release Media</mat-label>
              </static-select>
            </div>

            <mat-form-field appearance="outline">
              <mat-label>Release Date</mat-label>
              <input matInput test-id="release-date" formControlName="date" [matDatepicker]="datePicker" placeholder="YYYY/MM/DD">
              <mat-datepicker-toggle matSuffix [for]="datePicker">
                <mat-icon matDatepickerToggleIcon svgIcon="calendar"></mat-icon>
              </mat-datepicker-toggle>
              <mat-datepicker #datePicker></mat-datepicker>
            </mat-form-field>

          </article>
        </ng-template>
      </bf-form-table>
=======
          <static-select type="model" [control]="control.get('media')" scope="MEDIAS" fxFlex>
            <mat-label>Release Media</mat-label>
          </static-select>
        </div>
>>>>>>> 3c8972b2

    </section>

    <mat-divider></mat-divider>

    <section id="box-office" *ngIf="units$ | async as units">
      <h3>Box Office</h3>

      <bf-form-table [columns]="boxOfficeColumns" [form]="boxOffice" buttonText="Add a Box Office">
        <ng-template formView let-form>
          <article [formGroup]="form" fxLayout="column" fxLayoutGap="24px">

            <div fxLayout fxLayoutGap="24px">
              <form-country test-id="boxoffice-territory" [form]="form.get('territory')"></form-country>

              <mat-form-field appearance="outline">
                <mat-label>Metrics</mat-label>
                <mat-select test-id="boxoffice-unit" formControlName="unit">
                  <mat-option *ngFor="let unit of unitBox | keyvalue" [value]="unit.key">
                    {{ unit.value }}
                  </mat-option>
                </mat-select>
              </mat-form-field>
            </div>

            <mat-form-field appearance="outline">
              <mat-label>Figures</mat-label>
              <input test-id="boxoffice-earnings" matInput type="number" formControlName="value" min="0" placeholder="Figures">
              <mat-error *ngIf="form.get('value').hasError('min')">
                Only positive values are accepted.
              </mat-error>
              <mat-error *ngIf="form.get('value').hasError('required')">
                Please enter box office figures.
              </mat-error>
              {{ form.get('value').controls }}
              <span *ngIf="units[form.get('value')] === '$'" matPrefix>{{ units[form.get('value')] }}&nbsp;</span>
              <span *ngIf="units[form.get('value')] !== '$'" matSuffix>&nbsp;{{ units[form.get('value')] }}</span>
            </mat-form-field>

          </article>
        </ng-template>
      </bf-form-table>
    </section>

    <section id="rating">
      <h3>Rating</h3>
      <article *ngFor="let control of rating.controls; let i = index; let last = last">
        <div fxLayout fxLayoutGap="24px">
          <mat-form-field appearance="outline" fxFlex>
            <mat-label>Rating</mat-label>
            <input matInput [formControl]="rating.get('value')" />
            <mat-hint>Please specify your title's rating, if existing.</mat-hint>
          </mat-form-field>

          <chips-autocomplete [form]="control.get('country')" model="TERRITORIES" placeholder="Type and Select a Country" fxFlex></chips-autocomplete>
        </div>
      </article>
    </section>

    <section id="qualifications">
      <h3>Qualifications</h3>
      <mat-button-toggle-group [formControl]="qualifications" multiple name="certifications" aria-label="Certifications">
        <ng-container *ngFor="let certification of certifications">
          <mat-button-toggle [value]="certification.slug" [matTooltip]="certification?.hint" [matTooltipDisabled]="!certification?.hint">
            {{ certification.label }}
          </mat-button-toggle>
        </ng-container>
      </mat-button-toggle-group>
      <p>Select all that apply</p>
    </section >


  </ng-container>
</tunnel-page><|MERGE_RESOLUTION|>--- conflicted
+++ resolved
@@ -7,13 +7,12 @@
         <ng-template formView let-form>
           <article [formGroup]="form" fxLayout="column" fxLayoutGap="24px">
 
-<<<<<<< HEAD
             <div fxLayout fxLayoutGap="24px">
               <chips-autocomplete test-id="release-country" [form]="form.get('country')" model="TERRITORIES" placeholder="Type and Select a Country" fxFlex>
                 <mat-label>Country</mat-label>
               </chips-autocomplete>
 
-              <static-select test-id="release-media" [control]="form.get('media')" scope="MEDIAS" fxFlex>
+              <static-select test-id="release-media" type="model" [control]="form.get('media')" scope="MEDIAS" fxFlex>
                 <mat-label>Release Media</mat-label>
               </static-select>
             </div>
@@ -30,12 +29,6 @@
           </article>
         </ng-template>
       </bf-form-table>
-=======
-          <static-select type="model" [control]="control.get('media')" scope="MEDIAS" fxFlex>
-            <mat-label>Release Media</mat-label>
-          </static-select>
-        </div>
->>>>>>> 3c8972b2
 
     </section>
 
