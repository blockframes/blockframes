import { Component, ChangeDetectionStrategy, OnInit } from '@angular/core';
import { MovieFormShellComponent } from '../../shell/shell.component';
import { ActivatedRoute } from '@angular/router';
import { HostedMediaForm } from '@blockframes/media/form/media.form';

@Component({
  selector: 'movie-form-media-images',
  templateUrl: './media-images.component.html',
  styleUrls: ['./media-images.component.scss'],
  changeDetection: ChangeDetectionStrategy.OnPush
})
export class MovieFormMediaImagesComponent implements OnInit {
  form = this.shell.form;
  public movieId = this.route.snapshot.params.movieId;

<<<<<<< HEAD
  constructor(private shell: MovieFormShellComponent, private route: ActivatedRoute) { }
=======

  constructor(
    private shell: MovieFormShellComponent,
    private route: ActivatedRoute,
  ) { }

  ngOnInit() {
    if (Object.keys(this.stillPhoto.value).length === 0) {
      this.addStill();
    }
  }
>>>>>>> 7410273f

  get stillPhoto() {
    return this.promotional.get('still_photo');
  }

  get promotional() {
    return this.form.get('promotional');
  }

  addStill() {
    this.stillPhoto
      .push(new HostedMediaForm());
  }

  trackByFn(index: number) {
    return index;
  }

}<|MERGE_RESOLUTION|>--- conflicted
+++ resolved
@@ -13,9 +13,6 @@
   form = this.shell.form;
   public movieId = this.route.snapshot.params.movieId;
 
-<<<<<<< HEAD
-  constructor(private shell: MovieFormShellComponent, private route: ActivatedRoute) { }
-=======
 
   constructor(
     private shell: MovieFormShellComponent,
@@ -27,7 +24,6 @@
       this.addStill();
     }
   }
->>>>>>> 7410273f
 
   get stillPhoto() {
     return this.promotional.get('still_photo');
