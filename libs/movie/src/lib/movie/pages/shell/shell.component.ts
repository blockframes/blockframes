// Angular
<<<<<<< HEAD
import { Component, ChangeDetectionStrategy, OnInit, Input, Inject, AfterViewInit, OnDestroy } from '@angular/core';
=======
import { Component, ChangeDetectionStrategy, OnInit, Input } from '@angular/core';

>>>>>>> 7461e4dd
// Blockframes
import { MovieService, MovieQuery, Movie } from '@blockframes/movie/+state';
import { MovieForm } from '@blockframes/movie/form/movie.form';
import { TunnelRoot, TunnelConfirmComponent, TunnelStep } from '@blockframes/ui/tunnel';
import { extractMediaFromDocumentBeforeUpdate } from '@blockframes/media/+state/media.model';
import { MediaService } from '@blockframes/media/+state/media.service';

// Material
import { MatDialog } from '@angular/material/dialog';
import { MatSnackBar } from '@angular/material/snack-bar';
import { mergeDeep } from '@blockframes/utils/helpers';

// RxJs
import { switchMap } from 'rxjs/operators';
import { of, Subscription } from 'rxjs';
import { ActivatedRoute } from '@angular/router';
import { DOCUMENT } from '@angular/common';

@Component({
  selector: 'movie-form-shell',
  templateUrl: './shell.component.html',
  styleUrls: ['./shell.component.scss'],
  changeDetection: ChangeDetectionStrategy.OnPush
})
export class MovieFormShellComponent implements TunnelRoot, OnInit, AfterViewInit, OnDestroy {
  // Have to be initialized in the constructor as children page use it in the constructor too
  @Input() form = new MovieForm(this.query.getActive());
  @Input() steps: TunnelStep;

  public exitRoute: string;
  private sub: Subscription;

  constructor(
    @Inject(DOCUMENT) private doc: Document,
    private service: MovieService,
    private query: MovieQuery,
    private snackBar: MatSnackBar,
    private dialog: MatDialog,
<<<<<<< HEAD
    private mediaService: MediaService,
    private route: ActivatedRoute,
=======
    private mediaService: MediaService
>>>>>>> 7461e4dd
  ) { }

  ngOnInit() {
    this.exitRoute = `../../../title/${this.query.getActiveId()}`;
  }

  ngAfterViewInit() {
    this.sub = this.route.fragment.subscribe((fragment: string) => {
      this.doc.getElementById(fragment)?.scrollIntoView(
        {
          behavior: 'smooth',
          block: 'center',
          inline: 'start',
        }
      );
    });
  }

  ngOnDestroy() {
    this.sub.unsubscribe();
  }

  // Should save movie
  public async save() {
    if (this.form.invalid) {
      this.snackBar.open('It seems that one or more fields have an error. Please check your movie form and try again.', 'close', { duration: 5000 });
      return;
    }

    const { documentToUpdate, mediasToUpload } = extractMediaFromDocumentBeforeUpdate(this.form);

    const movie: Movie = mergeDeep(this.query.getActive(), documentToUpdate);

    await this.service.update(movie.id, movie);
    this.mediaService.uploadOrDeleteMedia(mediasToUpload);

    this.form.markAsPristine();
    await this.snackBar.open('Title saved', '', { duration: 500 }).afterDismissed().toPromise();
    return true;
  }

  confirmExit() {
    if (this.form.pristine) {
      return of(true);
    }
    const dialogRef = this.dialog.open(TunnelConfirmComponent, {
      width: '80%',
      data: {
        title: 'You are going to leave the Movie Form.',
        subtitle: 'Pay attention, if you leave now your changes will not be saved.'
      }
    });
    return dialogRef.afterClosed().pipe(
      switchMap(shouldSave => shouldSave ? this.save() : of(false))
    );
  }
}<|MERGE_RESOLUTION|>--- conflicted
+++ resolved
@@ -1,10 +1,5 @@
 // Angular
-<<<<<<< HEAD
 import { Component, ChangeDetectionStrategy, OnInit, Input, Inject, AfterViewInit, OnDestroy } from '@angular/core';
-=======
-import { Component, ChangeDetectionStrategy, OnInit, Input } from '@angular/core';
-
->>>>>>> 7461e4dd
 // Blockframes
 import { MovieService, MovieQuery, Movie } from '@blockframes/movie/+state';
 import { MovieForm } from '@blockframes/movie/form/movie.form';
@@ -43,12 +38,8 @@
     private query: MovieQuery,
     private snackBar: MatSnackBar,
     private dialog: MatDialog,
-<<<<<<< HEAD
     private mediaService: MediaService,
     private route: ActivatedRoute,
-=======
-    private mediaService: MediaService
->>>>>>> 7461e4dd
   ) { }
 
   ngOnInit() {
