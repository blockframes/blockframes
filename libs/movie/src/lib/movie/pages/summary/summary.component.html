<tunnel-page>
  <ng-container tunnel-form>
    <h4 title>LAST STEP</h4>
    <h1 subtitle>Summary Page</h1>
    <p description class="mat-body-1">
      Please verify that all the information you have entered is correct before submitting to Archipel Content for validation.
    </p>

    <div *ngIf="missingFields.length || invalidFields.length" class="mat-body">
      <span *ngIf="missingFields.length" class="missing-control">You have {{ missingFields.length }} missing fields below.</span>
      <span *ngIf="invalidFields.length" class="mandatory-control">You have {{ invalidFields.length }} mandatory fields to fill in.</span>
    </div>

    <!-- MAIN INFORMATION -->

    <section id="main-information">
      <h3>Main Information</h3>
      <article>
        <h6>
          Reference
          <a mat-icon-button [routerLink]="getPath('main')" fragment="reference"><mat-icon svgIcon="pencil" color="primary"></mat-icon></a>
        </h6>
        <ul>
          <li>
            <strong>International Title </strong>
            <missing-control [control]="title.get('international')"></missing-control>
          </li>
          <li>
            <strong>Original Title </strong>
            <missing-control [control]="title.get('original')"></missing-control>
          </li>
          <li>
            <strong>Content Type </strong>
            <missing-control [control]="form.get('contentType')">
              <ng-template #content>
                {{ form.get('contentType').value | toLabel: 'contentType' | async | titlecase }}
              </ng-template>
            </missing-control>
          </li>
          <li>
            <strong>Title Reference </strong>
            <missing-control [control]="form.get('internalRef')"></missing-control>
          </li>
        </ul>
      </article>
      <article>
        <h6>
          Images
<<<<<<< HEAD
          <a mat-icon-button [routerLink]="getPath('main')" reference="images"><mat-icon svgIcon="pencil" color="primary"></mat-icon></a>
        </h6>
        <ul>
          <li>
            <a [routerLink]="getPath('main')" fragment="images">
              <mat-icon svgIcon="eye" color="primary"></mat-icon><strong>Film Page Banner Image </strong>
              <ng-container *ngIf="(form.banner.value.url | isEmptyImgRef) else banner">
                <a [routerLink]="getPath('main')" reference="images" class="missing-control">
                  Missing
                </a>
              </ng-container>
              <ng-template #banner>
                {{ form.banner.value.oldRef | fileName }}
              </ng-template>
            </a>
          </li>
          <li>
            <a [routerLink]="getPath('main')" fragment="images">
              <mat-icon svgIcon="eye" color="primary"></mat-icon><strong>Poster Image </strong>
              <ng-container *ngIf="(form.poster.value.oldRef | isEmptyImgRef) else poster">
                <a [routerLink]="getPath('main')" reference="images" class="missing-control">
                  Missing
                </a>
              </ng-container>
              <ng-template #poster>
                {{ form.poster.value.oldRef | fileName }}
              </ng-template>
            </a>
=======
          <a mat-icon-button [routerLink]="getPath('main')" fragment="images"><mat-icon svgIcon="pencil" color="primary"></mat-icon></a>
        </h5>
        <ul>
          <li>
            <mat-icon svgIcon="eye" color="primary"></mat-icon><strong>Film Page Banner Image </strong>
            <ng-container *ngIf="(form.banner.value.url | isEmptyImgRef) else banner">
              <a [routerLink]="getPath('main')" fragment="images" class="missing-control">
                Missing
              </a>
            </ng-container>
            <ng-template #banner>
              <a [href]="form.banner.value.url" target="_blank">
                {{ form.banner.value | fileName }}
              </a>
            </ng-template>
          </li>
          <li>
            <mat-icon svgIcon="eye" color="primary"></mat-icon><strong>Poster Image </strong>
            <ng-container *ngIf="(form.poster.value.url | isEmptyImgRef) else poster">
              <a [routerLink]="getPath('main')" fragment="images" class="missing-control">
                Missing
              </a>
            </ng-container>
            <ng-template #poster>
              <a [href]="form.poster.value.url" target="_blank">
                {{ form.poster.value | fileName }}
              </a>
            </ng-template>
>>>>>>> b9c6199e
          </li>
        </ul>
      </article>
      <article>
        <h6>
          General Information
<<<<<<< HEAD
          <a mat-icon-button [routerLink]="getPath('main')" reference="general-information"><mat-icon svgIcon="pencil" color="primary"></mat-icon></a>
        </h6>
=======
          <a mat-icon-button [routerLink]="getPath('main')" fragment="general-information"><mat-icon svgIcon="pencil" color="primary"></mat-icon></a>
        </h5>
>>>>>>> b9c6199e
        <ul>
          <li>
            <strong>Release Date </strong>
            <missing-control [control]="form.release.get('year')"></missing-control>
          </li>
          <li>
<<<<<<< HEAD
            <strong>Countries of origin </strong>
            <ng-container *ngFor="let country of form.originCountries.controls; let isLast = last">
              <missing-control [control]="country" scope="TERRITORIES" [isLast]="isLast"></missing-control>
              <span>&nbsp;</span>
=======
            <strong>Countr{ form.originCountries.controls.length, plural, =0 {y} =1 {y} other {ies}} of origin </strong>
            <ng-container *ngIf="!form.originCountries.controls.length else showListOfCountries">
              <a [routerLink]="getPath('main')" fragment="general-information" class="missing-control">
                <span>Missing</span>
              </a>
>>>>>>> b9c6199e
            </ng-container>
            <ng-template #showListOfCountries>
              <ng-container *ngFor="let country of form.originCountries.controls; let isLast = last">
                <missing-control [control]="country" scope="TERRITORIES" [isLast]="isLast"></missing-control>
              </ng-container>
            </ng-template>
          </li>
          <li>
<<<<<<< HEAD
            <strong>Original Language </strong>
            <ng-container *ngFor="let language of form.originalLanguages.controls; let isLast = last">
              <missing-control [control]="language" scope="LANGUAGES" [isLast]="isLast"></missing-control>
              <span>&nbsp;</span>
=======
            <strong>Original Languag{ form.originalLanguages.controls.length, plural, =0 {e} =1 {e} other {es}}</strong>
            <ng-container *ngIf="!form.originalLanguages.controls.length else showListOfLanguages">
              <a [routerLink]="getPath('main')" fragment="general-information" class="missing-control">
                <span>Missing</span>
              </a>
>>>>>>> b9c6199e
            </ng-container>
            <ng-template #showListOfLanguages>
              <ng-container *ngFor="let language of form.originalLanguages.controls; let isLast = last">
                <missing-control [control]="language" scope="LANGUAGES" [isLast]="isLast"></missing-control>
              </ng-container>
            </ng-template>
          </li>
          <li>
<<<<<<< HEAD
            <strong>Genres </strong>
            <ng-container *ngFor="let genre of genres; let isLast = last">
              <ng-container *ngIf="!isLast else last">
                <missing-control [control]="genre" scope="GENRES" [isLast]="isLast"></missing-control>
              </ng-container>
              <ng-template #last>
                {{ genre.value | translateSlug: 'GENRES' }}
              </ng-template>
=======
            <strong>Genre{ form.genres.controls.length, plural, =0 {} =1 {} other {s}} </strong>
            <ng-container *ngIf="!form.genres.controls.length else showListOfGenres">
              <a [routerLink]="getPath('main')" fragment="general-information" class="missing-control">
                <span>Missing</span>
              </a>
>>>>>>> b9c6199e
            </ng-container>
            <ng-template #showListOfGenres>
              <ng-container *ngFor="let genre of genres; let isLast = last">
                <ng-container *ngIf="!isLast else last">
                  <missing-control [control]="genre" scope="GENRES" [isLast]="isLast"></missing-control>
                </ng-container>
                <ng-template #last>
                  {{ genre.value }}
                </ng-template>
              </ng-container>
            </ng-template>
          </li>
          <li>
            <strong>Running Time </strong>
            <missing-control [control]="form.runningTime">
              <ng-template #content>{{ form.runningTime.get('time').value | duration }}</ng-template>
            </missing-control>
          </li>
        </ul>
      </article>
      <article>
<<<<<<< HEAD
        <h6>
          Directors
=======
        <h5>
          Director{ form.directors.controls.length, plural, =0 {} =1 {} other {s}}
>>>>>>> b9c6199e
          <a mat-icon-button [routerLink]="getPath('main')" fragment="directors"><mat-icon svgIcon="pencil" color="primary"></mat-icon></a>
        </h6>
        <ul>
          <ng-container *ngIf="!form.directors.controls.length else showDirectors">
            <a [routerLink]="getPath('main')" fragment="directors" class="missing-control">
              <span>Missing</span>
            </a>
          </ng-container>
          <ng-template #showDirectors>
            <li *ngFor="let director of form.directors.controls">
              <strong>Director Name </strong>
              <ng-container *ngIf="!director.valid else display">
                <a [routerLink]="getPath('main')" fragment="directors" class="mandatory-control">
                  Mandatory
                </a>
              </ng-container>
              <ng-template #display>
                <missing-control [control]="director.get('firstName')" isLast=false></missing-control>
                <span>&nbsp;</span>
                <missing-control [control]="director.get('lastName')"></missing-control>
              </ng-template>
              <strong>Director's Filmography </strong>
              <ng-container *ngFor="let film of director.filmography.controls; let isLast = last">
                <span *ngIf="film.get('title').value">
                  {{ film.get('title').value }} ({{ film.get('year').value }})&nbsp;
                </span>
              </ng-container>
            </li>
          </ng-template>

        </ul>
      </article>
    </section>

    <mat-divider></mat-divider>

    <!-- STORYLINE ELEMENTS -->

    <section id="storyline-elements">
      <h3>Storyline Elements</h3>
      <article>
        <h6>
          Logline
          <a mat-icon-button [routerLink]="getPath('synopsis')" fragment="logline"><mat-icon svgIcon="pencil" color="primary"></mat-icon></a>
        </h6>
        <ul>
          <li>
            <missing-control [control]="form.get('logline')"></missing-control>
          </li>
        </ul>
      </article>
      <article>
        <h6>
          Synopsis
          <a mat-icon-button [routerLink]="getPath('synopsis')" fragment="synopsis"><mat-icon svgIcon="pencil" color="primary"></mat-icon></a>
        </h6>
        <ul>
          <li>
            <missing-control [control]="form.get('synopsis')"></missing-control>
          </li>
        </ul>
      </article>
      <article>
        <h6>
          Key Assets
          <a mat-icon-button [routerLink]="getPath('synopsis')" fragment="key-assets"><mat-icon svgIcon="pencil" color="primary"></mat-icon></a>
        </h6>
        <ul>
          <li>
            <missing-control [control]="form.get('keyAssets')"></missing-control>
          </li>
        </ul>
      </article>
      <article>
        <h6>
          Keywords
          <a mat-icon-button [routerLink]="getPath('synopsis')" fragment="keywords"><mat-icon svgIcon="pencil" color="primary"></mat-icon></a>
        </h6>
        <ul>
          <li>
            <mat-chip-list fxLayout="row" fxLayoutGap="5px">
              <ng-container *ngIf="!form.get('keywords').value.length else display">
                <a [routerLink]="getPath('synopsis')" fragment="keywords" class="missing-control">
                  Missing
                </a>
              </ng-container>
              <ng-template #display>
                <ng-container *ngFor="let keyword of form.get('keywords').value">
                  <mat-chip>
                    {{ keyword }}
                  </mat-chip>
                </ng-container>
              </ng-template>
            </mat-chip-list>
          </li>
        </ul>
      </article>
    </section>

    <mat-divider></mat-divider>

    <!-- PRODUCTION INFORMATION -->

    <section id="production-information">
      <h3>Production Information</h3>
      <article>
<<<<<<< HEAD
        <h6>
          Production Companies
=======
        <h5>
          Production Compan{ form.stakeholders.get('productionCompany').controls.length, plural, =0 {y} =1 {y} other {ies}}
>>>>>>> b9c6199e
          <a mat-icon-button [routerLink]="getPath('production')" fragment="company"><mat-icon svgIcon="pencil" color="primary"></mat-icon></a>
        </h6>
        <ul>
<<<<<<< HEAD
          <ng-container *ngFor="let producer of form.stakeholders.get('productionCompany').controls; let isLast = last">
            <missing-control [control]="producer.get('displayName')"></missing-control>
            <ng-container *ngIf="producer.get('countries').value.length">
              <span *ngIf="producer.get('countries').value.length">
                ({{ producer.get('countries').value | translateSlug: 'TERRITORIES' }})
              </span >
            </ng-container>
            <span>{{ isLast ? '' : ', '}}</span>
=======
          <ng-container *ngIf="!form.stakeholders.get('productionCompany').controls.length else showProductionCompanies">
            <a [routerLink]="getPath('production')" fragment="company" class="missing-control">
              <span>Missing</span>
            </a>
>>>>>>> b9c6199e
          </ng-container>
          <ng-template #showProductionCompanies>
            <li *ngFor="let producer of form.stakeholders.get('productionCompany').controls; let isLast = last">
              <missing-control [control]="producer.get('displayName')"></missing-control>
              <ng-container *ngIf="producer.get('countries').value.length">
                <span> (</span>
                <span *ngIf="producer.get('countries').value.length">
                  ({{ producer.get('countries').value | translateSlug: 'TERRITORIES' }})
                </span >
                <span>)</span>
              </ng-container>
              <span>{{ isLast ? '' : ', '}}</span>
            </li>
          </ng-template>
        </ul>
      </article>

      <article>
<<<<<<< HEAD
        <h6>Co-production Companies
=======
        <h5>Co-production Compan{ form.stakeholders.get('coProductionCompany').controls.length, plural, =0 {y} =1 {y} other {ies}}
>>>>>>> b9c6199e
          <a mat-icon-button [routerLink]="getPath('production')" fragment="co-company"><mat-icon svgIcon="pencil" color="primary"></mat-icon></a>
        </h6>
        <ul>
          <ng-container *ngIf="!form.stakeholders.get('coProductionCompany').controls.length else showCoProductionCompanies">
            <a [routerLink]="getPath('production')" fragment="co-company" class="missing-control">
              <span>Missing</span>
            </a>
          </ng-container>
          <ng-template #showCoProductionCompanies>
            <li *ngFor="let coProducer of form.stakeholders.get('coProductionCompany').controls; let isLast = last">
              <missing-control [control]="coProducer.get('displayName')"></missing-control>
              <ng-container *ngIf="coProducer.get('countries').value.length">
                <span> (</span>
                <span  *ngIf="coProducer.get('countries').value.length">
                  ({{ coProducer.get('countries').value | translateSlug: 'TERRITORIES' }})
                </span>
                <span>)</span>
              </ng-container>
              <span>{{ isLast ? '' : ', '}}</span>
            </li>
          </ng-template>
        </ul>
      </article>

      <article>
<<<<<<< HEAD
        <h6>
          Producers
=======
        <h5>
          Producer{ form.producers.controls.length, plural, =0 {} =1 {} other {s}}
>>>>>>> b9c6199e
          <a mat-icon-button [routerLink]="getPath('production')" fragment="producers"><mat-icon svgIcon="pencil" color="primary"></mat-icon></a>
        </h6>
        <ul>
<<<<<<< HEAD
          <li *ngFor="let producer of form.producers.controls; let isLast = last">
            <ng-container *ngIf="!producer.valid else displayProducer">
              <a [routerLink]="getPath('production')" class="missing-control">
                Missing
              </a>
            </ng-container>
            <ng-template #displayProducer>
=======
          <ng-container *ngIf="!form.producers.controls.length else displayProducer">
            <a [routerLink]="getPath('production')" fragment="producers" class="missing-control">
              Missing
            </a>
          </ng-container>
          <ng-template #displayProducer>
            <li *ngFor="let producer of form.producers.controls; let isLast = last">
>>>>>>> b9c6199e
              <missing-control [control]="producer.get('firstName')"></missing-control>
              <span>&nbsp;</span>
              <missing-control [control]="producer.get('lastName')"></missing-control>
              <span *ngIf="producer.get('role').value"> ({{ producer.get('role').value | translateSlug: 'PRODUCER_ROLES' }})</span>
              <span>{{ isLast ? '' : ', '}}</span>
            </li>
          </ng-template>
        </ul>
      </article>

      <article>
<<<<<<< HEAD
        <h6>
          Distributors
=======
        <h5>
          Distributor{ form.stakeholders.get('distributor').controls.length, plural, =0 {} =1 {} other {s}}
>>>>>>> b9c6199e
          <a mat-icon-button [routerLink]="getPath('production')" fragment="distributors"><mat-icon svgIcon="pencil" color="primary"></mat-icon></a>
        </h6>
        <ul>
<<<<<<< HEAD
          <li *ngFor="let distributor of form.stakeholders.get('distributor').controls; let isLast = last">
            <missing-control [control]="distributor.get('displayName')"></missing-control>
            <ng-container *ngIf="distributor.get('countries').value.length">
              <span  *ngIf="distributor.get('countries').value.length">
                ({{ distributor.get('countries').value | translateSlug: 'TERRITORIES' }})
              </span>
            </ng-container>
            <span>{{ isLast ? '' : ', '}}</span>
          </li>
=======
          <ng-container *ngIf="!form.stakeholders.get('distributor').controls.length else displayDistributors">
            <a [routerLink]="getPath('production')" fragment="producers" class="missing-control">
              Missing
            </a>
          </ng-container>
          <ng-template #displayDistributors>
            <li *ngFor="let distributor of form.stakeholders.get('distributor').controls; let isLast = last">
              <missing-control [control]="distributor.get('firstName')"></missing-control>
              <ng-container *ngIf="distributor.get('countries').value.length">
                <span> (</span>
                <span  *ngIf="distributor.get('countries').value.length">
                  ({{ distributor.get('countries').value | translateSlug: 'TERRITORIES' }})
                </span>
                <span>)</span>
              </ng-container>
              <span>{{ isLast ? '' : ', '}}</span>
            </li>
          </ng-template>
>>>>>>> b9c6199e
        </ul>
      </article>

      <article>
        <h6>
          International Sales
          <a mat-icon-button [routerLink]="getPath('production')" fragment="sales"><mat-icon svgIcon="pencil" color="primary"></mat-icon></a>
        </h6>
        <ul>
          <ng-container *ngIf="!form.stakeholders.get('salesAgent').controls.length else displayInternationalSales">
            <a [routerLink]="getPath('production')" fragment="sales" class="missing-control">
              Missing
            </a>
          </ng-container>
          <ng-template #displayInternationalSales>
            <li *ngFor="let saleAgent of form.stakeholders.get('salesAgent').controls; let isLast = last">
              <span>{{ saleAgent.get('displayName').value }}</span>
              <ng-container *ngIf="saleAgent.get('countries').value.length">
                <span> (</span>
                <span *ngFor="let country of saleAgent.get('countries').value; let last = last">
                  <span>{{ country | translateSlug: 'TERRITORIES' }}{{ last ? '' : ', '}}</span>
                </span>
                <span>)</span>
              </ng-container>
              <span>{{ isLast ? '' : ', '}}</span>
            </li>
          </ng-template>
        </ul>
      </article>
    </section>

    <mat-divider></mat-divider>

    <!-- ARTISTIC TEAM -->

    <section id="artistic-team">
      <h3>Artistic Team</h3>
      <article>
        <h6>
          Cast Members
          <a mat-icon-button [routerLink]="getPath('artistic')" fragment="cast-member"><mat-icon svgIcon="pencil" color="primary"></mat-icon></a>
<<<<<<< HEAD
        </h6>
        <ul>
          <li *ngFor="let cast of form.cast.controls">
            <ng-container *ngIf="!cast.get('firstName').value || !cast.get('lastName').value else displayCast">
              <a [routerLink]="getPath('artistic')" fragment="crew-member"class="missing-control">
                Missing
              </a>
            </ng-container>
            <ng-template #displayCast>
=======
        </h5>
        <ul>
          <ng-container *ngIf="!form.cast.controls.length else displayCast">
            <a [routerLink]="getPath('artistic')" fragment="cast-member"class="missing-control">
              Missing
            </a>
          </ng-container>
          <ng-template #displayCast>
            <li *ngFor="let cast of form.cast.controls">
>>>>>>> b9c6199e
              <strong>{{ cast.get('firstName').value }}</strong>
              <span>&nbsp;</span>
              <strong>{{ cast.get('lastName').value }}</strong>
              <span>&nbsp;</span>
<<<<<<< HEAD
              <ng-container *ngFor="let film of cast.filmography.controls; let isLast = last">
                <span *ngIf="film.get('title').value">
                  {{ film.get('title').value }} ({{ film.get('year').value }})&nbsp;
                </span>
              </ng-container>
            </ng-template>
          </li>
=======
              <strong>({{ cast.get('role').value | translateSlug: 'CREW_ROLES' }})&nbsp;</strong>
              <ng-container *ngFor="let film of cast.filmography.controls; let isLast = last">
                <span *ngIf="film.get('title').value">
                  {{ film.get('title').value }}({{ film.get('year').value }})&nbsp;
                </span>
              </ng-container>
            </li>
          </ng-template>
>>>>>>> b9c6199e
        </ul>
      </article>

      <article>
        <h6>
          Crew Members
          <a mat-icon-button [routerLink]="getPath('artistic')" fragment="crew-member"><mat-icon svgIcon="pencil" color="primary"></mat-icon></a>
<<<<<<< HEAD
        </h6>
        <ul>
          <li *ngFor="let crew of form.crew.controls">
            <ng-container *ngIf="!crew.get('firstName').value || !crew.get('lastName').value else displayCrew">
              <a [routerLink]="getPath('artistic')" fragment="crew-member"class="missing-control">
                Missing
              </a>
            </ng-container>
            <ng-template #displayCrew>
=======
        </h5>
        <ul>
          <ng-container *ngIf="!form.crew.controls.length else displayCrew">
            <a [routerLink]="getPath('artistic')" fragment="crew-member"class="missing-control">
              Missing
            </a>
          </ng-container>
          <ng-template #displayCrew>
            <li *ngFor="let crew of form.crew.controls">
>>>>>>> b9c6199e
              <strong>{{ crew.get('firstName').value }}</strong>
              <span>&nbsp;</span>
              <strong>{{ crew.get('lastName').value }}</strong>
              <span>&nbsp;</span>
              <strong>({{ crew.get('role').value | translateSlug: 'CREW_ROLES' }})&nbsp;</strong>
              <ng-container *ngFor="let film of crew.filmography.controls; let isLast = last">
                <span *ngIf="film.get('title').value">
<<<<<<< HEAD
                  {{ film.get('title').value }} ({{ film.get('year').value }})&nbsp;
                </span>
              </ng-container>
            </ng-template>
          </li>
=======
                  {{ film.get('title').value }}({{ film.get('year').value }})&nbsp;
                </span>
              </ng-container>
            </li>
          </ng-template>
>>>>>>> b9c6199e
        </ul>
      </article>
    </section>

    <mat-divider></mat-divider>

    <!-- SELECTION AND REVIEWS -->

    <section id="reviews">
      <h3>Selections and Reviews</h3>
      <article>
<<<<<<< HEAD
        <h6>
          Festivals
=======
        <h5>
          Festival{ form.prizes.controls.length, plural, =0 {} =1 {} other {s}}
>>>>>>> b9c6199e
          <a mat-icon-button [routerLink]="getPath('reviews')" fragment="festival"><mat-icon svgIcon="pencil" color="primary"></mat-icon></a>
        </h6>
        <ul>
<<<<<<< HEAD
          <ng-container *ngFor="let festivalPrize of form.prizes.controls">
            <li>
              <ng-container *ngIf="!festivalPrize.valid else display">
                <a [routerLink]="getPath('reviews')" fragment="festival" class="missing-control">
                  Missing
                </a>
              </ng-container>
              <ng-template #display>
                <missing-control [control]="festivalPrize.get('name')">
                  <ng-template #content>{{ festivalPrize.get('name').value }}, </ng-template>
                </missing-control>
                <missing-control [control]="festivalPrize.get('prize')">
                  <ng-template #content>{{ festivalPrize.get('prize').value }}, </ng-template>
                </missing-control>
                <missing-control [control]="festivalPrize.get('year')">
                  <ng-template #content>{{ festivalPrize.get('year').value }}, </ng-template>
                </missing-control>
                <missing-control [control]="festivalPrize.get('premiere')">
                  <ng-template let-premieres>
                    <ng-container *ngFor="let premiere of premieres; let isLast=last">
                      <span *ngIf="premiere">{{premiere | titlecase}} Premiere{{isLast? '' : ', '}}</span>
                    </ng-container>
                  </ng-template>
                </missing-control>
              </ng-template>
=======
          <ng-container *ngIf="!form.prizes.controls.length else displayFestivals">
            <a [routerLink]="getPath('reviews')" fragment="festival"class="missing-control">
              Missing
            </a>
          </ng-container>
          <ng-template #displayFestivals>
            <li *ngFor="let festivalPrize of form.prizes.controls">
              <strong>Festivals </strong>
              <missing-control [control]="festivalPrize.get('name')">
                <ng-template #content>{{ festivalPrize.get('name').value }}, </ng-template>
              </missing-control>
              <missing-control [control]="festivalPrize.get('prize')">
                <ng-template #content>{{ festivalPrize.get('prize').value }}, </ng-template>
              </missing-control>
              <missing-control [control]="festivalPrize.get('year')">
                <ng-template #content>{{ festivalPrize.get('year').value }}, </ng-template>
              </missing-control>
              <missing-control [control]="festivalPrize.get('premiere')">
                <ng-template let-premieres>
                  <ng-container *ngFor="let premiere of premieres; let isLast=last">
                    <span *ngIf="premiere">{{premiere | titlecase}} Premiere{{isLast? '' : ', '}}</span>
                  </ng-container>
                </ng-template>
              </missing-control>
>>>>>>> b9c6199e
            </li>
          </ng-template>
        </ul>
      </article>
      <article>
<<<<<<< HEAD
        <h6>
          Film Reviews
=======
        <h5>
          Film Review{ form.review.controls.length, plural, =0 {} =1 {} other {s}}
>>>>>>> b9c6199e
          <a mat-icon-button [routerLink]="getPath('reviews')" fragment="reviews"><mat-icon svgIcon="pencil" color="primary"></mat-icon></a>
        </h6>
        <ul>
          <ng-container *ngIf="!form.review.controls.length else displayReviews">
            <a [routerLink]="getPath('reviews')" fragment="reviews"class="missing-control">
              Missing
            </a>
          </ng-container>
          <ng-template #displayReviews>
            <li *ngFor="let reviewControl of form.review.controls">
              <strong>Festivals </strong>
              <ng-container *ngIf="reviewControl.valid else display">
                <a [routerLink]="getPath('reviews')" fragment="reviews" class="missing-control">
                  Missing
                </a>
              </ng-container>
              <ng-template #display *ngIf="reviewControl.value as review">
                <span>{{ review.criticName }}, {{ review.journalName }}, {{ review.criticQuote }}, {{ review.revueLink }}</span>
              </ng-template>
            </li>
          </ng-template>
        </ul>
      </article>
    </section>

    <mat-divider></mat-divider>

    <!-- ADDITIONAL INFORMATION -->

    <section id="additional-information">
      <h3>
        Additional Information
      </h3>
      <article>
        <h6>
          Release
          <a mat-icon-button [routerLink]="getPath('additional-information')" fragment="release"><mat-icon svgIcon="pencil" color="primary"></mat-icon></a>
        </h6>
        <ul>
          <ng-container *ngIf="!form.originalRelease.controls.length else displayRelease">
            <a [routerLink]="getPath('additional-information')" fragment="release"class="missing-control">
              Missing
            </a>
          </ng-container>
          <ng-template #displayRelease>
            <li *ngFor="let release of form.originalRelease.controls; let isLast = last">
              <ng-container *ngIf="!release.value else displayRelease">
                <a [routerLink]="getPath('additional-information')" fragment="release" class="missing-control">
                  Missing
                </a>
              </ng-container>
              <ng-template #displayRelease>
                <span>{{ release.get('country').value | translateSlug: 'TERRITORIES' }}</span>
                <span>&nbsp;</span>
                <span>{{ release.get('media').value | translateSlug: 'MEDIAS' }}</span>
                <span>&nbsp;</span>
                <span>{{ release.get('date').value }}</span>
              </ng-template>
            </li>
          </ng-template>
        </ul>
      </article>

      <article>
        <h6>
          Box Office
          <a mat-icon-button [routerLink]="getPath('additional-information')" fragment="box-office"><mat-icon svgIcon="pencil" color="primary"></mat-icon></a>
        </h6>
        <ul>
          <ng-container *ngIf="!form.boxOffice.controls.length else displayBoxOffice">
            <a [routerLink]="getPath('additional-information')" fragment="box-office"class="missing-control">
              Missing
            </a>
          </ng-container>
          <ng-template #displayBoxOffice>
            <li fxLayout="row" fxFlexAlign="start center" *ngFor="let boxOffice of form.boxOffice.controls">
              <strong>Box Office&nbsp;</strong>
              <ng-container *ngIf="boxOffice.get('unit').value === 'boxoffice_dollar'">
                <mat-icon [svgIcon]="'USD'" id="currency-icon"></mat-icon>
              </ng-container>
              <ng-container *ngIf="boxOffice.get('unit').value === 'boxoffice_euro'">
                <mat-icon [svgIcon]="'EUR'" id="currency-icon"></mat-icon>
              </ng-container>
              <missing-control [control]="boxOffice.get('value')">
                <ng-template let-value>{{ value | number }}</ng-template>
              </missing-control>
              <span>&nbsp;</span>
              <ng-container *ngIf="boxOffice.get('unit').value === 'admissions'">
                <span>admissions</span>
                <span>&nbsp;</span>
              </ng-container>
              <ng-container *ngIf="boxOffice.get('territory').value">
                <span>{{ boxOffice.get('territory').value | translateSlug: 'TERRITORIES' }}</span>
              </ng-container>
            </li>
          </ng-template>
        </ul>
      </article>

      <article>
        <h6>
          Rating
          <a mat-icon-button [routerLink]="getPath('additional-information')" fragment="rating"><mat-icon svgIcon="pencil" color="primary"></mat-icon></a>
        </h6>
        <ul>
          <ng-container *ngIf="!form.boxOffice.controls.length else displayRating">
            <a [routerLink]="getPath('additional-information')" fragment="rating"class="missing-control">
              Missing
            </a>
          </ng-container>
          <ng-template #displayRating>
            <li *ngFor="let rating of form.rating.controls; let isLast = last">
              <span>{{ rating.get('value').value }}</span>
              <span>&nbsp;</span>
              <span>{{ rating.get('country').value | translateSlug: 'TERRITORIES' }}</span>
            </li>
          </ng-template>
        </ul>
      </article>

      <article>
<<<<<<< HEAD
        <h6>
          Qualifications
=======
        <h5>
          Qualification{ form.qualifications.value.length, plural, =0 {} =1 {} other {s}}
>>>>>>> b9c6199e
          <a mat-icon-button [routerLink]="getPath('additional-information')" fragment="qualifications"><mat-icon svgIcon="pencil" color="primary"></mat-icon></a>
        </h6>
        <ul>
          <ng-container *ngIf="!form.qualifications.value.length else displayQualifications">
            <a [routerLink]="getPath('additional-information')" fragment="qualifications"class="missing-control">
              Missing
            </a>
          </ng-container>
          <ng-template #displayQualifications>
            <li *ngFor="let value of form.qualifications.value; let isLast = last">
              {{ value | translateSlug: 'CERTIFICATIONS' }}{{ isLast ? '' : ', ' }}
            </li>
          </ng-template>
        </ul>
      </article>
    </section>

    <mat-divider></mat-divider>

    <!-- TECHNICAL INFORMATION -->

    <section id="technical-information">
      <h3>Technical Information</h3>
      <article>
        <h6>
          Format
          <a mat-icon-button [routerLink]="getPath('technical-info')" fragment="technical-info"><mat-icon svgIcon="pencil" color="primary"></mat-icon></a>
        </h6>
        <ul>
          <li>
            <strong>Shooting Format </strong>
            <missing-control [control]="form.get('format')" scope="MOVIE_FORMAT"></missing-control>
          </li>
          <li>
            <strong>Format Quality </strong>
            <missing-control [control]="form.get('formatQuality')" scope="MOVIE_FORMAT_QUALITY">
            </missing-control>
          </li>
          <li>
            <strong>Color </strong>
            <missing-control [control]="form.get('color')" scope="COLORS"></missing-control>
          </li>
          <li>
            <strong>Sound Format </strong>
            <missing-control [control]="form.get('soundFormat')" scope="SOUND_FORMAT"></missing-control>
          </li>
        </ul>
      </article>
    </section>

    <mat-divider></mat-divider>

    <!-- AVAILABLE MATERIALS -->

    <section id="available-materials">
      <h3>Available Materials</h3>
      <article>
        <h6>Original Version
          <a mat-icon-button [routerLink]="getPath('available-materials')" fragment="original-version"><mat-icon svgIcon="pencil" color="primary"></mat-icon></a>
        </h6>
        <ul>
          <li>
            <ng-container *ngIf="!form.isOriginalVersionAvailable.value else originalVersionAvailable">
              Not Available
            </ng-container>
            <ng-template #originalVersionAvailable>
              Available
            </ng-template>
          </li>
        </ul>
      </article>

      <article>
<<<<<<< HEAD
        <h6>
          Available Versions
=======
        <h5>
          Available Version{ form.languages.controls.length, plural, =1 {} other {s}}
>>>>>>> b9c6199e
          <a mat-icon-button [routerLink]="getPath('available-materials')" fragment="available-versions"><mat-icon svgIcon="pencil" color="primary"></mat-icon></a>
        </h6>
        <ul>
          <ng-container *ngIf="objectHasNoValue(form.languages) else displayAvailableLanguages">
            <a [routerLink]="getPath('additional-information')" fragment="available-versions"class="missing-control">
              Missing
            </a>
          </ng-container>
          <ng-template #displayAvailableLanguages>
            <li *ngFor="let language of form.languages.controls | keyvalue; let isLast = last">
              <span>{{ language.value | translateSlug: 'LANGUAGES' }}</span>
            </li>
          </ng-template>
        </ul>
      </article>

    </section>

    <mat-divider></mat-divider>

    <!-- PROMOTIONAL ELEMENTS -->

    <section id="promotional-elements">
      <h3>Promotional Elements</h3>
      <article>
        <h6>
          Files
          <a mat-icon-button [routerLink]="getPath('promotional-elements')" fragment="files"><mat-icon svgIcon="pencil" color="primary"></mat-icon></a>
        </h6>
        <ul>
          <li>
            <mat-icon svgIcon="eye" color="primary"></mat-icon><strong>Presentation Deck </strong>
            <ng-container *ngIf="(form.promotional.get('presentation_deck').value.ref | isEmptyImgRef) else presentationDeck">
              <a [routerLink]="getPath('promotional-elements')" fragment="files" class="missing-control">
                Missing
              </a>
            </ng-container>
            <ng-template #presentationDeck>
              {{ form.promotional.get('presentation_deck').value.fileName }}
            </ng-template>
          </li>
          <li>
            <mat-icon svgIcon="eye" color="primary"></mat-icon><strong>Scenario </strong>
            <ng-container *ngIf="(form.promotional.get('scenario').value.ref | isEmptyImgRef) else scenario">
              <a [routerLink]="getPath('promotional-elements')" fragment="files" class="missing-control">
                Missing
              </a>
            </ng-container>
            <ng-template #scenario>
              {{ form.promotional.get('scenario').value.fileName }}
            </ng-template>
          </li>
          <li>
            <mat-icon svgIcon="eye" color="primary"></mat-icon><strong>Presentation Deck </strong>
            <ng-container *ngIf="(form.promotional.get('moodboard').value.ref | isEmptyImgRef) else moodboard">
              <a [routerLink]="getPath('promotional-elements')" fragment="files" class="missing-control">
                Missing
              </a>
            </ng-container>
            <ng-template #moodboard>
              {{ form.promotional.get('moodboard').value.fileName }}
            </ng-template>
          </li>
        </ul>
      </article>

      <article>
        <h6>
          Images
          <a mat-icon-button [routerLink]="getPath('promotional-elements')" fragment="images"><mat-icon svgIcon="pencil" color="primary"></mat-icon></a>
        </h6>
        <ul>
          <ng-container *ngIf="objectHasNoValue(stillPhoto) else displayImages">
            <a [routerLink]="getPath('promotional-information')" fragment="images"class="missing-control">
              Missing
            </a>
          </ng-container>
          <ng-template #displayImages>
            <li *ngFor="let image of stillPhoto.controls | keyvalue; let i = index; let isLast = last">
              <mat-icon svgIcon="eye" color="primary"></mat-icon><strong>Image {{ i }} </strong>
              <a [href]="image.value" target="_blank">
                {{ image.value.ref.value | fileName }} {{ isLast ? '' : '| '}}
              </a>
            </li>
          </ng-template>
        </ul>
      </article>

      <article>
        <h6>
          Videos
          <a mat-icon-button [routerLink]="getPath('promotional-elements')" fragment="videos"><mat-icon svgIcon="pencil" color="primary"></mat-icon></a>
        </h6>
        <ul>
          <li>
            <mat-icon svgIcon="eye" color="primary"></mat-icon><strong>Teaser Link </strong>
            <ng-container *ngIf="!form.promotional.get('teaser_link').value else teaserLink">
              <a [routerLink]="getPath('promotional-elements')" fragment="videos" class="missing-control">
                Missing
              </a>
            </ng-container>
            <ng-template #teaserLink>
              {{ form.promotional.get('teaser_link').value }}
            </ng-template>
          </li>
          <li>
            <mat-icon svgIcon="eye" color="primary"></mat-icon><strong>Trailer Link </strong>
            <ng-container *ngIf="!form.promotional.get('trailer_link').value else trailerLink">
              <a [routerLink]="getPath('promotional-elements')" fragment="videos" class="missing-control">
                Missing
              </a>
            </ng-container>
            <ng-template #trailerLink>
              {{ form.promotional.get('trailer_link').value }}
            </ng-template>
          </li>
          <li>
            <mat-icon svgIcon="eye" color="primary"></mat-icon><strong>Promo Link </strong>
            <ng-container *ngIf="!form.promotional.get('promo_reel_link').value else promoLink">
              <a [routerLink]="getPath('promotional-elements')" fragment="videos" class="missing-control">
                Missing
              </a>
            </ng-container>
            <ng-template #promoLink>
              {{ form.promotional.get('promo_reel_link').value }}
            </ng-template>
          </li>
          <li>
            <mat-icon svgIcon="eye" color="primary"></mat-icon><strong>Screener Link </strong>
            <ng-container *ngIf="!form.promotional.get('screener_link').value else screenerLink">
              <a [routerLink]="getPath('promotional-elements')" fragment="files" class="missing-control">
                Missing
              </a>
            </ng-container>
            <ng-template #screenerLink>
              {{ form.promotional.get('screener_link').value }}
            </ng-template>
          </li>
        </ul>
      </article>

    </section >

    <!-- Submit -->
    <button test-id="submit" mat-flat-button color="accent" class="submit" (click)="submit()" [disabled]="isPublished$ | async">
      <span>Publish to Marketplace</span>
      <mat-icon svgIcon="arrow_forward"></mat-icon>
    </button>
  </ng-container>

</tunnel-page><|MERGE_RESOLUTION|>--- conflicted
+++ resolved
@@ -46,8 +46,7 @@
       <article>
         <h6>
           Images
-<<<<<<< HEAD
-          <a mat-icon-button [routerLink]="getPath('main')" reference="images"><mat-icon svgIcon="pencil" color="primary"></mat-icon></a>
+          <a mat-icon-button [routerLink]="getPath('main')" fragment="images" reference="images"><mat-icon svgIcon="pencil" color="primary"></mat-icon></a>
         </h6>
         <ul>
           <li>
@@ -75,67 +74,25 @@
                 {{ form.poster.value.oldRef | fileName }}
               </ng-template>
             </a>
-=======
-          <a mat-icon-button [routerLink]="getPath('main')" fragment="images"><mat-icon svgIcon="pencil" color="primary"></mat-icon></a>
-        </h5>
-        <ul>
-          <li>
-            <mat-icon svgIcon="eye" color="primary"></mat-icon><strong>Film Page Banner Image </strong>
-            <ng-container *ngIf="(form.banner.value.url | isEmptyImgRef) else banner">
-              <a [routerLink]="getPath('main')" fragment="images" class="missing-control">
-                Missing
-              </a>
-            </ng-container>
-            <ng-template #banner>
-              <a [href]="form.banner.value.url" target="_blank">
-                {{ form.banner.value | fileName }}
-              </a>
-            </ng-template>
-          </li>
-          <li>
-            <mat-icon svgIcon="eye" color="primary"></mat-icon><strong>Poster Image </strong>
-            <ng-container *ngIf="(form.poster.value.url | isEmptyImgRef) else poster">
-              <a [routerLink]="getPath('main')" fragment="images" class="missing-control">
-                Missing
-              </a>
-            </ng-container>
-            <ng-template #poster>
-              <a [href]="form.poster.value.url" target="_blank">
-                {{ form.poster.value | fileName }}
-              </a>
-            </ng-template>
->>>>>>> b9c6199e
           </li>
         </ul>
       </article>
       <article>
         <h6>
           General Information
-<<<<<<< HEAD
           <a mat-icon-button [routerLink]="getPath('main')" reference="general-information"><mat-icon svgIcon="pencil" color="primary"></mat-icon></a>
         </h6>
-=======
-          <a mat-icon-button [routerLink]="getPath('main')" fragment="general-information"><mat-icon svgIcon="pencil" color="primary"></mat-icon></a>
-        </h5>
->>>>>>> b9c6199e
         <ul>
           <li>
             <strong>Release Date </strong>
             <missing-control [control]="form.release.get('year')"></missing-control>
           </li>
           <li>
-<<<<<<< HEAD
-            <strong>Countries of origin </strong>
-            <ng-container *ngFor="let country of form.originCountries.controls; let isLast = last">
-              <missing-control [control]="country" scope="TERRITORIES" [isLast]="isLast"></missing-control>
-              <span>&nbsp;</span>
-=======
             <strong>Countr{ form.originCountries.controls.length, plural, =0 {y} =1 {y} other {ies}} of origin </strong>
             <ng-container *ngIf="!form.originCountries.controls.length else showListOfCountries">
               <a [routerLink]="getPath('main')" fragment="general-information" class="missing-control">
                 <span>Missing</span>
               </a>
->>>>>>> b9c6199e
             </ng-container>
             <ng-template #showListOfCountries>
               <ng-container *ngFor="let country of form.originCountries.controls; let isLast = last">
@@ -144,18 +101,11 @@
             </ng-template>
           </li>
           <li>
-<<<<<<< HEAD
-            <strong>Original Language </strong>
-            <ng-container *ngFor="let language of form.originalLanguages.controls; let isLast = last">
-              <missing-control [control]="language" scope="LANGUAGES" [isLast]="isLast"></missing-control>
-              <span>&nbsp;</span>
-=======
             <strong>Original Languag{ form.originalLanguages.controls.length, plural, =0 {e} =1 {e} other {es}}</strong>
             <ng-container *ngIf="!form.originalLanguages.controls.length else showListOfLanguages">
               <a [routerLink]="getPath('main')" fragment="general-information" class="missing-control">
                 <span>Missing</span>
               </a>
->>>>>>> b9c6199e
             </ng-container>
             <ng-template #showListOfLanguages>
               <ng-container *ngFor="let language of form.originalLanguages.controls; let isLast = last">
@@ -164,22 +114,11 @@
             </ng-template>
           </li>
           <li>
-<<<<<<< HEAD
-            <strong>Genres </strong>
-            <ng-container *ngFor="let genre of genres; let isLast = last">
-              <ng-container *ngIf="!isLast else last">
-                <missing-control [control]="genre" scope="GENRES" [isLast]="isLast"></missing-control>
-              </ng-container>
-              <ng-template #last>
-                {{ genre.value | translateSlug: 'GENRES' }}
-              </ng-template>
-=======
             <strong>Genre{ form.genres.controls.length, plural, =0 {} =1 {} other {s}} </strong>
             <ng-container *ngIf="!form.genres.controls.length else showListOfGenres">
               <a [routerLink]="getPath('main')" fragment="general-information" class="missing-control">
                 <span>Missing</span>
               </a>
->>>>>>> b9c6199e
             </ng-container>
             <ng-template #showListOfGenres>
               <ng-container *ngFor="let genre of genres; let isLast = last">
@@ -201,13 +140,8 @@
         </ul>
       </article>
       <article>
-<<<<<<< HEAD
-        <h6>
-          Directors
-=======
-        <h5>
+        <h6>
           Director{ form.directors.controls.length, plural, =0 {} =1 {} other {s}}
->>>>>>> b9c6199e
           <a mat-icon-button [routerLink]="getPath('main')" fragment="directors"><mat-icon svgIcon="pencil" color="primary"></mat-icon></a>
         </h6>
         <ul>
@@ -314,31 +248,15 @@
     <section id="production-information">
       <h3>Production Information</h3>
       <article>
-<<<<<<< HEAD
-        <h6>
-          Production Companies
-=======
-        <h5>
+        <h6>
           Production Compan{ form.stakeholders.get('productionCompany').controls.length, plural, =0 {y} =1 {y} other {ies}}
->>>>>>> b9c6199e
           <a mat-icon-button [routerLink]="getPath('production')" fragment="company"><mat-icon svgIcon="pencil" color="primary"></mat-icon></a>
         </h6>
         <ul>
-<<<<<<< HEAD
-          <ng-container *ngFor="let producer of form.stakeholders.get('productionCompany').controls; let isLast = last">
-            <missing-control [control]="producer.get('displayName')"></missing-control>
-            <ng-container *ngIf="producer.get('countries').value.length">
-              <span *ngIf="producer.get('countries').value.length">
-                ({{ producer.get('countries').value | translateSlug: 'TERRITORIES' }})
-              </span >
-            </ng-container>
-            <span>{{ isLast ? '' : ', '}}</span>
-=======
           <ng-container *ngIf="!form.stakeholders.get('productionCompany').controls.length else showProductionCompanies">
             <a [routerLink]="getPath('production')" fragment="company" class="missing-control">
               <span>Missing</span>
             </a>
->>>>>>> b9c6199e
           </ng-container>
           <ng-template #showProductionCompanies>
             <li *ngFor="let producer of form.stakeholders.get('productionCompany').controls; let isLast = last">
@@ -357,11 +275,7 @@
       </article>
 
       <article>
-<<<<<<< HEAD
-        <h6>Co-production Companies
-=======
-        <h5>Co-production Compan{ form.stakeholders.get('coProductionCompany').controls.length, plural, =0 {y} =1 {y} other {ies}}
->>>>>>> b9c6199e
+        <h6>Co-production Compan{ form.stakeholders.get('coProductionCompany').controls.length, plural, =0 {y} =1 {y} other {ies}}
           <a mat-icon-button [routerLink]="getPath('production')" fragment="co-company"><mat-icon svgIcon="pencil" color="primary"></mat-icon></a>
         </h6>
         <ul>
@@ -387,25 +301,11 @@
       </article>
 
       <article>
-<<<<<<< HEAD
-        <h6>
-          Producers
-=======
-        <h5>
+        <h6>
           Producer{ form.producers.controls.length, plural, =0 {} =1 {} other {s}}
->>>>>>> b9c6199e
           <a mat-icon-button [routerLink]="getPath('production')" fragment="producers"><mat-icon svgIcon="pencil" color="primary"></mat-icon></a>
         </h6>
         <ul>
-<<<<<<< HEAD
-          <li *ngFor="let producer of form.producers.controls; let isLast = last">
-            <ng-container *ngIf="!producer.valid else displayProducer">
-              <a [routerLink]="getPath('production')" class="missing-control">
-                Missing
-              </a>
-            </ng-container>
-            <ng-template #displayProducer>
-=======
           <ng-container *ngIf="!form.producers.controls.length else displayProducer">
             <a [routerLink]="getPath('production')" fragment="producers" class="missing-control">
               Missing
@@ -413,7 +313,6 @@
           </ng-container>
           <ng-template #displayProducer>
             <li *ngFor="let producer of form.producers.controls; let isLast = last">
->>>>>>> b9c6199e
               <missing-control [control]="producer.get('firstName')"></missing-control>
               <span>&nbsp;</span>
               <missing-control [control]="producer.get('lastName')"></missing-control>
@@ -425,27 +324,11 @@
       </article>
 
       <article>
-<<<<<<< HEAD
-        <h6>
-          Distributors
-=======
-        <h5>
+        <h6>
           Distributor{ form.stakeholders.get('distributor').controls.length, plural, =0 {} =1 {} other {s}}
->>>>>>> b9c6199e
           <a mat-icon-button [routerLink]="getPath('production')" fragment="distributors"><mat-icon svgIcon="pencil" color="primary"></mat-icon></a>
         </h6>
         <ul>
-<<<<<<< HEAD
-          <li *ngFor="let distributor of form.stakeholders.get('distributor').controls; let isLast = last">
-            <missing-control [control]="distributor.get('displayName')"></missing-control>
-            <ng-container *ngIf="distributor.get('countries').value.length">
-              <span  *ngIf="distributor.get('countries').value.length">
-                ({{ distributor.get('countries').value | translateSlug: 'TERRITORIES' }})
-              </span>
-            </ng-container>
-            <span>{{ isLast ? '' : ', '}}</span>
-          </li>
-=======
           <ng-container *ngIf="!form.stakeholders.get('distributor').controls.length else displayDistributors">
             <a [routerLink]="getPath('production')" fragment="producers" class="missing-control">
               Missing
@@ -455,16 +338,13 @@
             <li *ngFor="let distributor of form.stakeholders.get('distributor').controls; let isLast = last">
               <missing-control [control]="distributor.get('firstName')"></missing-control>
               <ng-container *ngIf="distributor.get('countries').value.length">
-                <span> (</span>
                 <span  *ngIf="distributor.get('countries').value.length">
                   ({{ distributor.get('countries').value | translateSlug: 'TERRITORIES' }})
                 </span>
-                <span>)</span>
               </ng-container>
               <span>{{ isLast ? '' : ', '}}</span>
             </li>
           </ng-template>
->>>>>>> b9c6199e
         </ul>
       </article>
 
@@ -506,18 +386,7 @@
         <h6>
           Cast Members
           <a mat-icon-button [routerLink]="getPath('artistic')" fragment="cast-member"><mat-icon svgIcon="pencil" color="primary"></mat-icon></a>
-<<<<<<< HEAD
-        </h6>
-        <ul>
-          <li *ngFor="let cast of form.cast.controls">
-            <ng-container *ngIf="!cast.get('firstName').value || !cast.get('lastName').value else displayCast">
-              <a [routerLink]="getPath('artistic')" fragment="crew-member"class="missing-control">
-                Missing
-              </a>
-            </ng-container>
-            <ng-template #displayCast>
-=======
-        </h5>
+        </h6>
         <ul>
           <ng-container *ngIf="!form.cast.controls.length else displayCast">
             <a [routerLink]="getPath('artistic')" fragment="cast-member"class="missing-control">
@@ -526,29 +395,17 @@
           </ng-container>
           <ng-template #displayCast>
             <li *ngFor="let cast of form.cast.controls">
->>>>>>> b9c6199e
               <strong>{{ cast.get('firstName').value }}</strong>
               <span>&nbsp;</span>
               <strong>{{ cast.get('lastName').value }}</strong>
               <span>&nbsp;</span>
-<<<<<<< HEAD
               <ng-container *ngFor="let film of cast.filmography.controls; let isLast = last">
                 <span *ngIf="film.get('title').value">
                   {{ film.get('title').value }} ({{ film.get('year').value }})&nbsp;
                 </span>
               </ng-container>
-            </ng-template>
-          </li>
-=======
-              <strong>({{ cast.get('role').value | translateSlug: 'CREW_ROLES' }})&nbsp;</strong>
-              <ng-container *ngFor="let film of cast.filmography.controls; let isLast = last">
-                <span *ngIf="film.get('title').value">
-                  {{ film.get('title').value }}({{ film.get('year').value }})&nbsp;
-                </span>
-              </ng-container>
-            </li>
-          </ng-template>
->>>>>>> b9c6199e
+            </li>
+          </ng-template>
         </ul>
       </article>
 
@@ -556,18 +413,7 @@
         <h6>
           Crew Members
           <a mat-icon-button [routerLink]="getPath('artistic')" fragment="crew-member"><mat-icon svgIcon="pencil" color="primary"></mat-icon></a>
-<<<<<<< HEAD
-        </h6>
-        <ul>
-          <li *ngFor="let crew of form.crew.controls">
-            <ng-container *ngIf="!crew.get('firstName').value || !crew.get('lastName').value else displayCrew">
-              <a [routerLink]="getPath('artistic')" fragment="crew-member"class="missing-control">
-                Missing
-              </a>
-            </ng-container>
-            <ng-template #displayCrew>
-=======
-        </h5>
+        </h6>
         <ul>
           <ng-container *ngIf="!form.crew.controls.length else displayCrew">
             <a [routerLink]="getPath('artistic')" fragment="crew-member"class="missing-control">
@@ -576,7 +422,6 @@
           </ng-container>
           <ng-template #displayCrew>
             <li *ngFor="let crew of form.crew.controls">
->>>>>>> b9c6199e
               <strong>{{ crew.get('firstName').value }}</strong>
               <span>&nbsp;</span>
               <strong>{{ crew.get('lastName').value }}</strong>
@@ -584,19 +429,11 @@
               <strong>({{ crew.get('role').value | translateSlug: 'CREW_ROLES' }})&nbsp;</strong>
               <ng-container *ngFor="let film of crew.filmography.controls; let isLast = last">
                 <span *ngIf="film.get('title').value">
-<<<<<<< HEAD
                   {{ film.get('title').value }} ({{ film.get('year').value }})&nbsp;
                 </span>
               </ng-container>
-            </ng-template>
-          </li>
-=======
-                  {{ film.get('title').value }}({{ film.get('year').value }})&nbsp;
-                </span>
-              </ng-container>
-            </li>
-          </ng-template>
->>>>>>> b9c6199e
+            </li>
+          </ng-template>
         </ul>
       </article>
     </section>
@@ -608,43 +445,11 @@
     <section id="reviews">
       <h3>Selections and Reviews</h3>
       <article>
-<<<<<<< HEAD
-        <h6>
-          Festivals
-=======
-        <h5>
+        <h6>
           Festival{ form.prizes.controls.length, plural, =0 {} =1 {} other {s}}
->>>>>>> b9c6199e
           <a mat-icon-button [routerLink]="getPath('reviews')" fragment="festival"><mat-icon svgIcon="pencil" color="primary"></mat-icon></a>
         </h6>
         <ul>
-<<<<<<< HEAD
-          <ng-container *ngFor="let festivalPrize of form.prizes.controls">
-            <li>
-              <ng-container *ngIf="!festivalPrize.valid else display">
-                <a [routerLink]="getPath('reviews')" fragment="festival" class="missing-control">
-                  Missing
-                </a>
-              </ng-container>
-              <ng-template #display>
-                <missing-control [control]="festivalPrize.get('name')">
-                  <ng-template #content>{{ festivalPrize.get('name').value }}, </ng-template>
-                </missing-control>
-                <missing-control [control]="festivalPrize.get('prize')">
-                  <ng-template #content>{{ festivalPrize.get('prize').value }}, </ng-template>
-                </missing-control>
-                <missing-control [control]="festivalPrize.get('year')">
-                  <ng-template #content>{{ festivalPrize.get('year').value }}, </ng-template>
-                </missing-control>
-                <missing-control [control]="festivalPrize.get('premiere')">
-                  <ng-template let-premieres>
-                    <ng-container *ngFor="let premiere of premieres; let isLast=last">
-                      <span *ngIf="premiere">{{premiere | titlecase}} Premiere{{isLast? '' : ', '}}</span>
-                    </ng-container>
-                  </ng-template>
-                </missing-control>
-              </ng-template>
-=======
           <ng-container *ngIf="!form.prizes.controls.length else displayFestivals">
             <a [routerLink]="getPath('reviews')" fragment="festival"class="missing-control">
               Missing
@@ -669,19 +474,13 @@
                   </ng-container>
                 </ng-template>
               </missing-control>
->>>>>>> b9c6199e
-            </li>
-          </ng-template>
-        </ul>
-      </article>
-      <article>
-<<<<<<< HEAD
-        <h6>
-          Film Reviews
-=======
-        <h5>
+            </li>
+          </ng-template>
+        </ul>
+      </article>
+      <article>
+        <h6>
           Film Review{ form.review.controls.length, plural, =0 {} =1 {} other {s}}
->>>>>>> b9c6199e
           <a mat-icon-button [routerLink]="getPath('reviews')" fragment="reviews"><mat-icon svgIcon="pencil" color="primary"></mat-icon></a>
         </h6>
         <ul>
@@ -803,13 +602,8 @@
       </article>
 
       <article>
-<<<<<<< HEAD
-        <h6>
-          Qualifications
-=======
-        <h5>
+        <h6>
           Qualification{ form.qualifications.value.length, plural, =0 {} =1 {} other {s}}
->>>>>>> b9c6199e
           <a mat-icon-button [routerLink]="getPath('additional-information')" fragment="qualifications"><mat-icon svgIcon="pencil" color="primary"></mat-icon></a>
         </h6>
         <ul>
@@ -883,13 +677,8 @@
       </article>
 
       <article>
-<<<<<<< HEAD
-        <h6>
-          Available Versions
-=======
-        <h5>
+        <h6>
           Available Version{ form.languages.controls.length, plural, =1 {} other {s}}
->>>>>>> b9c6199e
           <a mat-icon-button [routerLink]="getPath('available-materials')" fragment="available-versions"><mat-icon svgIcon="pencil" color="primary"></mat-icon></a>
         </h6>
         <ul>
