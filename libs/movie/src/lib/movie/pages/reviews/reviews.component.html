--- conflicted
+++ resolved
@@ -22,7 +22,6 @@
               </mat-form-field>
             </div>
 
-<<<<<<< HEAD
             <div fxLayout fxLayoutGap="24px">
               <mat-form-field appearance="outline" fxFlex>
                 <mat-label>Year</mat-label>
@@ -32,14 +31,8 @@
                   Year is required.
                 </mat-error>
               </mat-form-field>
-=======
-          <static-select scope="PREMIERE_TYPE" type="model" [control]="control.get('premiere')" fxFlex>
-            <mat-label>Status</mat-label>
-          </static-select>
-        </div>
->>>>>>> 3c8972b2
 
-              <static-select scope="PREMIERE_TYPE" test-id="prize-premiere" [control]="form.get('premiere')" fxFlex>
+              <static-select test-id="premiere-type" scope="PREMIERE_TYPE" type="model" [control]="form.get('premiere')" fxFlex>
                 <mat-label>Status</mat-label>
               </static-select>
             </div>
