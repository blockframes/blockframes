import { Pipe, PipeTransform, NgModule } from '@angular/core';
<<<<<<< HEAD
import { ContractService, Holdback, Sale } from '@blockframes/contract/contract/+state';
import { where } from 'firebase/firestore';
=======
import { QueryFn } from '@angular/fire/firestore';
import { ContractService } from '@blockframes/contract/contract/+state';
import { Holdback, Sale } from '@blockframes/model';
>>>>>>> 368d7d8e
import { Observable, of } from 'rxjs';
import { map } from 'rxjs/operators';

@Pipe({ name: 'getTitleHoldbacks' })
export class GetTitleHoldbacksPipe implements PipeTransform {
  constructor(
    private service: ContractService
  ) { }

  transform(titleId: string, excludedOrg: string,): Observable<Holdback[]> {
    if (!titleId) return of(undefined);
    const query = [
      where('titleId', '==', titleId),
      where('status', '==', 'accepted'),
      where('type', '==', 'sale'),
      where('buyerId', '!=', excludedOrg)
    ];
    return this.service.valueChanges(query).pipe(
      map((sales: Sale[]) => sales.map(sale => sale.holdbacks).flat())
    );
  }
}

@NgModule({
  declarations: [GetTitleHoldbacksPipe],
  exports: [GetTitleHoldbacksPipe]
})
export class GetTitleHoldbacksPipeModule { }<|MERGE_RESOLUTION|>--- conflicted
+++ resolved
@@ -1,12 +1,7 @@
 import { Pipe, PipeTransform, NgModule } from '@angular/core';
-<<<<<<< HEAD
-import { ContractService, Holdback, Sale } from '@blockframes/contract/contract/+state';
 import { where } from 'firebase/firestore';
-=======
-import { QueryFn } from '@angular/fire/firestore';
 import { ContractService } from '@blockframes/contract/contract/+state';
 import { Holdback, Sale } from '@blockframes/model';
->>>>>>> 368d7d8e
 import { Observable, of } from 'rxjs';
 import { map } from 'rxjs/operators';
 
