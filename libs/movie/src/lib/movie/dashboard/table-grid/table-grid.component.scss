--- conflicted
+++ resolved
@@ -1,10 +1,8 @@
-<<<<<<< HEAD
+@import '@angular/flex-layout/mq';
+
 :host {
   width: 100%;
 }
-=======
-@import '@angular/flex-layout/mq';
->>>>>>> 7beb245b
 
 article {
   display: flex;
