<<<<<<< HEAD
:host {
  width: 100%;
}
=======
@import '@angular/flex-layout/mq';
>>>>>>> 864f39b8

article {
  display: flex;
  place-content: stretch flex-start;
  align-items: baseline;
  margin: 16px 0;
  mat-divider {
    border-top-color: var(--primary);
    border-top-width: 2px;
    margin-left: 16px;
  }
  button {
    width: 300px;
  }
}

.poster {
  margin-top: 8px;
  width: 35px;
}

mat-form-field {
  display: block;
}

@include layout-bp(lg) {
  mat-divider {
    width: 100%;
  }
}

@include layout-bp(lt-lg) {
  mat-divider {
    width: 64%;
  }
}

@include layout-bp(xs) {
  mat-divider {
    width: 0%;
  }
}<|MERGE_RESOLUTION|>--- conflicted
+++ resolved
@@ -1,10 +1,8 @@
-<<<<<<< HEAD
+@import '@angular/flex-layout/mq';
+
 :host {
   width: 100%;
 }
-=======
-@import '@angular/flex-layout/mq';
->>>>>>> 864f39b8
 
 article {
   display: flex;
