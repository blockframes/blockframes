--- conflicted
+++ resolved
@@ -28,12 +28,8 @@
     MovieDisplaySalesCastComponent,
     MovieDisplaySalesInfoComponent,
     MovieDisplayVersionInfoComponent,
-<<<<<<< HEAD
     MovieDisplayFestivalPrizesComponent,
     MovieDisplaySalesAgentDealComponent,
-=======
-    MovieDisplayFestivalPrizesComponent
->>>>>>> 89f2c9d5
   ],
   exports: [MovieDisplayComponent]
 })
