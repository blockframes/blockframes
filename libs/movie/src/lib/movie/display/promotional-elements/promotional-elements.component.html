--- conflicted
+++ resolved
@@ -22,11 +22,7 @@
       <mat-card-title>Other promotional elements</mat-card-title>
       <mat-card-subtitle>
         <div *ngFor="let item of data.promotionalElements">
-<<<<<<< HEAD
-          <a target="_blank" class="promotional-element-link" href="{{ item.media.url }}">{{ item.label }}</a>
-=======
           <a target="_blank" class="promotional-element-link" [href]="item.media.url">{{ item.label }}</a>
->>>>>>> 52354a6d
         </div>
       </mat-card-subtitle>
     </ng-container>
