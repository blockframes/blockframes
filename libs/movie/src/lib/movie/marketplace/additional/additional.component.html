--- conflicted
+++ resolved
@@ -6,28 +6,16 @@
   <section *ngIf="(movie | hasStatus: ['released']) && (movie.originalRelease.length)">
     <h2>Release</h2>
     <article *ngFor="let release of movie.originalRelease">
-<<<<<<< HEAD
       <h5>{{ release.country | toLabel : 'territories'}}</h5>
-      <p>{{ release.media }} {{ release.date | date: 'shortDate' }}</p>
+      <p>{{ release.media | toLabel: 'medias' }} {{ release.date | date: 'shortDate' }}</p>
     </article>
-=======
-      <h5>{{ release.country | translateSlug : 'TERRITORIES'}}</h5>
-      <!-- ! #3980 Switch to ToLabelPipe when we merge this into develop ! -->
-      <p>{{ release.media | translateSlug: 'MEDIAS'}} {{ release.date | date: 'shortDate' }}</p>
-    </article>
-
->>>>>>> d23f192b
     <mat-divider></mat-divider>
   </section>
 
   <section *ngIf="(movie | hasStatus: ['released']) && (movie.boxOffice.length)">
     <h2>Box Office</h2>
     <article *ngFor="let boxOffice of movie.boxOffice">
-<<<<<<< HEAD
       <h5>{{ boxOffice.territory | toLabel : 'territories' }}</h5>
-=======
-      <h5>{{ boxOffice.territory | translateSlug : 'TERRITORIES' }}</h5>
->>>>>>> d23f192b
       <p *ngIf="boxOffice.unit !== 'admissions'">{{ boxOffice.value | currency: (boxOffice.unit | uppercase) }}</p>
       <p *ngIf="boxOffice.unit === 'admissions'">{{ boxOffice.value | number }} Admissions</p>
     </article>
@@ -43,43 +31,18 @@
     </article>
 
     <mat-divider></mat-divider>
-<<<<<<< HEAD
   </section>
 
   <section *ngIf="(movie | hasKeys: 'estimatedBudget')">
     <h2>Budget</h2>
     <article>
       <h5>Budget Range</h5>
-      <p>
-        From <b>{{ movie.estimatedBudget.from | currency: 'USD' }}</b> to
-        <b>{{ movie.estimatedBudget.to | currency: 'USD' }}</b>
-      </p>
-=======
-  </section>
-
-  <section *ngIf="(movie | hasKeys: 'estimatedBudget')">
-    <h2>Budget</h2>
-    <article>
-      <h5>Budget Range</h5>
-      <p>
-        From <b>{{ movie.estimatedBudget.from | currency: 'USD' }}</b> to <b>{{ movie.estimatedBudget.to | currency: 'USD' }}</b>
-      </p>
+      <p>{{ movie.estimatedBudget | toLabel: 'budgetRange' }}</p>
     </article>
 
     <mat-divider></mat-divider>
   </section>
 
-  <section *ngIf="(movie | hasKeys: 'certifications')">
-    <h2>Qualifications</h2>
-    <article>
-      <p>{{ movie.certifications | translateSlug: 'CERTIFICATIONS' }}</p>
->>>>>>> d23f192b
-    </article>
-
-    <mat-divider></mat-divider>
-  </section>
-
-<<<<<<< HEAD
   <section *ngIf="(movie | hasKeys: 'certifications')">
     <h2>Qualifications</h2>
     <article>
@@ -95,14 +58,6 @@
       Technical Information
     </h1>
 
-=======
-
-  <section *ngIf="(movie | hasKeys: keys.formats) && (movie | hasStatus: status.finished)">
-    <h1>
-      Technical Information
-    </h1>
-
->>>>>>> d23f192b
     <h2>Formats</h2>
     <article *ngIf="movie.format">
       <h5>Shooting Format</h5>
@@ -130,8 +85,7 @@
       <h5>Original version</h5>
       <p>
         <ng-container *ngFor="let language of movie.originalLanguages; let isLast = last">
-          <!-- ! #3980 Switch to ToLabelPipe when we merge this into develop ! -->
-          {{ language | translateSlug: 'LANGUAGES' }}{{ isLast ? ' : ' : ', '}}
+          {{ language | toLabel: 'languages' }}{{ isLast ? ' : ' : ', '}}
         </ng-container>
         {{ movie.isOriginalVersionAvailable ? 'Available' : 'Unavailable' }}
       </p>
@@ -143,11 +97,7 @@
           <b>{{ language.key | toLabel: 'languages' }}: </b>
           <mat-chip-list>
             <ng-container *ngFor="let version of language.value | keyvalue">
-<<<<<<< HEAD
               <mat-chip *ngIf="version.value">{{ version.key | toLabel: 'movieLanguageTypes' }}</mat-chip>
-=======
-              <mat-chip *ngIf="version.value">{{ version.key | translateSlug: 'VERSION_INFO' }}</mat-chip>
->>>>>>> d23f192b
             </ng-container>
           </mat-chip-list>
         </div>
