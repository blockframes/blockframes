--- conflicted
+++ resolved
@@ -9,24 +9,6 @@
       <h5>{{ release.country | translateSlug : 'TERRITORIES'}}</h5>
       <p>{{ release.media }} {{ release.date | date: 'shortDate' }}</p>
     </article>
-<<<<<<< HEAD
-
-    <mat-divider></mat-divider>
-  </section>
-
-
-  <section *ngIf="(movie | hasStatus: ['released']) && (movie | hasKeys: 'estimatedBudget')">
-    <h2>Budget</h2>
-    <article>
-      <h5>Budget Range</h5>
-      <p>
-        From <b>{{ movie.estimatedBudget.from }}</b> to <b>{{ movie.estimatedBudget.to }}</b>
-      </p>
-    </article>
-
-=======
-
->>>>>>> 488979c1
     <mat-divider></mat-divider>
   </section>
 
