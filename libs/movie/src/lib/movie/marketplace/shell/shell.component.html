--- conflicted
+++ resolved
@@ -89,13 +89,8 @@
     <article *ngIf="hasPublicVideos(movie)" id="videoFooter"> <!-- id videoFooter is used for promotional links -->
       <h2>Videos</h2>
       <ul class="videos">
-<<<<<<< HEAD
-        <ng-container *ngIf="currentApp === 'catalog' && movie.promotional.videos.publicScreener?.storagePath as video">
-          <li>
-=======
         <ng-container *ngIf="currentApp === 'catalog' && movie.promotional.videos.publicScreener?.storagePath">
           <li *ngIf="movie.promotional.videos.publicScreener as video">
->>>>>>> 7b9cd892
             <video-viewer [ref]="video" *ngIf="video.jwPlayerId" (stateChange)="videoStateChanged(movie, $event)"></video-viewer>
             <p>Screener</p>
           </li>
