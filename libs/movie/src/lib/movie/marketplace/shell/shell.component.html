--- conflicted
+++ resolved
@@ -33,11 +33,6 @@
   </section>
 
   <!-- Footer -->
-<<<<<<< HEAD
-  <!-- TODO issue#3674 https://github.com/blockframes/blockframes/issues/3674#issuecomment-703626090 -->
-  <!-- <movie-screening></movie-screening> -->
-=======
->>>>>>> d23f192b
   <ng-container *ngIf="movie.promotional.still_photo.length">
     <h2 flex>Images</h2>
     <bf-carousel flex [min]="4">
