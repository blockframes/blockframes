--- conflicted
+++ resolved
@@ -1,8 +1,19 @@
-<<<<<<< HEAD
-import { MovieStatusSlug, PromotionalElementTypesSlug, ResourceRatioSlug, ResourceSizesSlug, TerritoriesSlug, LanguagesSlug, MediasSlug, ScoringSlug, CertificationsSlug, ColorsSlug, RatingSlug } from "@blockframes/movie/movie/static-model";
-=======
-import { MovieStatusSlug, PromotionalElementTypesSlug, ResourceRatioSlug, ResourceSizesSlug, TerritoriesSlug, LanguagesSlug, FormatSlug, FormatQualitySlug, SoundFormatSlug } from "@blockframes/movie/movie/static-model";
->>>>>>> 6ce2093d
+import { 
+  MovieStatusSlug,
+  PromotionalElementTypesSlug,
+  ResourceRatioSlug,
+  ResourceSizesSlug,
+  TerritoriesSlug,
+  LanguagesSlug,
+  MediasSlug,
+  ScoringSlug,
+  CertificationsSlug,
+  ColorsSlug, 
+  RatingSlug, 
+  SoundFormatSlug, 
+  FormatQualitySlug, 
+  FormatSlug 
+} from "@blockframes/movie/movie/static-model";
 import { RawRange, NumberRange } from "@blockframes/utils/common-interfaces/range";
 import { Person, Credit, SalesAgent, Company } from "@blockframes/utils/common-interfaces/identity";
 import { firestore } from "firebase/app";
@@ -171,39 +182,31 @@
 
 interface MovieSalesInfoRaw<D> {
   broadcasterCoproducers: string[],
-<<<<<<< HEAD
   certifications: CertificationsSlug[],
   color: ColorsSlug,
   europeanQualification: boolean,
-  format: string,
-  formatQuality: string,
+  format?: FormatSlug,
+  formatQuality?: FormatQualitySlug,
   internationalPremiere: Prize,
   originalRelease: MovieOriginalReleaseRaw<D>[],
   physicalHVRelease: D,
   rating: MovieRating[],
   releaseYear: number,
   scoring: ScoringSlug, 
-  soundFormat: string
-=======
-  theatricalRelease: boolean,
-  format?: FormatSlug,
-  formatQuality?: FormatQualitySlug,
-  soundFormat?: SoundFormatSlug
->>>>>>> 6ce2093d
+  soundFormat?: SoundFormatSlug,
 }
 
 export interface MovieSalesInfoDocumentWithDates extends MovieSalesInfoRaw<Date> {
 }
 
-<<<<<<< HEAD
 export interface MovieOriginalRelease extends MovieOriginalReleaseRaw<Date> {
-=======
+}
+
 export interface MovieReview {
   criticName?: string,
   journalName?: string,
   criticQuote?: string,
   revueLink?: string,
->>>>>>> 6ce2093d
 }
 
 interface DocumentMeta {
