import { MovieStatusSlug, PromotionalElementTypesSlug, ResourceRatioSlug, ResourceSizesSlug, TerritoriesSlug, LanguagesSlug } from "@blockframes/movie/movie/static-model";
import { RawRange, NumberRange } from "@blockframes/utils/common-interfaces/range";
import { Person, Credit, SalesAgent, Company } from "@blockframes/utils/common-interfaces/identity";
import { firestore } from "firebase/app";
import { ImgRef } from "@blockframes/utils/image-uploader";

type Timestamp = firestore.Timestamp;

export const enum WorkType {
  movie = 'Movie',
  short = 'Short',
  serie = 'Serie',
  season = 'Season',
  volume = 'Volume',
  episode = 'Episode',
  collection = 'Collection',
  tv_film = 'TV Film',
  flow = 'Flow'
}

export const enum StoreType {
  catalog = 'Catalog',
  line_up = 'Line-Up',
}

export interface MovieVersionInfo {
  dubbings: string[],
  subtitles: string[],
}

export interface StoreConfig {
  display: boolean,
  storeType: StoreType,
}

interface MovieSalesAgentDealRaw<D> {
  rights: RawRange<D>;
  territories: string[],
  medias: string[],
  salesAgent?: SalesAgent,
  reservedTerritories?: string[],
}

export interface MovieSalesAgentDealDocumentWithDates extends MovieSalesAgentDealRaw<Date> {
}

export interface MoviePromotionalDescription {
  keyAssets: string[],
  keywords: string[],
}

export interface Prize {
  name: string,
  year: number,
  prize?: string,
  logo?: ImgRef,
}

export interface PromotionalElement {
  label: string,
  type: PromotionalElementTypesSlug,
  size?: ResourceSizesSlug,
  ratio?: ResourceRatioSlug,
  media: ImgRef,
  language?: LanguagesSlug,
  country?: TerritoriesSlug,
}

export interface MoviePromotionalElements {
  images: ImgRef[], // @todo #1052 merge into promotional elements
  promotionalElements: PromotionalElement[],
}

export interface Title {
  original: string;
  international?: string;
}

export interface MovieStory {
  synopsis: string,
  logline: string,
}

export interface MovieSalesCast {
  credits: Credit[],
}

export interface MovieFestivalPrizes {
  prizes: Prize[]
}


export interface MovieBudget {
  totalBudget: string, // WIP #1052 use Price Interface?
  budgetCurrency?: string, // WIP #1052
  detailledBudget?: any // WIP #1052
  estimatedBudget?: NumberRange
}

export const enum MovieLanguageTypes {
  original = 'original',
  dubbed = 'dubbed',
  subtitle = 'subtitle',
  caption = 'caption',
}

export interface MovieLanguageSpecification {
  original: boolean;
  dubbed: boolean;
  subtitle: boolean;
  caption: boolean;
}

export type MovieLanguageSpecificationContainer = Record<LanguagesSlug, MovieLanguageSpecification>;

<<<<<<< HEAD
export interface HoldbackRaw<D> {
  terms: TermsRaw<D>,
  media: MediasSlug,
}

export interface HoldbackWithDates extends HoldbackRaw<Date> {
}

// Distribution deal raw interface, formerly called MovieSaleRaw
interface DistributionDealRaw<D> {
  id: string,
  publicId?: string,
  licenseType: MediasSlug[];
  terms: TermsRaw<D>;
  territory: TerritoriesSlug[];
  territoryExcluded: TerritoriesSlug[];
  assetLanguage: { [language in LanguagesSlug]: MovieLanguageSpecification };
  exclusive: boolean;
  titleInternalAlias: string;
  formatProfile: FormatProfile;
  download: boolean;
  contractId?: string;
  reportingId?: string;
  deliveryIds?: string;
  multidiffusion?: number;
  holdbacks?: HoldbackRaw<D>[];
  catchUp?: TermsRaw<D>;
}

export interface DistributionDealDocumentWithDates extends DistributionDealRaw<Date> {
}

export interface DistributionDealDocument extends DistributionDealRaw<Timestamp> {
}

=======
>>>>>>> afa4a28c
export interface MovieOfficialIds {
  isan: string;
  eidr: string;
  imdb?: string;
  custom?: string;
  internal?: string;
}

export interface MovieMain {
  internalRef?: string,
  isan?: string,
  title: Title,
  directors?: Person[],
  officialIds?: MovieOfficialIds,
  poster?: ImgRef,
  productionYear?: number,
  genres?: string[],
  originCountries?: string[],
  languages?: string[],
  status?: MovieStatusSlug,
  productionCompanies?: Company[],
  shortSynopsis?: string,
  workType?: WorkType;
  storeConfig?: StoreConfig;
  totalRunTime?: number;
}

interface MovieSalesInfoRaw<D> {
  scoring: string,
  color: string,
  europeanQualification: boolean,
  pegi: string,
  certifications: string[],
  internationalPremiere: Prize,
  originCountryReleaseDate: D,
  broadcasterCoproducers: string[],
  theatricalRelease: boolean,
}

export interface MovieSalesInfoDocumentWithDates extends MovieSalesInfoRaw<Date> {
}

interface DocumentMeta {
  createdBy: string;
  updatedBy?: string,
  deletedBy?: string
}

/** Generic interface of a Movie */
interface MovieRaw<D> {
  // @todo #643 add new fields to Draw.io
  _type: 'movies';
  _meta?: DocumentMeta;
  id: string;

  // @todo #643 not main movie attributes WIP
  deliveryIds: string[];
  ipId?: string;
  directorNote?: string;
  producerNote?: string;
  goalBudget?: number; // @todo #1052 remove ?
  movieCurrency?: string;
  fundedBudget?: number;
  breakeven?: number;
  backendProfit?: number;
  potentialRevenues?: number;
  selectionCategories?: string;

  // Sections
  main: MovieMain;
  story: MovieStory;
  promotionalElements: MoviePromotionalElements;
  promotionalDescription: MoviePromotionalDescription;
  salesCast: MovieSalesCast;
  salesInfo: MovieSalesInfoRaw<D>;
  versionInfo: MovieVersionInfo;
  festivalPrizes: MovieFestivalPrizes;
  salesAgentDeal: MovieSalesAgentDealRaw<D>;
  budget: MovieBudget;
}

/** Document model of a Movie */
export interface MovieDocument extends MovieRaw<Timestamp> {
}

/** Document model of a Movie with Dates (type Date) */
export interface MovieDocumentWithDates extends MovieRaw<Date> {
}

/** Public interface of a movie (to notifications). */
export interface PublicMovie {
  id: string;
  title: Title;
}<|MERGE_RESOLUTION|>--- conflicted
+++ resolved
@@ -113,44 +113,6 @@
 
 export type MovieLanguageSpecificationContainer = Record<LanguagesSlug, MovieLanguageSpecification>;
 
-<<<<<<< HEAD
-export interface HoldbackRaw<D> {
-  terms: TermsRaw<D>,
-  media: MediasSlug,
-}
-
-export interface HoldbackWithDates extends HoldbackRaw<Date> {
-}
-
-// Distribution deal raw interface, formerly called MovieSaleRaw
-interface DistributionDealRaw<D> {
-  id: string,
-  publicId?: string,
-  licenseType: MediasSlug[];
-  terms: TermsRaw<D>;
-  territory: TerritoriesSlug[];
-  territoryExcluded: TerritoriesSlug[];
-  assetLanguage: { [language in LanguagesSlug]: MovieLanguageSpecification };
-  exclusive: boolean;
-  titleInternalAlias: string;
-  formatProfile: FormatProfile;
-  download: boolean;
-  contractId?: string;
-  reportingId?: string;
-  deliveryIds?: string;
-  multidiffusion?: number;
-  holdbacks?: HoldbackRaw<D>[];
-  catchUp?: TermsRaw<D>;
-}
-
-export interface DistributionDealDocumentWithDates extends DistributionDealRaw<Date> {
-}
-
-export interface DistributionDealDocument extends DistributionDealRaw<Timestamp> {
-}
-
-=======
->>>>>>> afa4a28c
 export interface MovieOfficialIds {
   isan: string;
   eidr: string;
