import {
  MovieStatusSlug,
  ResourceRatioSlug,
  ResourceSizesSlug,
  TerritoriesSlug,
  LanguagesSlug,
  MediasSlug,
  ScoringSlug,
  CertificationsSlug,
  ColorsSlug,
  RatingSlug,
  SoundFormatSlug,
  FormatQualitySlug,
  FormatSlug,
  GenresSlug
} from "@blockframes/utils/static-model";
import { NumberRange } from "@blockframes/utils/common-interfaces/range";
import { Producer, Crew, Cast, Stakeholder, Director } from "@blockframes/utils/common-interfaces/identity";
import { firestore } from "firebase/app";
import { ImgRef, HostedMedia, ExternalMedia } from "@blockframes/media/+state/media.firestore";
import { AnalyticsEvents } from '@blockframes/utils/analytics/analyticsEvents';
import { LegalDocument } from "@blockframes/contract/contract/+state/contract.firestore";
import { Price } from "@blockframes/utils/common-interfaces";
import { MovieAppAccess } from "@blockframes/utils/apps";

// TODO issue#2582

//////////////////
// MOVIE OBJECT //
//////////////////

/** Generic interface of a Movie */
interface MovieRaw<D> {
  _type: 'movies';
  _meta?: DocumentMeta;
  id: string;
  documents: MovieLegalDocuments;

  // Sections
  budget: MovieBudget;
  festivalPrizes: MovieFestivalPrizes;
  main: MovieMain;
  movieReview: MovieReview[];
  production: MovieProduction;
  promotionalElements: MoviePromotionalElements;
  promotionalDescription: MoviePromotionalDescription;
  salesCast: MovieSalesCast;
  salesInfo: MovieSalesInfoRaw<D>;
  story: MovieStory;
  versionInfo: MovieVersionInfo;

  // TODO discuss of what is the better way to store the JWPlayer id with Bruce, François and Yohann
  // TODO we will need more visibility on the upload part to take the final decision
  // TODO we also need to consider how to differentiate full movies from trailer
  hostedVideo?: string;
}

/** Document model of a Movie */
export interface MovieDocument extends MovieRaw<Timestamp> {
}

/** Document model of a Movie with Dates (type Date) */
export interface MovieDocumentWithDates extends MovieRaw<Date> {
}

/** Public interface of a movie (to notifications). */
export interface PublicMovie {
  id: string;
  title: Title;
}

////////////////////
// MOVIE SECTIONS //
////////////////////

export interface MovieBudget {
  /**
   * @dev If the budget is fixed, we use totalBudget
   */
  totalBudget?: Price,
  /**
   * @dev If budget is not fixed, we can put an estimate with estimatedBudget.
   * @see BUDGET_LIST for possible values
   * */
  estimatedBudget?: NumberRange,
  /** @dev More information needed. What is this about ? */
  boxOffice?: BoxOffice[],
}

export interface MovieFestivalPrizes {
  prizes: Prize[]
}

export interface MovieMain {
  banner: PromotionalImage;
  contentType?: ContentType;
  customGenres?: string[],
  directors?: Director[], // TODO issue#3179
  genres?: GenresSlug[],
  internalRef?: string,
  originCountries?: TerritoriesSlug[],
  originalLanguages?: LanguagesSlug[],
  poster: PromotionalImage;
  releaseYear?: number,
  status?: MovieStatusSlug,
  storeConfig?: StoreConfig;
  title: Title,
  totalRunTime?: number | string;
}

export interface MovieReview {
  criticName?: string,
  criticQuote?: string,
  journalName?: string,
  publicationDate?: Date;
  revueLink?: string,
}

export interface MovieProduction {
  stakeholders?: MovieStakeholders,
}

export interface MoviePromotionalElements {
  presentation_deck: PromotionalHostedMedia,
  promo_reel_link: PromotionalExternalMedia,
  scenario: PromotionalHostedMedia,
  screener_link: PromotionalExternalMedia,
  still_photo: Record<string, PromotionalImage>,
  teaser_link: PromotionalExternalMedia,
  trailer_link: PromotionalExternalMedia,
}

export interface MoviePromotionalDescription {
  keyAssets: string,
  keywords: string[],
}

export interface MovieSalesCast {
  cast: Cast[],
  crew: Crew[],
  producers: Producer[],
}

interface MovieSalesInfoRaw<D> {
  broadcasterCoproducers: string[],
  certifications: CertificationsSlug[],
  color: ColorsSlug,
  format?: FormatSlug,
  formatQuality?: FormatQualitySlug,
  originalRelease: MovieOriginalReleaseRaw<D>[],
  physicalHVRelease: D,
  rating: MovieRating[],
  scoring: ScoringSlug,
  soundFormat?: SoundFormatSlug,
}

export interface MovieSalesInfoDocumentWithDates extends MovieSalesInfoRaw<Date> {
}

export interface MovieStory {
  logline: string,
  synopsis: string,
}

export interface MovieVersionInfo {
  languages: Partial<{ [language in LanguagesSlug]: MovieLanguageSpecification }>;
}

////////////////////
// MOVIE DETAILS //
////////////////////

type Timestamp = firestore.Timestamp;

export const contentType = {
  feature_film: 'Feature Film',
  short: 'Short',
  serie: 'Serie',
  season: 'Season',
  volume: 'Volume',
  episode: 'Episode',
  collection: 'Collection',
  tv_film: 'TV Film',
  flow: 'Flow'
} as const;

export type ContentType = keyof typeof contentType;
export type ContentTypeValue = typeof contentType[ContentType];

export const storeType = {
  library: 'Library',
  line_up: 'Line-Up',
} as const;

export type StoreType = keyof typeof storeType;
export type StoreTypeValue = typeof storeType[StoreType];

export const premiereType = {
  international: 'International',
  world: 'World',
  market: 'Market',
  national: 'National',
} as const;

export type PremiereType = keyof typeof premiereType;
export type PremiereTypeValue = typeof premiereType[PremiereType];

export const unitBox = {
  boxoffice_dollar: 'Box Office in $',
  boxoffice_euro: 'Box Office in €',
  admissions: 'Admissions',
} as const;

export type UnitBox = keyof typeof unitBox;
export type UnitBoxValue = typeof unitBox[UnitBox];

export const storeStatus = {
  submitted: 'Submitted',
  accepted: 'Accepted',
  draft: 'Draft',
  refused: 'Refused',
} as const;

export type StoreStatus = keyof typeof storeStatus;
export type StoreStatusValue = typeof storeStatus[StoreStatus];

export const movieLanguageTypes = {
  original: 'Original',
  dubbed: 'Dubbed',
  subtitle: 'Subtitle',
  caption: 'Caption',
} as const;

export type MovieLanguageTypes = keyof typeof movieLanguageTypes;
export type MovieLanguageTypesValue = typeof movieLanguageTypes[MovieLanguageTypes];

export interface StoreConfig {
  status: StoreStatus,
  storeType: StoreType,
  appAccess: MovieAppAccess
}

export interface Prize {
  name: string,
  year: number,
  prize?: string,
  logo?: ImgRef,
  premiere?: PremiereType,
}

export interface PromotionalElement {
  label: string;
}

export interface PromotionalExternalMedia extends PromotionalElement {
  media: ExternalMedia,
}

export interface PromotionalHostedMedia extends PromotionalElement {
  media: HostedMedia,
}

export interface PromotionalImage extends PromotionalElement {
  size?: ResourceSizesSlug,
  ratio?: ResourceRatioSlug,
  media: ImgRef,
}

export interface Title {
  original: string;
  international?: string;
}

export interface BoxOffice {
  unit: UnitBox,
  value: number,
  territory: TerritoriesSlug,
}

<<<<<<< HEAD
=======
export interface MovieLanguageSpecification {
  original: boolean;
  dubbed: boolean;
  subtitle: boolean;
  caption: boolean;
}

>>>>>>> 547c00e7
export interface MovieLanguageSpecification {
  original: boolean;
  dubbed: boolean;
  subtitle: boolean;
  caption: boolean;
}
export type MovieLanguageSpecificationContainer = Record<LanguagesSlug, MovieLanguageSpecification>;
export type LanguageRecord = Partial<{ [language in LanguagesSlug]: MovieLanguageSpecification }>;


export type MovieLanguageSpecificationContainer = Record<LanguagesSlug, MovieLanguageSpecification>;
export type LanguageRecord = Partial<{ [language in LanguagesSlug]: MovieLanguageSpecification }>;

export interface MovieOriginalReleaseRaw<D> {
  date: D;
  country: TerritoriesSlug;
  media?: MediasSlug
}

<<<<<<< HEAD
export interface MovieOriginalRelease extends MovieOriginalReleaseRaw<Date> {}
=======
export interface MovieOriginalRelease extends MovieOriginalReleaseRaw<Date> { }
>>>>>>> 547c00e7

export interface MovieRating {
  country: TerritoriesSlug;
  reason?: string,
  system?: RatingSlug,
  value: string,
}

<<<<<<< HEAD
=======
export interface MovieMain {
  banner: PromotionalImage;
  contentType?: ContentType;
  customGenres?: string[],
  directors?: Director[], // TODO issue#3179
  genres?: GenresSlug[],
  internalRef?: string,
  originCountries?: TerritoriesSlug[],
  originalLanguages?: LanguagesSlug[],
  poster: PromotionalImage;
  releaseYear?: number,
  status?: MovieStatusSlug,
  storeConfig?: StoreConfig;
  title: Title,
  totalRunTime?: number | string;
}

export interface MovieProduction {
  stakeholders?: MovieStakeholders,
}

interface MovieSalesInfoRaw<D> {
  broadcasterCoproducers: string[],
  certifications: CertificationsSlug[],
  color: ColorsSlug,
  format?: FormatSlug,
  formatQuality?: FormatQualitySlug,
  originalRelease: MovieOriginalReleaseRaw<D>[],
  physicalHVRelease: D,
  rating: MovieRating[],
  scoring: ScoringSlug,
  soundFormat?: SoundFormatSlug,
}

export interface MovieSalesInfoDocumentWithDates extends MovieSalesInfoRaw<Date> {
}

export interface MovieOriginalRelease extends MovieOriginalReleaseRaw<Date> {
}

export interface MovieReview {
  criticName?: string,
  journalName?: string,
  criticQuote?: string,
  revueLink?: string,
  publicationDate?: Date;
}

>>>>>>> 547c00e7
export interface DocumentMeta {
  createdBy: string;
  updatedBy?: string,
  deletedBy?: string
}

<<<<<<< HEAD
=======
/** Generic interface of a Movie */
interface MovieRaw<D> {
  _type: 'movies';
  _meta?: DocumentMeta;
  id: string;
  documents: MovieLegalDocuments;

  // Sections
  main: MovieMain;
  story: MovieStory;
  promotionalElements: MoviePromotionalElements;
  promotionalDescription: MoviePromotionalDescription;
  salesCast: MovieSalesCast;
  salesInfo: MovieSalesInfoRaw<D>;
  versionInfo: MovieVersionInfo;
  festivalPrizes: MovieFestivalPrizes;
  budget: MovieBudget;
  movieReview: MovieReview[];
  production: MovieProduction;

  // TODO discuss of what is the better way to store the JWPlayer id with Bruce, François and Yohann
  // TODO we will need more visibility on the upload part to take the final decision
  // TODO we also need to consider how to differentiate full movies from trailer
  hostedVideo?: string;
}

>>>>>>> 547c00e7
export interface MovieLegalDocuments {
  chainOfTitles: LegalDocument[],
}

export interface MovieStakeholders {
  executiveProducer: Stakeholder[];
  coProducer: Stakeholder[];
  broadcasterCoproducer: Stakeholder[];
  lineProducer: Stakeholder[];
  distributor: Stakeholder[];
  salesAgent: Stakeholder[];
  laboratory: Stakeholder[];
  financier: Stakeholder[];
}

/////////////////////
// MOVIE ANALYTICS //
/////////////////////

export interface MovieEventAnalytics {
  event_date: string,
  event_name: AnalyticsEvents,
  hits: number,
  movieId: string
}

export interface MovieAnalytics {
  movieId: string,
  addedToWishlist: {
    current: MovieEventAnalytics[],
    past: MovieEventAnalytics[]
  },
  movieViews: {
    current: MovieEventAnalytics[],
    past: MovieEventAnalytics[]
  },
  promoReelOpened: {
    current: MovieEventAnalytics[],
    past: MovieEventAnalytics[]
  }
}<|MERGE_RESOLUTION|>--- conflicted
+++ resolved
@@ -277,8 +277,6 @@
   territory: TerritoriesSlug,
 }
 
-<<<<<<< HEAD
-=======
 export interface MovieLanguageSpecification {
   original: boolean;
   dubbed: boolean;
@@ -286,7 +284,6 @@
   caption: boolean;
 }
 
->>>>>>> 547c00e7
 export interface MovieLanguageSpecification {
   original: boolean;
   dubbed: boolean;
@@ -296,21 +293,13 @@
 export type MovieLanguageSpecificationContainer = Record<LanguagesSlug, MovieLanguageSpecification>;
 export type LanguageRecord = Partial<{ [language in LanguagesSlug]: MovieLanguageSpecification }>;
 
-
-export type MovieLanguageSpecificationContainer = Record<LanguagesSlug, MovieLanguageSpecification>;
-export type LanguageRecord = Partial<{ [language in LanguagesSlug]: MovieLanguageSpecification }>;
-
 export interface MovieOriginalReleaseRaw<D> {
   date: D;
   country: TerritoriesSlug;
   media?: MediasSlug
 }
 
-<<<<<<< HEAD
-export interface MovieOriginalRelease extends MovieOriginalReleaseRaw<Date> {}
-=======
 export interface MovieOriginalRelease extends MovieOriginalReleaseRaw<Date> { }
->>>>>>> 547c00e7
 
 export interface MovieRating {
   country: TerritoriesSlug;
@@ -319,8 +308,6 @@
   value: string,
 }
 
-<<<<<<< HEAD
-=======
 export interface MovieMain {
   banner: PromotionalImage;
   contentType?: ContentType;
@@ -369,15 +356,12 @@
   publicationDate?: Date;
 }
 
->>>>>>> 547c00e7
 export interface DocumentMeta {
   createdBy: string;
   updatedBy?: string,
   deletedBy?: string
 }
 
-<<<<<<< HEAD
-=======
 /** Generic interface of a Movie */
 interface MovieRaw<D> {
   _type: 'movies';
@@ -404,7 +388,6 @@
   hostedVideo?: string;
 }
 
->>>>>>> 547c00e7
 export interface MovieLegalDocuments {
   chainOfTitles: LegalDocument[],
 }
