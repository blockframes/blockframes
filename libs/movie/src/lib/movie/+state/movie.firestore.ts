--- conflicted
+++ resolved
@@ -90,11 +90,7 @@
 }
 
 export interface MovieMain {
-<<<<<<< HEAD
   banner: PromotionalHostedMedia;
-=======
-  banner: PromotionalImage;
->>>>>>> 619fb15b
   contentType?: ContentType;
   customGenres?: string[],
   directors?: Director[], // TODO issue#3179
@@ -102,11 +98,7 @@
   internalRef?: string,
   originCountries?: TerritoriesSlug[],
   originalLanguages?: LanguagesSlug[],
-<<<<<<< HEAD
   poster: PromotionalHostedMedia;
-=======
-  poster: PromotionalImage;
->>>>>>> 619fb15b
   releaseYear?: number,
   status?: MovieStatusSlug,
   storeConfig?: StoreConfig;
@@ -131,11 +123,7 @@
   promo_reel_link: PromotionalExternalMedia,
   scenario: PromotionalHostedMedia,
   screener_link: PromotionalExternalMedia,
-<<<<<<< HEAD
   still_photo: Record<string, PromotionalHostedMedia>,
-=======
-  still_photo: Record<string, PromotionalImage>,
->>>>>>> 619fb15b
   teaser_link: PromotionalExternalMedia,
   trailer_link: PromotionalExternalMedia,
 }
@@ -270,15 +258,6 @@
   media: HostedMedia,
 }
 
-<<<<<<< HEAD
-=======
-export interface PromotionalImage extends PromotionalElement {
-  size?: ResourceSizesSlug,
-  ratio?: ResourceRatioSlug,
-  media: ImgRef,
-}
-
->>>>>>> 619fb15b
 export interface Title {
   original: string;
   international?: string;
@@ -290,8 +269,6 @@
   territory: TerritoriesSlug,
 }
 
-<<<<<<< HEAD
-=======
 export interface MovieLanguageSpecification {
   original: boolean;
   dubbed: boolean;
@@ -299,7 +276,6 @@
   caption: boolean;
 }
 
->>>>>>> 619fb15b
 export interface MovieLanguageSpecification {
   original: boolean;
   dubbed: boolean;
@@ -309,9 +285,6 @@
 export type MovieLanguageSpecificationContainer = Record<LanguagesSlug, MovieLanguageSpecification>;
 export type LanguageRecord = Partial<{ [language in LanguagesSlug]: MovieLanguageSpecification }>;
 
-export type MovieLanguageSpecificationContainer = Record<LanguagesSlug, MovieLanguageSpecification>;
-export type LanguageRecord = Partial<{ [language in LanguagesSlug]: MovieLanguageSpecification }>;
-
 export interface MovieOriginalReleaseRaw<D> {
   date: D;
   country: TerritoriesSlug;
@@ -327,8 +300,6 @@
   value: string,
 }
 
-<<<<<<< HEAD
-=======
 export interface MovieMain {
   banner: PromotionalImage;
   contentType?: ContentType;
@@ -377,15 +348,12 @@
   publicationDate?: Date;
 }
 
->>>>>>> 619fb15b
 export interface DocumentMeta {
   createdBy: string;
   updatedBy?: string,
   deletedBy?: string
 }
 
-<<<<<<< HEAD
-=======
 /** Generic interface of a Movie */
 interface MovieRaw<D> {
   _type: 'movies';
@@ -412,7 +380,6 @@
   hostedVideo?: string;
 }
 
->>>>>>> 619fb15b
 export interface MovieLegalDocuments {
   chainOfTitles: LegalDocument[],
 }
