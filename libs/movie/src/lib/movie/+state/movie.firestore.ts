import {
  MovieStatusSlug,
  TerritoriesSlug,
  LanguagesSlug,
  MediasSlug,
  ScoringSlug,
  CertificationsSlug,
  ColorsSlug,
  RatingSlug,
  SoundFormatSlug,
  FormatQualitySlug,
  FormatSlug,
  GenresSlug,
} from "@blockframes/utils/static-model";
import { NumberRange } from "@blockframes/utils/common-interfaces/range";
import { Producer, Crew, Cast, Stakeholder, Director } from "@blockframes/utils/common-interfaces/identity";
import { firestore } from "firebase/app";
import { HostedMedia, ExternalMedia } from "@blockframes/media/+state/media.firestore";
import { AnalyticsEvents } from '@blockframes/utils/analytics/analyticsEvents';
import { LegalDocument } from "@blockframes/contract/contract/+state/contract.firestore";
import { Price } from "@blockframes/utils/common-interfaces";
import { MovieAppAccess } from "@blockframes/utils/apps";

// TODO issue#2582

//////////////////
// MOVIE OBJECT //
//////////////////

/** Generic interface of a Movie */
interface MovieRaw<D> {
<<<<<<< HEAD
  // Every field concerning the document
=======
>>>>>>> b5929b0d
  _type: 'movies';
  _meta?: DocumentMeta;
  id: string;
  documents: MovieLegalDocuments;

<<<<<<< HEAD
  // Only section left
  promotional: MoviePromotionalElements;

  // Every field concerning the movie
  banner?: PromotionalHostedMedia;
  boxOffice?: BoxOffice[],
  cast?: Cast[],
  certifications?: CertificationsSlug[],
  color?: ColorsSlug,
  contentType: ContentType; //! required
  crew?: Crew[],
  customGenres?: string[],
  directors: Director[], //! required
  estimatedBudget?: NumberRange,
  format?: FormatSlug,
  formatQuality?: FormatQualitySlug,
  genres: GenresSlug[], //! required
=======
  // Sections
  budget: MovieBudget;
  festivalPrizes: MovieFestivalPrizes;
  main: MovieMain;
  movieReview: MovieReview[];
  production: MovieProduction;
  promotionalElements: MoviePromotionalElements;
  promotionalDescription: MoviePromotionalDescription;
  salesCast: MovieSalesCast;
  salesInfo: MovieSalesInfoRaw<D>;
  story: MovieStory;
  versionInfo: MovieVersionInfo;

>>>>>>> b5929b0d
  // TODO discuss of what is the better way to store the JWPlayer id with Bruce, François and Yohann
  // TODO we will need more visibility on the upload part to take the final decision
  // TODO we also need to consider how to differentiate full movies from trailer
  hostedVideo?: string;
<<<<<<< HEAD
  internalRef?: string,
  keyAssets?: string,
  keywords?: string[],
  languages?: Partial<{ [language in LanguagesSlug]: MovieLanguageSpecification }>;
  logline?: string,
  originalLanguages: LanguagesSlug[], //! required
  originalRelease?: MovieOriginalReleaseRaw<D>[],
  originCountries: TerritoriesSlug[], //! required
  poster?: PromotionalHostedMedia;
  prizes?: Prize[],
  producers?: Producer[],
  productionStatus?: MovieStatusSlug,
  rating?: MovieRating[],
  releaseYear: number, //! required
  review?: MovieReview[],
  scoring?: ScoringSlug,
  soundFormat?: SoundFormatSlug,
  stakeholders?: MovieStakeholders,
  storeConfig: StoreConfig, //! required
  synopsis: string, //! required
  title: Title, //! required
  totalBudget?: Price,
  totalRunTime?: number | string;
=======
>>>>>>> b5929b0d
}

/** Document model of a Movie */
export interface MovieDocument extends MovieRaw<Timestamp> {
}

/** Document model of a Movie with Dates (type Date) */
export interface MovieDocumentWithDates extends MovieRaw<Date> {
}

/** Public interface of a movie (to notifications). */
export interface PublicMovie {
  id: string;
  title: Title;
}

////////////////////
// MOVIE SECTIONS //
////////////////////

<<<<<<< HEAD
=======
export interface MovieBudget {
  /**
   * @dev If the budget is fixed, we use totalBudget
   */
  totalBudget?: Price,
  /**
   * @dev If budget is not fixed, we can put an estimate with estimatedBudget.
   * @see BUDGET_LIST for possible values
   * */
  estimatedBudget?: NumberRange,
  /** @dev More information needed. What is this about ? */
  boxOffice?: BoxOffice[],
}

export interface MovieFestivalPrizes {
  prizes: Prize[]
}

export interface MovieMain {
  banner: PromotionalHostedMedia;
  contentType?: ContentType;
  customGenres?: string[],
  directors?: Director[], // TODO issue#3179
  genres?: GenresSlug[],
  internalRef?: string,
  originCountries?: TerritoriesSlug[],
  originalLanguages?: LanguagesSlug[],
  poster: PromotionalHostedMedia;
  releaseYear?: number,
  status?: MovieStatusSlug,
  storeConfig?: StoreConfig;
  title: Title,
  totalRunTime?: number | string;
}

export interface MovieReview {
  criticName?: string,
  criticQuote?: string,
  journalName?: string,
  publicationDate?: Date;
  revueLink?: string,
}

export interface MovieProduction {
  stakeholders?: MovieStakeholders,
}

>>>>>>> b5929b0d
export interface MoviePromotionalElements {
  presentation_deck: PromotionalHostedMedia,
  promo_reel_link: PromotionalExternalMedia,
  scenario: PromotionalHostedMedia,
  screener_link: PromotionalExternalMedia,
  still_photo: Record<string, PromotionalHostedMedia>,
  teaser_link: PromotionalExternalMedia,
  trailer_link: PromotionalExternalMedia,
}

<<<<<<< HEAD
=======
export interface MoviePromotionalDescription {
  keyAssets: string,
  keywords: string[],
}

export interface MovieSalesCast {
  cast: Cast[],
  crew: Crew[],
  producers: Producer[],
}

interface MovieSalesInfoRaw<D> {
  broadcasterCoproducers: string[],
  certifications: CertificationsSlug[],
  color: ColorsSlug,
  format?: FormatSlug,
  formatQuality?: FormatQualitySlug,
  originalRelease: MovieOriginalReleaseRaw<D>[],
  physicalHVRelease: D,
  rating: MovieRating[],
  scoring: ScoringSlug,
  soundFormat?: SoundFormatSlug,
}

export interface MovieSalesInfoDocumentWithDates extends MovieSalesInfoRaw<Date> {
}

export interface MovieStory {
  logline: string,
  synopsis: string,
}

export interface MovieVersionInfo {
  languages: Partial<{ [language in LanguagesSlug]: MovieLanguageSpecification }>;
}

>>>>>>> b5929b0d
////////////////////
// MOVIE DETAILS //
////////////////////

type Timestamp = firestore.Timestamp;

export const contentType = {
  feature_film: 'Feature Film',
  short: 'Short',
  serie: 'Serie',
  season: 'Season',
  volume: 'Volume',
  episode: 'Episode',
  collection: 'Collection',
  tv_film: 'TV Film',
  flow: 'Flow'
} as const;

export type ContentType = keyof typeof contentType;
export type ContentTypeValue = typeof contentType[ContentType];

export const storeType = {
  library: 'Library',
  line_up: 'Line-Up',
} as const;

export type StoreType = keyof typeof storeType;
export type StoreTypeValue = typeof storeType[StoreType];

export const premiereType = {
  international: 'International',
  world: 'World',
  market: 'Market',
  national: 'National',
} as const;

export type PremiereType = keyof typeof premiereType;
export type PremiereTypeValue = typeof premiereType[PremiereType];

export const unitBox = {
  boxoffice_dollar: 'Box Office in $',
  boxoffice_euro: 'Box Office in €',
  admissions: 'Admissions',
} as const;

export type UnitBox = keyof typeof unitBox;
export type UnitBoxValue = typeof unitBox[UnitBox];

export const storeStatus = {
  submitted: 'Submitted',
  accepted: 'Accepted',
  draft: 'Draft',
  refused: 'Refused',
} as const;

export type StoreStatus = keyof typeof storeStatus;
export type StoreStatusValue = typeof storeStatus[StoreStatus];

export const movieLanguageTypes = {
  original: 'Original',
  dubbed: 'Dubbed',
  subtitle: 'Subtitle',
  caption: 'Caption',
} as const;

export type MovieLanguageTypes = keyof typeof movieLanguageTypes;
export type MovieLanguageTypesValue = typeof movieLanguageTypes[MovieLanguageTypes];

export interface StoreConfig {
  status: StoreStatus,
  storeType: StoreType,
  appAccess: MovieAppAccess
}

export interface Prize {
  name: string,
  year: number,
  prize?: string,
  logo?: HostedMedia,
  premiere?: PremiereType,
}

export interface PromotionalElement {
  label: string;
}

export interface PromotionalExternalMedia extends PromotionalElement {
  media: ExternalMedia,
}

export interface PromotionalHostedMedia extends PromotionalElement {
  media: HostedMedia,
}

export interface Title {
  original: string;
  international?: string;
}

export interface BoxOffice {
  unit: UnitBox,
  value: number,
  territory: TerritoriesSlug,
}

export interface MovieLanguageSpecification {
  original: boolean;
  dubbed: boolean;
  subtitle: boolean;
  caption: boolean;
}
export type MovieLanguageSpecificationContainer = Record<LanguagesSlug, MovieLanguageSpecification>;
export type LanguageRecord = Partial<{ [language in LanguagesSlug]: MovieLanguageSpecification }>;

export type MovieLanguageSpecificationContainer = Record<LanguagesSlug, MovieLanguageSpecification>;
export type LanguageRecord = Partial<{ [language in LanguagesSlug]: MovieLanguageSpecification }>;


export interface MovieOriginalReleaseRaw<D> {
  date: D;
  country: TerritoriesSlug;
  media?: MediasSlug
}

<<<<<<< HEAD
export interface MovieOriginalRelease extends MovieOriginalReleaseRaw<Date> {}
=======
export interface MovieOriginalRelease extends MovieOriginalReleaseRaw<Date> { }
>>>>>>> b5929b0d

export interface MovieRating {
  country: TerritoriesSlug;
  reason?: string,
  system?: RatingSlug,
  value: string,
}

<<<<<<< HEAD
export interface MovieReview {
  criticName?: string,
  journalName?: string,
  criticQuote?: string,
  revueLink?: string,
  publicationDate?: Date;
}

=======
>>>>>>> b5929b0d
export interface DocumentMeta {
  createdBy: string;
  updatedBy?: string,
  deletedBy?: string
}

export interface MovieLegalDocuments {
  chainOfTitles: LegalDocument[],
}

export interface MovieStakeholders {
  executiveProducer: Stakeholder[];
  coProducer: Stakeholder[];
  broadcasterCoproducer: Stakeholder[];
  lineProducer: Stakeholder[];
  distributor: Stakeholder[];
  salesAgent: Stakeholder[];
  laboratory: Stakeholder[];
  financier: Stakeholder[];
}

/////////////////////
// MOVIE ANALYTICS //
/////////////////////

export interface MovieEventAnalytics {
  event_date: string,
  event_name: AnalyticsEvents,
  hits: number,
  movieId: string
}

export interface MovieAnalytics {
  movieId: string,
  addedToWishlist: {
    current: MovieEventAnalytics[],
    past: MovieEventAnalytics[]
  },
  movieViews: {
    current: MovieEventAnalytics[],
    past: MovieEventAnalytics[]
  },
  promoReelOpened: {
    current: MovieEventAnalytics[],
    past: MovieEventAnalytics[]
  }
}<|MERGE_RESOLUTION|>--- conflicted
+++ resolved
@@ -29,16 +29,12 @@
 
 /** Generic interface of a Movie */
 interface MovieRaw<D> {
-<<<<<<< HEAD
   // Every field concerning the document
-=======
->>>>>>> b5929b0d
   _type: 'movies';
   _meta?: DocumentMeta;
   id: string;
   documents: MovieLegalDocuments;
 
-<<<<<<< HEAD
   // Only section left
   promotional: MoviePromotionalElements;
 
@@ -56,26 +52,10 @@
   format?: FormatSlug,
   formatQuality?: FormatQualitySlug,
   genres: GenresSlug[], //! required
-=======
-  // Sections
-  budget: MovieBudget;
-  festivalPrizes: MovieFestivalPrizes;
-  main: MovieMain;
-  movieReview: MovieReview[];
-  production: MovieProduction;
-  promotionalElements: MoviePromotionalElements;
-  promotionalDescription: MoviePromotionalDescription;
-  salesCast: MovieSalesCast;
-  salesInfo: MovieSalesInfoRaw<D>;
-  story: MovieStory;
-  versionInfo: MovieVersionInfo;
-
->>>>>>> b5929b0d
   // TODO discuss of what is the better way to store the JWPlayer id with Bruce, François and Yohann
   // TODO we will need more visibility on the upload part to take the final decision
   // TODO we also need to consider how to differentiate full movies from trailer
   hostedVideo?: string;
-<<<<<<< HEAD
   internalRef?: string,
   keyAssets?: string,
   keywords?: string[],
@@ -99,8 +79,6 @@
   title: Title, //! required
   totalBudget?: Price,
   totalRunTime?: number | string;
-=======
->>>>>>> b5929b0d
 }
 
 /** Document model of a Movie */
@@ -121,56 +99,6 @@
 // MOVIE SECTIONS //
 ////////////////////
 
-<<<<<<< HEAD
-=======
-export interface MovieBudget {
-  /**
-   * @dev If the budget is fixed, we use totalBudget
-   */
-  totalBudget?: Price,
-  /**
-   * @dev If budget is not fixed, we can put an estimate with estimatedBudget.
-   * @see BUDGET_LIST for possible values
-   * */
-  estimatedBudget?: NumberRange,
-  /** @dev More information needed. What is this about ? */
-  boxOffice?: BoxOffice[],
-}
-
-export interface MovieFestivalPrizes {
-  prizes: Prize[]
-}
-
-export interface MovieMain {
-  banner: PromotionalHostedMedia;
-  contentType?: ContentType;
-  customGenres?: string[],
-  directors?: Director[], // TODO issue#3179
-  genres?: GenresSlug[],
-  internalRef?: string,
-  originCountries?: TerritoriesSlug[],
-  originalLanguages?: LanguagesSlug[],
-  poster: PromotionalHostedMedia;
-  releaseYear?: number,
-  status?: MovieStatusSlug,
-  storeConfig?: StoreConfig;
-  title: Title,
-  totalRunTime?: number | string;
-}
-
-export interface MovieReview {
-  criticName?: string,
-  criticQuote?: string,
-  journalName?: string,
-  publicationDate?: Date;
-  revueLink?: string,
-}
-
-export interface MovieProduction {
-  stakeholders?: MovieStakeholders,
-}
-
->>>>>>> b5929b0d
 export interface MoviePromotionalElements {
   presentation_deck: PromotionalHostedMedia,
   promo_reel_link: PromotionalExternalMedia,
@@ -181,45 +109,6 @@
   trailer_link: PromotionalExternalMedia,
 }
 
-<<<<<<< HEAD
-=======
-export interface MoviePromotionalDescription {
-  keyAssets: string,
-  keywords: string[],
-}
-
-export interface MovieSalesCast {
-  cast: Cast[],
-  crew: Crew[],
-  producers: Producer[],
-}
-
-interface MovieSalesInfoRaw<D> {
-  broadcasterCoproducers: string[],
-  certifications: CertificationsSlug[],
-  color: ColorsSlug,
-  format?: FormatSlug,
-  formatQuality?: FormatQualitySlug,
-  originalRelease: MovieOriginalReleaseRaw<D>[],
-  physicalHVRelease: D,
-  rating: MovieRating[],
-  scoring: ScoringSlug,
-  soundFormat?: SoundFormatSlug,
-}
-
-export interface MovieSalesInfoDocumentWithDates extends MovieSalesInfoRaw<Date> {
-}
-
-export interface MovieStory {
-  logline: string,
-  synopsis: string,
-}
-
-export interface MovieVersionInfo {
-  languages: Partial<{ [language in LanguagesSlug]: MovieLanguageSpecification }>;
-}
-
->>>>>>> b5929b0d
 ////////////////////
 // MOVIE DETAILS //
 ////////////////////
@@ -334,9 +223,6 @@
 export type MovieLanguageSpecificationContainer = Record<LanguagesSlug, MovieLanguageSpecification>;
 export type LanguageRecord = Partial<{ [language in LanguagesSlug]: MovieLanguageSpecification }>;
 
-export type MovieLanguageSpecificationContainer = Record<LanguagesSlug, MovieLanguageSpecification>;
-export type LanguageRecord = Partial<{ [language in LanguagesSlug]: MovieLanguageSpecification }>;
-
 
 export interface MovieOriginalReleaseRaw<D> {
   date: D;
@@ -344,11 +230,7 @@
   media?: MediasSlug
 }
 
-<<<<<<< HEAD
 export interface MovieOriginalRelease extends MovieOriginalReleaseRaw<Date> {}
-=======
-export interface MovieOriginalRelease extends MovieOriginalReleaseRaw<Date> { }
->>>>>>> b5929b0d
 
 export interface MovieRating {
   country: TerritoriesSlug;
@@ -357,7 +239,6 @@
   value: string,
 }
 
-<<<<<<< HEAD
 export interface MovieReview {
   criticName?: string,
   journalName?: string,
@@ -366,8 +247,6 @@
   publicationDate?: Date;
 }
 
-=======
->>>>>>> b5929b0d
 export interface DocumentMeta {
   createdBy: string;
   updatedBy?: string,
