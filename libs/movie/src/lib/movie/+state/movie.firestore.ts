--- conflicted
+++ resolved
@@ -137,22 +137,14 @@
   promo_reel_link: string, // @TODO 2586 remove or move ?
   salesPitch: MovieSalesPitch,
   scenario: string,
-<<<<<<< HEAD
   screener_link: string, // @TODO 2586 remove or move ?
-  still_photo: Record<string, string>,
+  still_photo: string[],
   teaser_link: string, // @TODO 2586 remove or move ?
   trailer_link: string, // @TODO 2586 remove or move ?
   other_links: OtherLink[]; // @TODO 2586 remove or move ?
 
   videos?: HostedVideos;
 
-=======
-  screener_link: string,
-  still_photo: string[],
-  teaser_link: string,
-  trailer_link: string,
-  other_links: OtherLink[];
->>>>>>> bc1c3af5
 }
 
 ////////////////////
