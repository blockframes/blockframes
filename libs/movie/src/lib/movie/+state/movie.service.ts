import { Injectable } from '@angular/core';
import { AngularFirestoreCollection } from '@angular/fire/firestore/collection/collection';
import { AngularFirestoreDocument } from '@angular/fire/firestore/document/document';
import { OrganizationQuery, OrganizationService, PermissionsService, createDocPermissions } from '@blockframes/organization';
import { CollectionConfig, CollectionService, WriteOptions } from 'akita-ng-fire';
import { firestore } from 'firebase';
import objectHash from 'object-hash';
import { switchMap } from 'rxjs/operators';
import { createMovie, Movie, DistributionDeal } from './movie.model';
import { MovieState, MovieStore } from './movie.store';
import { Contract, createContractTitleDetail } from '@blockframes/marketplace/app/distribution-deal/+state/cart.model';
<<<<<<< HEAD
import { createImgRef } from '@blockframes/utils';
=======
>>>>>>> 41d31c8d

/**
 * @see #483
 * This method is used before pushing data on db
 * to prevent "Unsupported field value: undefined" errors.
 * Doing JSON.parse(JSON.stringify(data)) clones object and
 * removes undefined fields and empty arrays.
 * This methods also removes readonly settings on objects coming from Akita
 */
export function cleanModel<T>(data: T): T {
  return JSON.parse(JSON.stringify(data));
}

// TODO#944 - refactor CRUD operations
@Injectable({ providedIn: 'root' })
@CollectionConfig({ path: 'movies' })
export class MovieService extends CollectionService<MovieState> {
  constructor(
    private organizationQuery: OrganizationQuery,
    private organizationService: OrganizationService,
    private permissionsService: PermissionsService,
    store: MovieStore
  ) {
    super(store);
  }

  /** Gets every movieIds of the user active organization and sync them. */
  public syncOrgMovies() {
    return this.organizationQuery.selectActive().pipe(
      switchMap(org => this.syncManyDocs(org.movieIds))
    )
  }

  /** Add a partial or a full movie to the database. */
  public async addMovie(original: string, movie?: Movie): Promise<Movie> {
    const id = this.db.createId();

    if (!movie) {
      // create empty movie
      movie = createMovie({ id, main: { title: { original } } });
    } else {
      // we set an id for this new movie
      movie = createMovie({ id, ...movie });
    }

    // Add movie document to the database
    await this.add(cleanModel(movie))

    return movie;
  }

  /** Hook that triggers when a movie is added to the database. */
  async onCreate(movie: Movie, write: WriteOptions) {
    // Push the movie id into organization.movieIds.
    const organizationId = this.organizationQuery.getActiveId();
    const organization = await this.organizationService.getValue(this.organizationQuery.getActiveId());
    this.organizationService.update({ ...organization, movieIds: [...organization.movieIds, movie.id] })

    // Create organization related permissions for this document.
    return this.permissionsService.createDocPermissions(movie.id, organizationId);
  }

  public updateById(id: string, movie: any): Promise<void> {
    // we don't want to keep orgId in our Movie object
    if (movie.organization) delete movie.organization;
    if (movie.stakeholders) delete movie.stakeholders;

    // transform { media: string } into { media: ImgRef }
    if (!!movie.promotionalElements && !!movie.promotionalElements.promotionalElements) {
      movie.promotionalElements.promotionalElements.forEach(el => {
        if (typeof el.media === typeof 'string') {
          el.media = createImgRef(el.media);
        }
      });
    }

    return this.update(id, cleanModel(movie));
  }

  private movieDoc(movieId: string): AngularFirestoreDocument<Movie> {
    return this.db.doc(`movies/${movieId}`);
  }

  /////////////////////////////
  // CRUD DISTRIBUTION DEALS //
  /////////////////////////////

  /**
   *
   * @param movieId
   */
  private distributionDealsCollection(movieId: string): AngularFirestoreCollection<DistributionDeal> {
    return this.movieDoc(movieId).collection('distributiondeals');
  }

  /**
   *
   * @param movieId
   * @param distributionDeal
   */
  public async addDistributionDeal(movieId: string, distributionDeal: DistributionDeal, contract: Contract): Promise<string> {
    // Create an id from DistributionDeal content.
    // A same DistributionDeal document will always have the same hash to prevent multiple insertion of same deal
    // @TODO #1389 Use native akita-ng-fire functions : https://netbasal.gitbook.io/akita/angular/firebase-integration/collection-service
    const dealId = objectHash(distributionDeal);
    distributionDeal.id = dealId;

    // Populate distribution deal contract
    contract.titles[movieId] = createContractTitleDetail();
    contract.titles[movieId].titleId = movieId;
    contract.titles[movieId].distributionDealIds.push(dealId);
    // @todo #1397 change this price calculus
    contract.titles[movieId].price = contract.price;

    const contractId = await this.addContract(contract);

    // Link distributiondeal with contract
    distributionDeal.contractId = contractId;

    // @TODO #1389 Use native akita-ng-fire functions : https://netbasal.gitbook.io/akita/angular/firebase-integration/collection-service
    await this.distributionDealsCollection(movieId).doc(dealId).set(distributionDeal);
    return dealId;
  }

  /**
   * Checks if a distribution deal is already existing for a given movie and returns it.
   * @param movieId
   * @param distributionDeal
   */
  public async existingDistributionDeal(movieId: string, distributionDeal: DistributionDeal): Promise<DistributionDeal> {
    const dealId = objectHash(distributionDeal);
    const distributionDealSnapshot = await this.distributionDealsCollection(movieId).doc(dealId).get().toPromise();
    return distributionDealSnapshot.exists ? distributionDealSnapshot.data() as DistributionDeal : undefined;
  }

  /**
   * @param movieId
   */
  public async getDistributionDeals(movieId: string): Promise<DistributionDeal[]> {
    const deals = await this.distributionDealsCollection(movieId).get().toPromise();
    return deals.docs.map(doc => this.formatDistributionDeal(doc.data()));
  }

  public formatDistributionDeal(deal: any): DistributionDeal {
    // Dates from firebase are Timestamps, we convert it to Dates.
    if (deal.terms.start instanceof firestore.Timestamp) {
      deal.terms.start = deal.terms.start.toDate();
    }

    if (deal.terms.end instanceof firestore.Timestamp) {
      deal.terms.end = deal.terms.end.toDate();
    }
    return deal as DistributionDeal;
  }


  //////////////////
  /// CONTRACT STUFF
  //////////////////

  /**
   * @param contract
   */
  public async addContract(contract: Contract): Promise<string> {
<<<<<<< HEAD
    if (!contract.id) {
      contract.id = this.db.createId();
=======
    if(!contract.id) {
      contract.id  = this.db.createId();
>>>>>>> 41d31c8d
    }

    await this.db.collection('contracts').doc(contract.id).set(contract);
    return contract.id;
  }
}<|MERGE_RESOLUTION|>--- conflicted
+++ resolved
@@ -9,10 +9,6 @@
 import { createMovie, Movie, DistributionDeal } from './movie.model';
 import { MovieState, MovieStore } from './movie.store';
 import { Contract, createContractTitleDetail } from '@blockframes/marketplace/app/distribution-deal/+state/cart.model';
-<<<<<<< HEAD
-import { createImgRef } from '@blockframes/utils';
-=======
->>>>>>> 41d31c8d
 
 /**
  * @see #483
@@ -177,13 +173,8 @@
    * @param contract
    */
   public async addContract(contract: Contract): Promise<string> {
-<<<<<<< HEAD
     if (!contract.id) {
       contract.id = this.db.createId();
-=======
-    if(!contract.id) {
-      contract.id  = this.db.createId();
->>>>>>> 41d31c8d
     }
 
     await this.db.collection('contracts').doc(contract.id).set(contract);
