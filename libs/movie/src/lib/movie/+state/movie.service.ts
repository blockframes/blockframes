--- conflicted
+++ resolved
@@ -1,16 +1,7 @@
 import { Injectable } from '@angular/core';
 import { CollectionConfig, CollectionService, WriteOptions } from 'akita-ng-fire';
-<<<<<<< HEAD
-import {
-  createMovie,
-  Movie,
-  createMovieAppConfig
-} from './movie.model';
-import { createDocumentMeta } from "@blockframes/utils/models-meta";
-=======
-import { createMovie, Movie, createMovieAppConfig, MovieAnalytics } from '@blockframes/model';
+import { createMovie, Movie, createMovieAppConfig } from '@blockframes/model';
 import { createDocumentMeta } from '@blockframes/utils/models-meta';
->>>>>>> c1298ed5
 import { cleanModel } from '@blockframes/utils/helpers';
 import { PermissionsService } from '@blockframes/permissions/+state/permissions.service';
 import type firebase from 'firebase';
@@ -32,13 +23,7 @@
 export const fromInternalRef = (internalRef: string): QueryFn => (ref) =>
   ref.where('internalRef', '==', internalRef);
 
-<<<<<<< HEAD
-interface MovieState extends EntityState<Movie, string>, ActiveState<string> {}
-=======
-type MovieWithAnalytics = Movie & { analytics: MovieAnalytics };
-
 interface MovieState extends EntityState<Movie, string>, ActiveState<string> { }
->>>>>>> c1298ed5
 
 @Injectable({ providedIn: 'root' })
 @CollectionConfig({ path: 'movies' })
@@ -48,13 +33,8 @@
   constructor(
     private authService: AuthService,
     private permissionsService: PermissionsService,
-<<<<<<< HEAD
     private analyticService: AnalyticsService,
-    private orgService: OrganizationService,
-=======
-    private analyticservice: AnalyticsService,
     private orgService: OrganizationService
->>>>>>> c1298ed5
   ) {
     super();
   }
@@ -130,7 +110,6 @@
 
   queryDashboard(app: App) {
     const orgId = this.orgService.org.id;
-<<<<<<< HEAD
     const query: QueryFn = ref => ref.where('orgIds', 'array-contains', orgId).where(`app.${app}.access`, '==', true);
 
     return this.valueChanges(query).pipe(
@@ -143,23 +122,6 @@
         ),
       }),
       map(movies => movies.sort((a, b) => a.title.international < b.title.international ? -1 : 1))
-=======
-    const query: QueryFn = (ref) =>
-      ref.where('orgIds', 'array-contains', orgId).where(`app.${app}.access`, '==', true);
-    const addViews = (movie: MovieWithAnalytics) => ({
-      ...movie,
-      analytics: { ...movie.analytics, views: getViews(movie.analytics) },
-    });
-
-    return this.valueChanges(query).pipe(
-      joinWith({
-        analytics: (movie) => this.analyticservice.valueChanges(movie.id),
-      }),
-      map((movies) => movies.map(addViews)),
-      map((movies) =>
-        movies.sort((a, b) => (a.title.international < b.title.international ? -1 : 1))
-      )
->>>>>>> c1298ed5
     );
   }
 }