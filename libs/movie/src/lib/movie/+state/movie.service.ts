--- conflicted
+++ resolved
@@ -15,25 +15,14 @@
 import { where } from 'firebase/firestore';
 import { doc, updateDoc } from '@angular/fire/firestore';
 
-<<<<<<< HEAD
 export const fromOrg = (orgId: string) =>
   [where('orgIds', 'array-contains', orgId)];
 export const fromOrgAndAccepted = (orgId: string, appli: App) =>
-  [where(`app.${appli}.status`, '==', 'accepted'), where('orgIds', 'array-contains', orgId)];
+  [where(`app.${appli}.status`, '==', 'accepted'), where(`app.${appli}.access`, '==', true), where('orgIds', 'array-contains', orgId)];
 export const fromOrgAndInternalRef = (orgId: string, internalRef: string) =>
   [where('orgIds', 'array-contains', orgId), where('internalRef', '==', internalRef)];
 export const fromInternalRef = (internalRef: string) =>
   [where('internalRef', '==', internalRef)];
-=======
-export const fromOrg = (orgId: string): QueryFn => (ref) =>
-  ref.where('orgIds', 'array-contains', orgId);
-export const fromOrgAndAccepted = (orgId: string, appli: App): QueryFn => (ref) =>
-  ref.where(`app.${appli}.status`, '==', 'accepted').where(`app.${appli}.access`, '==', true).where('orgIds', 'array-contains', orgId);
-export const fromOrgAndInternalRef = (orgId: string, internalRef: string): QueryFn => (ref) =>
-  ref.where('orgIds', 'array-contains', orgId).where('internalRef', '==', internalRef);
-export const fromInternalRef = (internalRef: string): QueryFn => (ref) =>
-  ref.where('internalRef', '==', internalRef);
->>>>>>> 2f6e0d65
 
 type MovieWithAnalytics = Movie & { analytics: MovieAnalytics };
 
