--- conflicted
+++ resolved
@@ -14,7 +14,6 @@
 import { ActiveState, EntityState } from '@datorama/akita';
 import { storeStatus, StoreStatus } from '@blockframes/utils/static-model';
 import { APP } from '@blockframes/utils/routes/utils';
-import { MatSnackBar } from '@angular/material/snack-bar';
 
 export const fromOrg = (orgId: string): QueryFn => (ref) =>
   ref.where('orgIds', 'array-contains', orgId);
@@ -35,15 +34,9 @@
   constructor(
     private authService: AuthService,
     private permissionsService: PermissionsService,
-<<<<<<< HEAD
     private analyticservice: AnalyticsService,
     private orgService: OrganizationService,
-    private snackbar: MatSnackBar,
     @Inject(APP) public app: App
-=======
-    private analyticService: AnalyticsService,
-    private orgService: OrganizationService
->>>>>>> 80520bf0
   ) {
     super();
   }
@@ -123,7 +116,7 @@
 
     return this.valueChanges(query).pipe(
       joinWith({
-        analytics: movie => this.analyticService.valueChanges(ref => ref
+        analytics: movie => this.analyticservice.valueChanges(ref => ref
           .where('type', '==', 'title')
           .where('name', '==', 'pageView')
           .where('meta.titleId', '==', movie.id)
@@ -135,7 +128,7 @@
     );
   }
 
-  public async updateStatus(movie: Movie, status: StoreStatus, message?: string) {
+  public async updateStatus(movie: Movie, status: StoreStatus) {
     await this.update(movie.id, (movie) => ({
       ...movie,
       app: {
@@ -146,11 +139,5 @@
         },
       },
     }));
-
-    if (message) {
-      this.snackbar.open(message, '', { duration: 4000 });
-    } else {
-      this.snackbar.open(`Title ${storeStatus[status]}.`, '', { duration: 4000 });
-    }
   }
 }