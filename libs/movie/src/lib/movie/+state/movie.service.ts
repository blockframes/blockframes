import { Injectable, Inject } from '@angular/core';
import { CollectionConfig, CollectionService, WriteOptions } from 'akita-ng-fire';
import { createMovie, Movie, createMovieAppConfig, createDocumentMeta } from '@blockframes/model';
import { cleanModel } from '@blockframes/utils/helpers';
import { PermissionsService } from '@blockframes/permissions/+state/permissions.service';
import type firestore from 'firebase/firestore';
import { App } from '@blockframes/utils/apps';
import { OrganizationService } from '@blockframes/organization/+state';
import { map } from 'rxjs/operators';
import { joinWith } from '@blockframes/utils/operators';
import { AnalyticsService } from '@blockframes/analytics/+state/analytics.service';
import { AuthService } from '@blockframes/auth/+state';
import { ActiveState, EntityState } from '@datorama/akita';
<<<<<<< HEAD
import { StoreStatus } from '@blockframes/utils/static-model';
import { APP } from '@blockframes/utils/routes/utils';
=======
import { where } from 'firebase/firestore';
import { doc, updateDoc } from '@angular/fire/firestore';
>>>>>>> 25780e5e

export const fromOrg = (orgId: string) =>
  [where('orgIds', 'array-contains', orgId)];
export const fromOrgAndAccepted = (orgId: string, appli: App) =>
  [where(`app.${appli}.status`, '==', 'accepted'), where(`app.${appli}.access`, '==', true), where('orgIds', 'array-contains', orgId)];
export const fromOrgAndInternalRef = (orgId: string, internalRef: string) =>
  [where('orgIds', 'array-contains', orgId), where('internalRef', '==', internalRef)];
export const fromInternalRef = (internalRef: string) =>
  [where('internalRef', '==', internalRef)];

interface MovieState extends EntityState<Movie, string>, ActiveState<string> { }

@Injectable({ providedIn: 'root' })
@CollectionConfig({ path: 'movies' })
export class MovieService extends CollectionService<MovieState> {
  readonly useMemorization = false;

  constructor(
    private authService: AuthService,
    private permissionsService: PermissionsService,
    private analyticService: AnalyticsService,
    private orgService: OrganizationService,
    @Inject(APP) public app: App
  ) {
    super();
  }

  formatFromFirestore(movie) {
    return createMovie(movie);
  }

  async create(movieImported?: Partial<Movie>): Promise<Movie> {
    const createdBy = this.authService.uid;
    let orgIds = [];
    if (movieImported?.orgIds?.length) {
      orgIds = movieImported.orgIds;
    } else {
      const orgId = this.orgService.org.id;
      orgIds.push(orgId);
    }

    const movie = createMovie({
      _meta: createDocumentMeta({ createdBy }),
      ...movieImported,
      orgIds,
    });
    movie.app = {
      ...createMovieAppConfig(movieImported?.app),
    };
    await this.runTransaction(async (tx) => {
      movie.id = await this.add(cleanModel(movie), { write: tx });
    });
    return movie;
  }

  onCreate(movie: Movie, { write }: WriteOptions) {
    const ref = this.getRef(movie.id);
    write.update(ref, '_meta.createdAt', new Date());
    for (const orgId of movie.orgIds) {
      this.permissionsService.addDocumentPermissions(
        movie.id,
        write as firestore.Transaction,
        orgId
      );
    }
  }

  onUpdate(movie: Movie, { write }: WriteOptions) {
    const movieRef = doc(this.db, `movies/${movie.id}`);
    write.update(movieRef,
      '_meta.updatedBy', this.authService.uid,
      '_meta.updatedAt', new Date(), // TODO #7273 check
    );
  }

  /** Update deletedBy (_meta field of movie) with the current user and remove the movie. */
  public async remove(movieId: string) {
    const userId = this.authService.uid;
    // We need to update the _meta field before remove to get the userId in the backend function: onMovieDeleteEvent
    const movieRef = doc(this.db, `movies/${movieId}`);
    await updateDoc(movieRef, {
      '_meta.deletedBy': userId,
      '_meta.deletedAt': new Date(),
    });
    return super.remove(movieId);
  }

  /**
   * Fetch a movie from its internal reference (example : AAA1)
   * @param internalRef
   */
  public async getFromInternalRef(internalRef: string, orgId?: string): Promise<Movie> {
    const query = orgId ? fromOrgAndInternalRef(orgId, internalRef) : fromInternalRef(internalRef);
    const movies = await this.getValue(query);
    return movies.length ? createMovie(movies[0]) : undefined;
  }

  queryDashboard(app: App) {
    const orgId = this.orgService.org.id;

    const query = [
      where('orgIds', 'array-contains', orgId),
      where(`app.${app}.access`, '==', true)
    ];

    return this.valueChanges(query).pipe(
      joinWith({
<<<<<<< HEAD
        analytics: movie => this.analyticService.getTitleAnalytics(movie.id)
      }, { shouldAwait: true }),
=======
        analytics: movie => this.analyticService.valueChanges([
          where('type', '==', 'title'),
          where('name', '==', 'pageView'),
          where('meta.titleId', '==', movie.id),
          where('meta.ownerOrgIds', 'array-contains', orgId),
          where('_meta.createdFrom', '==', app)
        ]),
      }),
>>>>>>> 25780e5e
      map(movies => movies.sort((a, b) => a.title.international < b.title.international ? -1 : 1))
    );
  }

  public updateStatus(movieId: string, status: StoreStatus) {
    return this.update(movieId, movie => ({
      ...movie,
      app: {
        ...movie.app,
        [this.app]: {
          ...movie.app[this.app],
          status,
        },
      },
    }));
  }
}<|MERGE_RESOLUTION|>--- conflicted
+++ resolved
@@ -11,13 +11,10 @@
 import { AnalyticsService } from '@blockframes/analytics/+state/analytics.service';
 import { AuthService } from '@blockframes/auth/+state';
 import { ActiveState, EntityState } from '@datorama/akita';
-<<<<<<< HEAD
 import { StoreStatus } from '@blockframes/utils/static-model';
 import { APP } from '@blockframes/utils/routes/utils';
-=======
 import { where } from 'firebase/firestore';
 import { doc, updateDoc } from '@angular/fire/firestore';
->>>>>>> 25780e5e
 
 export const fromOrg = (orgId: string) =>
   [where('orgIds', 'array-contains', orgId)];
@@ -125,19 +122,8 @@
 
     return this.valueChanges(query).pipe(
       joinWith({
-<<<<<<< HEAD
         analytics: movie => this.analyticService.getTitleAnalytics(movie.id)
       }, { shouldAwait: true }),
-=======
-        analytics: movie => this.analyticService.valueChanges([
-          where('type', '==', 'title'),
-          where('name', '==', 'pageView'),
-          where('meta.titleId', '==', movie.id),
-          where('meta.ownerOrgIds', 'array-contains', orgId),
-          where('_meta.createdFrom', '==', app)
-        ]),
-      }),
->>>>>>> 25780e5e
       map(movies => movies.sort((a, b) => a.title.international < b.title.international ? -1 : 1))
     );
   }
