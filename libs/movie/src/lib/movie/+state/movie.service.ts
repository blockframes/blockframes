--- conflicted
+++ resolved
@@ -1,21 +1,11 @@
 import { Injectable } from '@angular/core';
-<<<<<<< HEAD
-import { AngularFirestoreCollection } from '@angular/fire/firestore/collection/collection';
-import { AngularFirestoreDocument } from '@angular/fire/firestore/document/document';
-=======
->>>>>>> afa4a28c
 import { OrganizationQuery } from '@blockframes/organization';
 import { CollectionConfig, CollectionService, WriteOptions } from 'akita-ng-fire';
 import { switchMap } from 'rxjs/operators';
 import { createMovie, Movie } from './movie.model';
 import { MovieState, MovieStore } from './movie.store';
-<<<<<<< HEAD
-import { Contract, createContractTitleDetail, ContractVersion, createContractWithVersion, ContractWithLastVersion } from '@blockframes/marketplace/app/distribution-deal/+state/cart.model';
-=======
->>>>>>> afa4a28c
 import { AuthQuery } from '@blockframes/auth';
 import { createImgRef } from '@blockframes/utils/image-uploader';
-import orderBy from 'lodash/orderBy';
 
 /**
  * @see #483
@@ -96,11 +86,6 @@
 
     return this.update(id, cleanModel(movie));
   }
-<<<<<<< HEAD
-
-  private movieDoc(movieId: string): AngularFirestoreDocument<Movie> {
-    return this.db.doc(`movies/${movieId}`);
-  }
 
   /**
    * Fetch a movie from its internal reference (example : AAA1)
@@ -113,246 +98,4 @@
 
     return movieSnapShot.docs.length ? createMovie(movieSnapShot.docs[0].data()) : undefined;
   }
-
-  /////////////////////////////
-  // CRUD DISTRIBUTION DEALS //
-  /////////////////////////////
-
-  /**
-   *
-   * @param movieId
-   */
-  private distributionDealsCollection(movieId: string): AngularFirestoreCollection<DistributionDeal> {
-    return this.movieDoc(movieId).collection('distributiondeals');
-  }
-
-  /**
-   *
-   * @param movieId
-   * @param distributionDeal
-   */
-  public async addDistributionDeal(movieId: string, distributionDeal: DistributionDeal, contract: ContractWithLastVersion): Promise<string> { // @TODO (#1440) replace contract: any with contract: Contract
-    // Create an id from DistributionDeal content.
-    // A same DistributionDeal document will always have the same hash to prevent multiple insertion of same deal
-    // @TODO #1389 Use native akita-ng-fire functions : https://netbasal.gitbook.io/akita/angular/firebase-integration/collection-service
-    if (!distributionDeal.id) {
-      distributionDeal.id = objectHash(distributionDeal);
-    }
-
-    // If a contract does not have an id, we update contract and link it to this distrubution deal
-    // If there is already a contract id, this means it have been created before
-    if (!contract.doc.id) {
-      // Populate distribution deal contract
-      contract.last.titles[movieId] = createContractTitleDetail();
-      contract.last.titles[movieId].titleId = movieId;
-      contract.last.titles[movieId].distributionDealIds.push(distributionDeal.id);
-      if (contract.doc.titleIds.indexOf(movieId) === -1) {
-        contract.doc.titleIds.push(movieId);
-      }
-
-      // @todo #1397 change this price calculus
-      contract.last.titles[movieId].price = contract.last.price;
-
-      const contractId = await this.addContractAndVersion(contract.doc, contract.last);
-
-      // Link distributiondeal with contract
-      distributionDeal.contractId = contractId;
-    } else {
-      // Link distributiondeal with contract
-      distributionDeal.contractId = contract.doc.id;
-      // Contract may have been updated along with the distribution deal, we update it
-      await this.db.collection('contracts').doc(contract.doc.id).set(contract.doc);
-      await this.contractsVersionCollection(contract.doc.id).doc(contract.last.id).set(contract.last);
-    }
-
-    // @TODO #1389 Use native akita-ng-fire functions : https://netbasal.gitbook.io/akita/angular/firebase-integration/collection-service
-    await this.distributionDealsCollection(movieId).doc(distributionDeal.id).set(distributionDeal);
-    return distributionDeal.id;
-  }
-
-  /**
-   * Checks if a distribution deal is already existing for a given movie and returns it.
-   * @param movieId
-   * @param distributionDeal
-   */
-  public async existingDistributionDeal(movieId: string, distributionDeal: DistributionDeal): Promise<DistributionDeal> {
-    const dealId = distributionDeal.id ? distributionDeal.id : objectHash(distributionDeal);
-    const distributionDealSnapshot = await this.distributionDealsCollection(movieId).doc(dealId).get().toPromise();
-    return distributionDealSnapshot.exists ? distributionDealSnapshot.data() as DistributionDeal : undefined;
-  }
-
-  /**
-   * @param movieId
-   */
-  public async getDistributionDeals(movieId: string): Promise<DistributionDeal[]> {
-    const deals = await this.distributionDealsCollection(movieId).get().toPromise();
-    return deals.docs.map(doc => this.formatDistributionDeal(doc.data()));
-  }
-
-  public formatDistributionDeal(deal: any): DistributionDeal {
-    // Dates from firebase are Timestamps, we convert it to Dates.
-    if (deal.terms.start instanceof firestore.Timestamp) {
-      deal.terms.start = deal.terms.start.toDate();
-    }
-
-    if (deal.terms.end instanceof firestore.Timestamp) {
-      deal.terms.end = deal.terms.end.toDate();
-    }
-    return deal as DistributionDeal;
-  }
-
-
-  //////////////////
-  /// CONTRACT STUFF
-  //////////////////
-
-  /**
-   * @param contract
-   */
-  public async addContract(contract: Contract): Promise<string> {
-    if (!contract.id) {
-      contract.id = this.db.createId();
-    }
-
-    await this.db.collection('contracts').doc(contract.id).set(contract);
-    return contract.id;
-  }
-
-  /**
-   * 
-   * @param contractId 
-   * @param contractVersion 
-   */
-  public async addContractVersion(contractId: string, contractVersion: ContractVersion): Promise<string> {
-    const snapshot = await this.contractsVersionCollection(contractId).get().toPromise();
-    contractVersion.id = (snapshot.size + 1).toString();
-
-    await this.contractsVersionCollection(contractId).doc(contractVersion.id).set(contractVersion);
-    return contractVersion.id;
-  }
-
-  /**
-   * Add/update a contract & create a new contract version
-   * @param contract 
-   * @param version 
-   */
-  public async addContractAndVersion(contract: Contract, version: ContractVersion): Promise<string> {
-    const contractId = await this.addContract(contract);
-    await this.addContractVersion(contractId, version);
-    return contractId;
-  }
-
-  /**
-   * 
-   * @param contractId 
-   */
-  public async getContract(contractId: string): Promise<Contract> {
-    const snapshot = await this.db.collection('contracts').doc(contractId).get().toPromise();
-    const doc = snapshot.data();
-    return !!doc ? this.formatContract(doc) : undefined;
-  }
-
-  /**
-   *
-   * @param contractId
-   */
-  private contractsVersionCollection(contractId: string): AngularFirestoreCollection<ContractVersion> {
-    return this.contractDoc(contractId).collection('versions');
-  }
-
-  /**
-   * 
-   * @param contractId 
-   */
-  private contractDoc(contractId: string): AngularFirestoreDocument<Contract> {
-    return this.db.doc(`contracts/${contractId}`);
-  }
-
-  /**
-   * Returns last contract version associated with contractId
-   * @param contractId 
-   */
-  public async getLastVersionContract(contractId: string): Promise<ContractVersion> {
-    const snapshot = await this.contractsVersionCollection(contractId).ref
-      .orderBy('creationDate', 'desc')
-      .limit(1)
-      .get()
-
-    if (snapshot.size) {
-      return this.formatContractVersion(snapshot.docs[0].data());
-    } else {
-      throw new Error(`Every contract should have at least one version. None found for ${contractId}`);
-    }
-  }
-
-  /**
-   * @dev Fetch contract and last version
-   */
-  public async getContractWithLastVersion(contractId: string): Promise<ContractWithLastVersion> {
-    try {
-      const contractWithVersion = createContractWithVersion();
-      contractWithVersion.doc = await this.getContract(contractId);
-      contractWithVersion.last = await this.getLastVersionContract(contractId);
-
-      return contractWithVersion;
-    } catch (error) {
-      console.log(`Contract ${contractId} not found`);
-    }
-  }
-
-  /**
-   * 
-   * @param movieId 
-   * @param distributionDealId 
-   */
-  public async getContractWithLastVersionFromDeal(movieId: string, distributionDealId: string): Promise<ContractWithLastVersion> {
-    const contractSnapShot = await this.db
-      .collection('contracts', ref => ref.where('titleIds', 'array-contains', movieId))
-      .get().toPromise();
-
-    if (contractSnapShot.docs.length) {
-      const contractWithVersion = createContractWithVersion();
-      for (const contract of contractSnapShot.docs) {
-
-        const versionSnapshot = await this.contractsVersionCollection(contract.id).ref
-          .where(`titles.${movieId}.distributionDealIds`, 'array-contains', distributionDealId)
-          .get();
-
-        if (versionSnapshot.size) {
-          const docs = versionSnapshot.docs.map(d => d.data());
-          const sortedDocs = orderBy(docs, 'id', 'desc');
-          contractWithVersion.doc = this.formatContract(contract.data());
-          contractWithVersion.last = this.formatContractVersion(sortedDocs[0]);
-          return contractWithVersion;
-        }
-      }
-
-    }
-  }
-
-  /**
-   * 
-   * @param contractVersion 
-   */
-  private formatContractVersion(contractVersion: any): ContractVersion {
-    // Dates from firebase are Timestamps, we convert it to Dates.
-    if (contractVersion.scope && contractVersion.scope.start instanceof firestore.Timestamp) {
-      contractVersion.scope.start = contractVersion.scope.start.toDate();
-    }
-
-    if (contractVersion.scope.end instanceof firestore.Timestamp) {
-      contractVersion.scope.end = contractVersion.scope.end.toDate();
-    }
-    return contractVersion as ContractVersion;
-  }
-
-  /**
-   * 
-   * @param contract 
-   */
-  private formatContract(contract: any): Contract {
-    return contract;
-  }
-=======
->>>>>>> afa4a28c
 }