import {
  MovieBudget,
  MovieDocumentWithDates,
  MovieFestivalPrizes,
  MovieMain,
  MoviePromotionalDescription,
  MoviePromotionalElements,
  DistributionDealDocumentWithDates,
  MovieSalesAgentDealDocumentWithDates,
  MovieSalesCast,
  MovieSalesInfoDocumentWithDates,
  MovieStory,
  MovieVersionInfo,
  Prize,
  PromotionalElement,
  Title,
  LicenseStatus,
  HoldbackWithDates,
  WorkType,
  FormatProfile,
  MovieLanguageSpecification,
  MovieLanguageTypes,
  StoreConfig,
  StoreType,
<<<<<<< HEAD
  MovieLanguageSpecificationContainer,
  MovieOfficialIds
=======
  MovieLanguageSpecificationContainer
>>>>>>> 41d31c8d
} from './movie.firestore';
import { createImgRef } from '@blockframes/utils/image-uploader';
import { Credit, SalesAgent, Licensee, Licensor } from '@blockframes/utils/common-interfaces/identity';
import { createTerms } from '@blockframes/utils/common-interfaces/terms';
import { LanguagesSlug } from '../static-model';

export type PromotionalElement = PromotionalElement;

export type MovieFestivalPrizes = MovieFestivalPrizes;

export type MovieMain = MovieMain;

export type MoviePromotionalDescription = MoviePromotionalDescription;

export type MoviePromotionalElements = MoviePromotionalElements;

export type MovieSalesCast = MovieSalesCast;

export type MovieStory = MovieStory;

export type MovieVersionInfo = MovieVersionInfo;

export type Prize = Prize;

export type Credit = Credit;

export type SalesAgent = SalesAgent;

export type Licensee = Licensee;

export type Licensor = Licensor;

export type DistributionDeal = DistributionDealDocumentWithDates;

export type MovieSalesInfo = MovieSalesInfoDocumentWithDates;

export type MovieSalesAgentDeal = MovieSalesAgentDealDocumentWithDates;

export type Movie = MovieDocumentWithDates;

export type Holdback = HoldbackWithDates;

/** A factory function that creates Movie */
export function createMovie(params: Partial<Movie> = {}): Movie {
  return {
    id: params.id,
    deliveryIds: [],
    _type: 'movies',
    main: createMovieMain(params.main),
    story: createMovieStory(params.story),
    promotionalElements: createMoviePromotionalElements(params.promotionalElements),
    promotionalDescription: createMoviePromotionalDescription(params.promotionalDescription),
    salesCast: createMovieSalesCast(params.salesCast),
    salesInfo: createMovieSalesInfo(params.salesInfo),
    versionInfo: createMovieVersionInfo(params.versionInfo),
    festivalPrizes: createMovieFestivalPrizes(params.festivalPrizes),
    salesAgentDeal: createMovieSalesAgentDeal(params.salesAgentDeal),
    budget: createMovieBudget(params.budget),
    ...params
  };
}

/** A factory function that creates MovieMain */
export function createMovieMain(params: Partial<MovieMain> = {}): MovieMain {
  return {
    title: {
      original: '',
      international: ''
    },
    directors: [],
    genres: [],
    workType: WorkType.movie,
<<<<<<< HEAD
    
=======
    storeConfig: createStoreConfig(params.storeConfig),
>>>>>>> 41d31c8d
    languages: [],
    productionCompanies: [],
    originCountries: [],
    status: '',
    ...params,
    storeConfig: createStoreConfig(params.storeConfig),
    officialIds: createOfficialIds(params.officialIds)
  };
}

// @TODO #1052 remove this section .
// merge movie.promotionalElements.promotionalElements and movie.promotionalElements.images  into `movie.promotionalElements`
export function createMoviePromotionalElements(
  params: Partial<MoviePromotionalElements> = {}
): MoviePromotionalElements {
  return {
    images: [],
    promotionalElements: [],
    ...params
  };
}

export function createMoviePromotionalDescription(
  params: Partial<MoviePromotionalDescription> = {}
): MoviePromotionalDescription {
  return {
    keyAssets: [],
    keywords: [],
    ...params
  };
}

export function createPromotionalElement(
  promotionalElement: Partial<PromotionalElement> = {}
): PromotionalElement {
  return {
    label: '',
    type: 'other',
    ...promotionalElement,
    media: createImgRef(promotionalElement.media),
  };
}

export function createMovieSalesCast(params: Partial<MovieSalesCast> = {}): MovieSalesCast {
  return {
    credits: [],
    ...params
  };
}

export function createMovieSalesInfo(params: Partial<MovieSalesInfo> = {}): MovieSalesInfo {
  return {
    internationalPremiere: {
      name: '',
      year: 0,
      prize: ''
    },
    certifications: [],
    broadcasterCoproducers: [],
    scoring: '',
    color: '',
    europeanQualification: false,
    pegi: '',
    originCountryReleaseDate: null,
    theatricalRelease: false,
    ...params
  };
}

export function createMovieStory(params: Partial<MovieStory> = {}): MovieStory {
  return {
    synopsis: '',
    logline: '',
    ...params
  };
}

export function createMovieVersionInfo(params: Partial<MovieVersionInfo> = {}): MovieVersionInfo {
  return {
    dubbings: [],
    subtitles: [],
    ...params
  };
}

export function createMovieFestivalPrizes(
  params: Partial<MovieFestivalPrizes> = {}
): MovieFestivalPrizes {
  return {
    prizes: [],
    ...params
  };
}

export function createPrize(prize: Partial<Prize> = {}): Prize {
  return {
    name: '',
    year: null,
    prize: '',
    logo: createImgRef(),
    ...prize
  };
}

export function createTitle(title: Partial<Title> = {}): Title {
  return {
    original: '',
    international: '',
    ...title
  };
}

export function createMovieSalesAgentDeal(
  params: Partial<MovieSalesAgentDeal> = {}
): MovieSalesAgentDeal {
  return {
    rights: {
      from: null,
      to: null
    },
    territories: [],
    medias: [],
    reservedTerritories: [],
    ...params
  };
}

export function createDistributionDeal(params: Partial<DistributionDeal> = {}): DistributionDeal {
  return {
    id: '',
    licenseStatus: LicenseStatus.unknown,
    licenseType: [],
    terms: createTerms(params.terms),
    territory: [],
    territoryExcluded: [],
    assetLanguage: {},
    exclusive: false,
    titleInternalAlias: '',
    formatProfile: FormatProfile.unknown,
    download: false,
    holdbacks: [],
    catchUp: createTerms(params.catchUp),
    ...params
  };
}

export function createMovieBudget(params: Partial<MovieBudget> = {}): MovieBudget {
  return {
    totalBudget: '',
    ...params
  };
}

export function createHoldback(params: Partial<Holdback> = {}): Holdback {
  return {
    terms: createTerms(params.terms),
    media: '',
    ...params
  };
}

export function createMovieLanguageSpecification(params: Partial<MovieLanguageSpecification> = {}): MovieLanguageSpecification {
  return {
    original: false,
    dubbed: false,
    subtitle: false,
    ...params
  };
}

export function populateMovieLanguageSpecification(spec: MovieLanguageSpecificationContainer, slug: LanguagesSlug, type: MovieLanguageTypes, value: boolean = true) {
  if (!spec[slug]) {
    spec[slug] = createMovieLanguageSpecification();
  }

  spec[slug][type] = value;
  return spec;
}

export function createStoreConfig(params: Partial<StoreConfig> = {}): StoreConfig {
  return {
    display: true,
<<<<<<< HEAD
    storeType: StoreType.catalog,
    ...params
  };
}

export function createOfficialIds(params: Partial<MovieOfficialIds> = {}): MovieOfficialIds {
  return {
    eidr:'',
    isan:'',
=======
    storeType: StoreType.movie,
>>>>>>> 41d31c8d
    ...params
  };
}<|MERGE_RESOLUTION|>--- conflicted
+++ resolved
@@ -22,12 +22,8 @@
   MovieLanguageTypes,
   StoreConfig,
   StoreType,
-<<<<<<< HEAD
   MovieLanguageSpecificationContainer,
   MovieOfficialIds
-=======
-  MovieLanguageSpecificationContainer
->>>>>>> 41d31c8d
 } from './movie.firestore';
 import { createImgRef } from '@blockframes/utils/image-uploader';
 import { Credit, SalesAgent, Licensee, Licensor } from '@blockframes/utils/common-interfaces/identity';
@@ -100,17 +96,12 @@
     directors: [],
     genres: [],
     workType: WorkType.movie,
-<<<<<<< HEAD
-    
-=======
     storeConfig: createStoreConfig(params.storeConfig),
->>>>>>> 41d31c8d
     languages: [],
     productionCompanies: [],
     originCountries: [],
     status: '',
     ...params,
-    storeConfig: createStoreConfig(params.storeConfig),
     officialIds: createOfficialIds(params.officialIds)
   };
 }
@@ -287,8 +278,7 @@
 export function createStoreConfig(params: Partial<StoreConfig> = {}): StoreConfig {
   return {
     display: true,
-<<<<<<< HEAD
-    storeType: StoreType.catalog,
+    storeType: StoreType.movie,
     ...params
   };
 }
@@ -297,9 +287,6 @@
   return {
     eidr:'',
     isan:'',
-=======
-    storeType: StoreType.movie,
->>>>>>> 41d31c8d
     ...params
   };
 }