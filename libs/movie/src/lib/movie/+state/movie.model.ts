--- conflicted
+++ resolved
@@ -152,14 +152,6 @@
 
 export function createMovieSalesInfo(params: Partial<MovieSalesInfo> = {}): MovieSalesInfo {
   return {
-<<<<<<< HEAD
-=======
-    internationalPremiere: { 
-      name: '',
-      year: 0,
-      prize: ''
-    },
->>>>>>> 4ebc2c4a
     certifications: [],
     broadcasterCoproducers: [],
     scoring: '',
