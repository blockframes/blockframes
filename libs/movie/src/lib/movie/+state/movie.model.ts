--- conflicted
+++ resolved
@@ -13,10 +13,6 @@
   Prize,
   PromotionalElement,
   Title,
-<<<<<<< HEAD
-  HoldbackWithDates as Holdback,
-=======
->>>>>>> afa4a28c
   WorkType,
   MovieLanguageSpecification,
   MovieLanguageTypes,
@@ -209,27 +205,6 @@
   };
 }
 
-<<<<<<< HEAD
-export function createDistributionDeal(params: Partial<DistributionDeal> = {}): DistributionDeal {
-  return {
-    id: '',
-    licenseType: [],
-    terms: createTerms(params.terms),
-    territory: [],
-    territoryExcluded: [],
-    assetLanguage: {},
-    exclusive: false,
-    titleInternalAlias: '',
-    formatProfile: FormatProfile.unknown,
-    download: false,
-    holdbacks: [],
-    catchUp: createTerms(params.catchUp),
-    ...params
-  };
-}
-
-=======
->>>>>>> afa4a28c
 export function createMovieBudget(params: Partial<MovieBudget> = {}): MovieBudget {
   return {
     totalBudget: '',
