--- conflicted
+++ resolved
@@ -20,19 +20,12 @@
   FormatProfile,
   MovieLanguageSpecification,
   MovieLanguageTypes,
-<<<<<<< HEAD
   StoreConfig,
-  StoreType
+  StoreType,
+  MovieLanguageSpecificationContainer
 } from './movie.firestore';
 import { createImgRef } from '@blockframes/utils/image-uploader';
 import { Credit, SalesAgent, Licensee, Licensor } from '@blockframes/utils/common-interfaces/identity';
-=======
-  MovieLanguageSpecificationContainer
-} from './movie.firestore';
-import { createImgRef } from '@blockframes/utils/image-uploader';
-import { createStakeholder, Credit, SalesAgent, Licensee, Licensor } from '@blockframes/utils/common-interfaces/identity';
-import { createPrice } from '@blockframes/utils/common-interfaces/price';
->>>>>>> 52354a6d
 import { createTerms } from '@blockframes/utils/common-interfaces/terms';
 import { LanguagesSlug } from '../static-model';
 
@@ -233,60 +226,30 @@
     id: '',
     licenseStatus: LicenseStatus.unknown,
     licenseType: [],
-<<<<<<< HEAD
-    terms: createTerms(),
+    terms: createTerms(params.terms),
     territory: [],
     territoryExcluded: [],
     assetLanguage: {},
     exclusive: false,
-=======
-    terms: createTerms(params.terms),
-    territory: [],
-    territoryExcluded: [],
-    assetLanguage: {},
-    workType: WorkType.movie,
-    exclusive: false,
-    price: createPrice(params.price),
->>>>>>> 52354a6d
     titleInternalAlias: '',
     formatProfile: FormatProfile.unknown,
     download: false,
     holdbacks: [],
-<<<<<<< HEAD
-=======
-    fees: [],
-    ...params,
-    licensee: createStakeholder(params.licensee),
-    licensor: createStakeholder(params.licensor),
+    catchUp: createTerms(params.catchUp),
+    ...params
   };
 }
 
 export function createMovieBudget(params: Partial<MovieBudget> = {}): MovieBudget {
   return {
     totalBudget: '',
->>>>>>> 52354a6d
-    ...params
-  };
-}
-
-<<<<<<< HEAD
-export function createMovieBudget(params: Partial<MovieBudget> = {}): MovieBudget {
-  return {
-    totalBudget: '',
-=======
+    ...params
+  };
+}
+
 export function createHoldback(params: Partial<Holdback> = {}): Holdback {
   return {
     terms: createTerms(params.terms),
-    media: '',
->>>>>>> 52354a6d
-    ...params
-  };
-}
-
-<<<<<<< HEAD
-export function createHoldback(params: Partial<Holdback> = {}): Holdback {
-  return {
-    terms: createTerms(),
     media: '',
     ...params
   };
@@ -297,30 +260,6 @@
     original: false,
     dubbed: false,
     subtitle: false,
-    ...params
-  };
-}
-
-export function populateMovieLanguageSpecification(spec: { [language in LanguagesSlug]: MovieLanguageSpecification }, slug: LanguagesSlug, type: MovieLanguageTypes, value: boolean = true) {
-  if (!spec[slug]) {
-    spec[slug] = createMovieLanguageSpecification();
-  }
-
-  spec[slug][type] = value;
-  return spec;
-}
-
-export function createStoreConfig(params: Partial<StoreConfig> = {}): StoreConfig {
-  return {
-    display: true,
-    storeType: StoreType.movie,
-=======
-export function createMovieLanguageSpecification(params: Partial<MovieLanguageSpecification> = {}): MovieLanguageSpecification {
-  return {
-    original: false,
-    dubbed: false,
-    subtitle: false,
->>>>>>> 52354a6d
     ...params
   };
 }
@@ -332,4 +271,12 @@
 
   spec[slug][type] = value;
   return spec;
+}
+
+export function createStoreConfig(params: Partial<StoreConfig> = {}): StoreConfig {
+  return {
+    display: true,
+    storeType: StoreType.movie,
+    ...params
+  };
 }