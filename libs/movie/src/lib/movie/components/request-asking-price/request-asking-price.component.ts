import { ChangeDetectionStrategy, Component, Inject } from '@angular/core';
import { UntypedFormControl, UntypedFormGroup, Validators } from '@angular/forms';
import { MatDialogRef, MAT_DIALOG_DATA } from '@angular/material/dialog';
import { MatSnackBar } from '@angular/material/snack-bar';
import { AnalyticsService } from '@blockframes/analytics/service';
import { AuthService } from '@blockframes/auth/service';
import { MovieService } from '@blockframes/movie/service';
import { FormStaticValueArray } from '@blockframes/utils/form';
import { CallableFunctions } from 'ngfire';
<<<<<<< HEAD
import { App, RequestAskingPriceData, smartJoin, waterfallMediaGroups } from '@blockframes/model';
=======
import { App, RequestAskingPriceData, smartJoin, toGroupLabel } from '@blockframes/model';
>>>>>>> 1bfde4b2
import { APP } from '@blockframes/utils/routes/utils';

@Component({
  selector: 'movie-request-asking-price',
  templateUrl: './request-asking-price.component.html',
  styleUrls: ['./request-asking-price.component.scss'],
  changeDetection: ChangeDetectionStrategy.OnPush
})
export class RequestAskingPriceComponent {

  form: UntypedFormGroup;
  sending = false;

  public waterfallMediaGroups = waterfallMediaGroups;

  constructor(
    private authService: AuthService,
    private dialog: MatDialogRef<RequestAskingPriceComponent>,
    private functions: CallableFunctions,
    private snackbar: MatSnackBar,
    private analytics: AnalyticsService,
    private titleService: MovieService,
    @Inject(APP) private app: App,
    @Inject(MAT_DIALOG_DATA) public data: { movieId: string, enhanced?: boolean }
  ) {

    this.form = new UntypedFormGroup({
      territories: new FormStaticValueArray<'territories'>([], 'territories', [Validators.required]),
      message: new UntypedFormControl()
    });

    if (data.enhanced) {
      this.form = new UntypedFormGroup({
        territories: new FormStaticValueArray<'territories'>([], 'territories', [Validators.required]),
        medias: new FormStaticValueArray<'medias'>([], 'medias', [Validators.required]),
        exclusive: new UntypedFormControl(true, Validators.required),
      });
    }
  }

  async send() {
    try {
      this.sending = true;
      this.form.disable();

      const groupedTerritories = toGroupLabel(this.form.get('territories').value, 'territories', 'World');
      const territories = smartJoin(groupedTerritories, ', ', ' and ');

      const requestData: RequestAskingPriceData = {
        movieId: this.data.movieId,
        uid: this.authService.uid,
        territories,
        app: this.app
      }

      if (this.hasControl('message')) {
        requestData.message = this.form.get('message').value ?? 'No message provided.';
      }

      if (this.hasControl('medias')) {
        const groupedMedias = toGroupLabel(this.form.get('medias').value, 'medias', 'All Rights');
        requestData.medias = smartJoin(groupedMedias, ', ', ' and ');
      }

      if (this.hasControl('exclusive')) {
        requestData.exclusive = !!this.form.get('medias').value;
      }

      await this.functions.call<RequestAskingPriceData, unknown>('requestAskingPrice', requestData);

      const title = await this.titleService.load(this.data.movieId);
      this.analytics.addTitle('askingPriceRequested', title);
      this.snackbar.open('Asking price request successfully sent.', '', { duration: 3000 });
      this.dialog.close(true);
    } catch (err) {
      this.form.enable();
      this.sending = false;
      console.error(err);
    }
  }

  close() {
    this.dialog.close(false);
  }

  public hasControl(key: string) {
    return !!this.form.controls[key];
  }
}<|MERGE_RESOLUTION|>--- conflicted
+++ resolved
@@ -7,11 +7,7 @@
 import { MovieService } from '@blockframes/movie/service';
 import { FormStaticValueArray } from '@blockframes/utils/form';
 import { CallableFunctions } from 'ngfire';
-<<<<<<< HEAD
-import { App, RequestAskingPriceData, smartJoin, waterfallMediaGroups } from '@blockframes/model';
-=======
-import { App, RequestAskingPriceData, smartJoin, toGroupLabel } from '@blockframes/model';
->>>>>>> 1bfde4b2
+import { App, RequestAskingPriceData, smartJoin, waterfallMediaGroups, toGroupLabel } from '@blockframes/model';
 import { APP } from '@blockframes/utils/routes/utils';
 
 @Component({
