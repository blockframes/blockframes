:host {
  display: block;
}

<<<<<<< HEAD
header {
=======
h2 {
>>>>>>> 4d2d4225
  text-align: center;
}

form {
  padding: 24px 40px 40px 40px;

  mat-form-field {
    width: 100%;
  }
}

mat-spinner {
  margin-left: 8px;
  display: inline-block;
}

.button-container button {
  margin-bottom: 8px;
}<|MERGE_RESOLUTION|>--- conflicted
+++ resolved
@@ -2,11 +2,7 @@
   display: block;
 }
 
-<<<<<<< HEAD
-header {
-=======
 h2 {
->>>>>>> 4d2d4225
   text-align: center;
 }
 
