--- conflicted
+++ resolved
@@ -24,11 +24,7 @@
       <static-group
         [formControl]="form.get('medias')"
         scope="medias"
-<<<<<<< HEAD
-        [withoutValues]="['Theatrical']"
-=======
         [withoutValues]="['Theatrical Rights']"
->>>>>>> 16df4a1b
         displayAll="All Rights"
         required
         placeholder="Select rights">
