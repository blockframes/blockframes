--- conflicted
+++ resolved
@@ -17,13 +17,9 @@
     </group-multiselect>
 
     <group-multiselect
-<<<<<<< HEAD
+      *ngIf="hasControl('medias')"
       scope="medias"
       [withoutValues]="waterfallMediaGroups"
-=======
-      *ngIf="hasControl('medias')"
-      scope="medias"
->>>>>>> f9ac9bc6
       label="Select Rights"
       displayAll="All Rights"
       filterPlaceholder="Specify right(s) to filter"
