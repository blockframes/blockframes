<global-modal>
  <header>
    <h2>Request Asking Price</h2>
  </header>

  <form [formGroup]="form" fxLayout="column" fxLayoutAlign="center center" fxLayoutGap="12px">

<<<<<<< HEAD
    <mat-form-field appearance="outline" *ngIf="hasControl('medias')">
      <mat-label>Select Rights</mat-label>
      <mat-icon matPrefix svgIcon="play_arrow"></mat-icon>
      <static-group
        [formControl]="form.get('medias')"
        scope="medias"
        [withoutValues]="waterfallMediaGroups"
        displayAll="All Rights"
        required
        placeholder="Select rights">
      </static-group>
      <mat-hint>Select the rights you are interested in.</mat-hint>
      <mat-error *ngIf="form.get('medias').hasError('required')">Select at least one Right</mat-error>
    </mat-form-field>
=======
    <group-multiselect
      scope="territories"
      label="Select Territories"
      displayAll="World"
      filterPlaceholder="Specify territories to filter"
      required
      requiredMsg="Select at least one Territory"
      hint="Select the territories you are interested in."
      [control]="form.get('territories')">
    </group-multiselect>

    <group-multiselect
    scope="medias"
    label="Select Rights"
    displayAll="All Rights"
    filterPlaceholder="Specify right(s) to filter"
    selectIcon="play_arrow"
    required
    requiredMsg="Select at least one Right"
    hint="Select the rights you are interested in."
    [control]="form.get('medias')">
    </group-multiselect>
>>>>>>> 1b029a58

    <mat-form-field appearance="outline" *ngIf="hasControl('exclusive')">
      <mat-label>Select exclusivity</mat-label>
      <mat-icon matPrefix svgIcon="star"></mat-icon>
      <mat-select [formControl]="form.get('exclusive')" required>
        <mat-option [value]="true">Exclusive</mat-option>
        <mat-option [value]="false">Non exclusive</mat-option>
      </mat-select>
      <mat-error *ngIf="form.get('exclusive').hasError('required')">This field is mandatory</mat-error>
    </mat-form-field>

    <mat-form-field appearance="outline" *ngIf="hasControl('message')">
      <mat-label>Your message</mat-label>
      <textarea
        matInput
        placeholder="Any specific requests or questions? Let the seller know by attaching a message to your request."
        formControlName="message"
        cdkTextareaAutosize
        #autosize="cdkTextareaAutosize"
        cdkAutosizeMinRows="4"
        maxlength="500"
      ></textarea>
    </mat-form-field>

    <footer class="button-container" fxLayout="column" fxLayoutAlign="center center">
      <button mat-flat-button color="primary" [disabled]="sending || form.invalid" type="submit" (click)="send()">
        <span>Send My Request</span>
        <ng-container *ngIf="sending">
          <mat-spinner diameter="16"></mat-spinner>
        </ng-container>
      </button>
      <button mat-button mat-dialog-close type="button">
        Go back
      </button>
    </footer>
  </form>
</global-modal><|MERGE_RESOLUTION|>--- conflicted
+++ resolved
@@ -5,22 +5,6 @@
 
   <form [formGroup]="form" fxLayout="column" fxLayoutAlign="center center" fxLayoutGap="12px">
 
-<<<<<<< HEAD
-    <mat-form-field appearance="outline" *ngIf="hasControl('medias')">
-      <mat-label>Select Rights</mat-label>
-      <mat-icon matPrefix svgIcon="play_arrow"></mat-icon>
-      <static-group
-        [formControl]="form.get('medias')"
-        scope="medias"
-        [withoutValues]="waterfallMediaGroups"
-        displayAll="All Rights"
-        required
-        placeholder="Select rights">
-      </static-group>
-      <mat-hint>Select the rights you are interested in.</mat-hint>
-      <mat-error *ngIf="form.get('medias').hasError('required')">Select at least one Right</mat-error>
-    </mat-form-field>
-=======
     <group-multiselect
       scope="territories"
       label="Select Territories"
@@ -33,17 +17,17 @@
     </group-multiselect>
 
     <group-multiselect
-    scope="medias"
-    label="Select Rights"
-    displayAll="All Rights"
-    filterPlaceholder="Specify right(s) to filter"
-    selectIcon="play_arrow"
-    required
-    requiredMsg="Select at least one Right"
-    hint="Select the rights you are interested in."
-    [control]="form.get('medias')">
+      scope="medias"
+      [withoutValues]="waterfallMediaGroups"
+      label="Select Rights"
+      displayAll="All Rights"
+      filterPlaceholder="Specify right(s) to filter"
+      selectIcon="play_arrow"
+      required
+      requiredMsg="Select at least one Right"
+      hint="Select the rights you are interested in."
+      [control]="form.get('medias')">
     </group-multiselect>
->>>>>>> 1b029a58
 
     <mat-form-field appearance="outline" *ngIf="hasControl('exclusive')">
       <mat-label>Select exclusivity</mat-label>
