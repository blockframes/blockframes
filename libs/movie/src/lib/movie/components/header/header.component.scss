header {
  background-repeat: no-repeat;
  background-position: center center;
  background-size: cover;

  .overlay {
    padding: 24px 24px 48px 24px;
    background-image: linear-gradient(to right, black, transparent);

<<<<<<< HEAD
    .movie-info{      
=======
    .movie-info{
>>>>>>> 5519c943
      .poster {
        height: 400px;
      }

      .movie-details {
        h4 {
          text-transform: uppercase;
          margin: 0;
        }
        h2 {
          margin-bottom: 8px;
        }
      }
    }

    mat-icon {
      cursor: pointer;
    }
  }
}

.information {
  height: 100%;
}

.movie-header-actions {
  display: flex;
}<|MERGE_RESOLUTION|>--- conflicted
+++ resolved
@@ -7,11 +7,7 @@
     padding: 24px 24px 48px 24px;
     background-image: linear-gradient(to right, black, transparent);
 
-<<<<<<< HEAD
-    .movie-info{      
-=======
     .movie-info{
->>>>>>> 5519c943
       .poster {
         height: 400px;
       }
