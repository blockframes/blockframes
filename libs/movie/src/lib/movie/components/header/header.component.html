<header
  class="dark-contrast-theme"
  fxLayout="column"
  fxLayoutGap="20px"
  *ngIf="movieView"
  [bgRef]="movieView.banner"
  bgAsset="empty_banner.webp"
  bgTheme="dark"
  >
<<<<<<< HEAD
  <a mat-icon-button (click)="goBack()">
    <mat-icon svgIcon="arrow_back"></mat-icon>
  </a>
  <div class="movie-info" fxLayout="row" fxLayoutGap="20px">
    <!-- Poster -->
    <img fxHide.lt-md [ref]="movieView.poster" asset="empty_poster.webp" alt="Movie Poster" class="poster">
    <!-- Descriptions -->
    <div fxLayout="column" fxLayoutAlign="space-between start">
        <div class="movie-details">
            <h4>{{ movieView.directors | displayName }}</h4>
            <h1 class="mat-display-2">{{ movieView.title.international }}</h1>
            <h2>{{ movieView.title.original }}</h2>
            <movie-title-features [movie]="movie"></movie-title-features>
        </div>
        <ng-content select="movie-header-preferences"></ng-content>
        <ng-content select="movie-header-cta"></ng-content>
        <ng-content select="movie-header-actions"></ng-content>
=======
  <section class="overlay">
    <a mat-icon-button (click)="goBack()">
      <mat-icon svgIcon="arrow_back"></mat-icon>
    </a>
    <div class="movie-info" fxLayout="row" fxLayoutGap="20px">
      <!-- Poster -->
      <img fxHide.lt-md [ref]="movieView.poster.media" asset="empty_poster.webp" alt="Movie Poster" class="poster">
      <!-- Descriptions -->
      <div fxLayout="column" fxLayoutAlign="space-between start">
          <div class="movie-details">
              <h4>{{ movieView.directors | displayName }}</h4>
              <h1 class="mat-display-2">{{ movieView.title.international }}</h1>
              <h2>{{ movieView.title.original }}</h2>
              <movie-title-features [movie]="movie"></movie-title-features>
          </div>
          <ng-content select="movie-header-preferences"></ng-content>
          <ng-content select="movie-header-cta"></ng-content>
          <ng-content select="movie-header-actions"></ng-content>
      </div>
>>>>>>> 1008e328
    </div>
  </section>
</header><|MERGE_RESOLUTION|>--- conflicted
+++ resolved
@@ -7,32 +7,13 @@
   bgAsset="empty_banner.webp"
   bgTheme="dark"
   >
-<<<<<<< HEAD
-  <a mat-icon-button (click)="goBack()">
-    <mat-icon svgIcon="arrow_back"></mat-icon>
-  </a>
-  <div class="movie-info" fxLayout="row" fxLayoutGap="20px">
-    <!-- Poster -->
-    <img fxHide.lt-md [ref]="movieView.poster" asset="empty_poster.webp" alt="Movie Poster" class="poster">
-    <!-- Descriptions -->
-    <div fxLayout="column" fxLayoutAlign="space-between start">
-        <div class="movie-details">
-            <h4>{{ movieView.directors | displayName }}</h4>
-            <h1 class="mat-display-2">{{ movieView.title.international }}</h1>
-            <h2>{{ movieView.title.original }}</h2>
-            <movie-title-features [movie]="movie"></movie-title-features>
-        </div>
-        <ng-content select="movie-header-preferences"></ng-content>
-        <ng-content select="movie-header-cta"></ng-content>
-        <ng-content select="movie-header-actions"></ng-content>
-=======
   <section class="overlay">
     <a mat-icon-button (click)="goBack()">
       <mat-icon svgIcon="arrow_back"></mat-icon>
     </a>
     <div class="movie-info" fxLayout="row" fxLayoutGap="20px">
       <!-- Poster -->
-      <img fxHide.lt-md [ref]="movieView.poster.media" asset="empty_poster.webp" alt="Movie Poster" class="poster">
+      <img fxHide.lt-md [ref]="movieView.poster" asset="empty_poster.webp" alt="Movie Poster" class="poster">
       <!-- Descriptions -->
       <div fxLayout="column" fxLayoutAlign="space-between start">
           <div class="movie-details">
@@ -45,7 +26,6 @@
           <ng-content select="movie-header-cta"></ng-content>
           <ng-content select="movie-header-actions"></ng-content>
       </div>
->>>>>>> 1008e328
     </div>
   </section>
 </header>