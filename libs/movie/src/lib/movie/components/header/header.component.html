--- conflicted
+++ resolved
@@ -13,11 +13,7 @@
     </a>
     <div class="movie-info" fxLayout="row" fxLayoutGap="20px">
       <!-- Poster -->
-<<<<<<< HEAD
-      <img fxHide.lt-md [ref]="movieView.poster.media" asset="empty_poster.webp" alt="Movie Poster" class="poster">
-=======
       <img fxHide.lt-md [ref]="movieView.poster" asset="empty_poster.webp" alt="Movie Poster" class="poster">
->>>>>>> 5519c943
       <!-- Descriptions -->
       <div fxLayout="column" fxLayoutAlign="space-between start">
           <div class="movie-details">
