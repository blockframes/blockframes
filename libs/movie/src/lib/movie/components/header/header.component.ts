--- conflicted
+++ resolved
@@ -10,12 +10,9 @@
 
 // Blockframes
 import { Movie } from '@blockframes/movie/+state';
-<<<<<<< HEAD
-import { getMediaUrl } from '@blockframes/media/+state/media.model';
-=======
-import { getMediaUrl, getAssetPath } from '@blockframes/ui/media/media.model';
+
 import { DomSanitizer, SafeStyle } from '@angular/platform-browser';
->>>>>>> 83883733
+import { getAssetPath, getMediaUrl } from '@blockframes/media/+state/media.model';
 
 function createMovieView(movie: Movie) {
   return {
@@ -52,12 +49,8 @@
       this.movie = movie;
       this.movieView = createMovieView(movie);
       //TODO#2655: implement image-set directive to handle image size here
-<<<<<<< HEAD
-      this.background = `url(${getMediaUrl(this.movieView.banner.media)})`
-=======
       const url = getMediaUrl(this.movieView.banner.media) || getAssetPath('empty_banner.webp', 'dark');
       this.background = this.sanitazier.bypassSecurityTrustStyle(`url(${url})`);
->>>>>>> 83883733
     }
   }
 }
