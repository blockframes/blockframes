import { Component, ChangeDetectionStrategy, ChangeDetectorRef } from '@angular/core';
import { MatTableDataSource } from '@angular/material';
import {
  Movie,
  MovieQuery,
  createMovieMain,
  createMoviePromotionalDescription,
  createMovieSalesCast,
  createMovieSalesInfo,
  createMovieVersionInfo,
  createMovieFestivalPrizes,
  createMovieSalesAgentDeal,
  createPromotionalElement,
  createMovieBudget,
  createMoviePromotionalElements,
  createPrize,
  populateMovieLanguageSpecification,
  MovieService,
  createMovieRating,
  createMovieOriginalRelease
} from '../../../+state';
import { SheetTab } from '@blockframes/utils/spreadsheet';
import { formatCredits } from '@blockframes/utils/spreadsheet/format';
import { ImageUploader, cleanModel } from '@blockframes/utils';
import { SSF$Date } from 'ssf/types';
import { getCodeIfExists, ExtractCode } from '@blockframes/utils/static-model/staticModels';
import { SSF } from 'xlsx';
import { MovieLanguageTypes, PremiereType } from '@blockframes/movie/movie/+state/movie.firestore';
import { createCredit, createStakeholder } from '@blockframes/utils/common-interfaces/identity';
import { DistributionDeal, createDistributionDeal } from '@blockframes/movie/distribution-deals/+state/distribution-deal.model';
import { createContractPartyDetail, createContractTitleDetail, Contract } from '@blockframes/contract/+state/contract.model';
import { ContractStatus, ContractTitleDetail } from '@blockframes/contract/+state/contract.firestore';
import { DistributionDealService } from '@blockframes/movie/distribution-deals/+state/distribution-deal.service';
import { createFee } from '@blockframes/utils/common-interfaces/price';
import { ContractService } from '@blockframes/contract/+state/contract.service';
import { ContractWithLastVersion, initContractWithVersion } from '@blockframes/contract/version/+state/contract-version.model';
import { createPaymentSchedule } from '@blockframes/utils/common-interfaces/schedule';

export interface SpreadsheetImportError {
  field: string;
  name: string;
  reason: string;
  type: string;
  hint?: string;
}

export interface MovieImportState {
  movie: Movie;
  errors?: SpreadsheetImportError[];
}

export interface DealsImportState {
  distributionDeal: DistributionDeal;
  errors?: SpreadsheetImportError[];
  movieTitle: String;
  movieInternalRef?: string;
  movieId: string;
  contract: ContractWithLastVersion;
}

export interface ContractsImportState {
  errors?: SpreadsheetImportError[];
  contract: ContractWithLastVersion;
}

enum SpreadSheetMovie {
  internalRef,
  originalTitle,
  productionYear,
  scoring,
  rightsStart,
  rightsEnd,
  territories,
  medias,
  directors,
  poster,
  isan,
  internationalTitle,
  length,
  stakeholdersWithRole,
  color,
  originCountries,
  europeanQualification,
  rating,
  certifications,
  cast,
  shortSynopsis,
  originCountryReleaseDate,
  genres,
  festivalPrizes,
  keyAssets,
  keywords,
  languages,
  dubbings,
  subtitles,
  captions,
  screenerLink,
  promoReelLink,
  trailerLink,
  pitchTeaserLink,
  scenarioLink,
  productionStatus,
  budget,
  bannerLink,
  salesAgentName,
  salesAgentImage,
  reservedTerritories
}

enum SpreadSheetDistributionDeal {
  internalRef,
  distributionDealId,
  internationalTitle, // unused
  licensorName, // unused
  licenseeName, // unused
  displayLicenseeName,
  rightsStart,
  rightsEnd,
  territories,
  territoriesExcluded,
  licenseType,
  dubbings,
  subtitles,
  captions,
  exclusive,
  priceAmount,
  priceCurrency,
}

enum SpreadSheetContract {
  licensors,
  licensee,
  childRoles,
  contractId,
  parentContractIds,
  childContractIds,
  status,
  creationDate,
  scopeStartDate,
  scopeEndDate,
  paymentSchedules,
  titleStuffIndexStart,
}

enum SpreadSheetContractTitle {
  titleCode, // ie: filmCode
  licensedRightIds, // ie: distributionDealIds @see #1388
  commission,
  feeLabel,
  feeValue,
  feeCurrency,
}

@Component({
  selector: 'movie-view-extracted-elements',
  templateUrl: './view-extracted-elements.component.html',
  styleUrls: ['./view-extracted-elements.component.scss'],
  changeDetection: ChangeDetectionStrategy.Default
})
export class ViewExtractedElementsComponent {

  public moviesToCreate = new MatTableDataSource<MovieImportState>();
  public moviesToUpdate = new MatTableDataSource<MovieImportState>();
  public deals = new MatTableDataSource<DealsImportState>();
  public contractsToUpdate = new MatTableDataSource<ContractsImportState>();
  public contractsToCreate = new MatTableDataSource<ContractsImportState>();
  private separator = ';';
  private subSeparator = ',';

  constructor(
    private movieQuery: MovieQuery,
    private movieService: MovieService,
    private distributionDealService: DistributionDealService,
    private contractService: ContractService,
    private imageUploader: ImageUploader,
    private cdRef: ChangeDetectorRef
  ) { }

  public formatMovies(sheetTab: SheetTab) {
    this.clearDataSources();

    sheetTab.rows.forEach(async spreadSheetRow => {
      if (spreadSheetRow[SpreadSheetMovie.originalTitle]) {
        const existingMovie = this.movieQuery.existingMovie(spreadSheetRow[SpreadSheetMovie.internalRef]);
        const movie = {
          main: createMovieMain(),
          promotionalDescription: createMoviePromotionalDescription(),
          promotionalElements: createMoviePromotionalElements(),
          salesCast: createMovieSalesCast(),
          salesInfo: createMovieSalesInfo(),
          versionInfo: createMovieVersionInfo(),
          festivalPrizes: createMovieFestivalPrizes(),
          salesAgentDeal: createMovieSalesAgentDeal(),
          budget: createMovieBudget(),
          ...existingMovie ? cleanModel(existingMovie) : undefined
        } as Movie;

        const importErrors = { movie, errors: [] } as MovieImportState;

        //////////////////
        // REQUIRED FIELDS
        //////////////////

        // INTERNAL REF (Film Code)
        movie.main.internalRef = spreadSheetRow[SpreadSheetMovie.internalRef];

        // ORIGINAL TITLE (Original Title)
        if (spreadSheetRow[SpreadSheetMovie.originalTitle]) {
          movie.main.title.original = spreadSheetRow[SpreadSheetMovie.originalTitle];
        }

        // PRODUCTION YEAR
        if (!isNaN(Number(spreadSheetRow[SpreadSheetMovie.productionYear]))) {
          movie.main.productionYear = parseInt(spreadSheetRow[SpreadSheetMovie.productionYear], 10);
        }

        // SCORING (Scoring)
        if (spreadSheetRow[SpreadSheetMovie.scoring]) {
          const scoring = getCodeIfExists('SCORING', spreadSheetRow[SpreadSheetMovie.scoring]);
          if (scoring) {
            movie.salesInfo.scoring = scoring;
          } else {
            importErrors.errors.push({
              type: 'error',
              field: 'salesInfo.scoring',
              name: 'Scoring',
              reason: `${spreadSheetRow[SpreadSheetMovie.scoring]} not found in scoring list`,
              hint: 'Edit corresponding sheet field.'
            });

          }
        }

        // BEGINNING OF RIGHTS (Mandate beginning of rights)
        if (spreadSheetRow[SpreadSheetMovie.rightsStart]) {
          const rightsStart: SSF$Date = SSF.parse_date_code(spreadSheetRow[SpreadSheetMovie.rightsStart]);
          movie.salesAgentDeal.rights.from = new Date(`${rightsStart.y}-${rightsStart.m}-${rightsStart.d}`);
        }

        // END OF RIGHTS (Mandate End of rights)
        if (spreadSheetRow[SpreadSheetMovie.rightsEnd]) {
          const rightsEnd: SSF$Date = SSF.parse_date_code(spreadSheetRow[SpreadSheetMovie.rightsEnd]);
          movie.salesAgentDeal.rights.to = new Date(`${rightsEnd.y}-${rightsEnd.m}-${rightsEnd.d}`);
        }

        // TERRITORIES (Mandate Territories)
        if (spreadSheetRow[SpreadSheetMovie.territories]) {
          movie.salesAgentDeal.territories = [];
          spreadSheetRow[SpreadSheetMovie.territories].split(this.separator).forEach((c: ExtractCode<'TERRITORIES'>) => {
            const territory = getCodeIfExists('TERRITORIES', c);
            if (territory) {
              movie.salesAgentDeal.territories.push(territory);
            } else {
              importErrors.errors.push({
                type: 'error',
                field: 'salesAgentDeal.territories',
                name: 'Mandate Territories',
                reason: `${c} not found in territories list`,
                hint: 'Edit corresponding sheet field.'
              });
            }
          });
        }

        // MEDIAS (Mandate Medias)
        if (spreadSheetRow[SpreadSheetMovie.medias]) {
          movie.salesAgentDeal.medias = [];
          spreadSheetRow[SpreadSheetMovie.medias].split(';').forEach((c: ExtractCode<'MEDIAS'>) => {
            const media = getCodeIfExists('MEDIAS', c);
            if (media) {
              movie.salesAgentDeal.medias.push(media);
            } else {
              importErrors.errors.push({
                type: 'error',
                field: 'salesAgentDeal.medias',
                name: 'Mandate Medias',
                reason: `${c} not found in medias list`,
                hint: 'Edit corresponding sheet field.'
              });
            }
          });
        }

        // DIRECTORS (Director(s))
        if (spreadSheetRow[SpreadSheetMovie.directors]) {
          movie.main.directors = formatCredits(spreadSheetRow[SpreadSheetMovie.directors], this.separator, this.subSeparator);
        }

        // POSTER (Poster)
        movie.main.poster = await this.imageUploader.upload(spreadSheetRow[SpreadSheetMovie.poster]);

        //////////////////
        // OPTIONAL FIELDS
        //////////////////

        // ISAN (ISAN Number)
        if (spreadSheetRow[SpreadSheetMovie.isan]) {
          movie.main.isan = spreadSheetRow[SpreadSheetMovie.isan];
        }

        // INTERNATIONAL TITLE (International Title)
        if (spreadSheetRow[SpreadSheetMovie.internationalTitle]) {
          movie.main.title.international = spreadSheetRow[SpreadSheetMovie.internationalTitle];
        }

        // Total Run Time
        if (spreadSheetRow[SpreadSheetMovie.length]) {
          if (!isNaN(Number(spreadSheetRow[SpreadSheetMovie.length]))) {
            movie.main.totalRunTime = parseInt(spreadSheetRow[SpreadSheetMovie.length], 10);
          } else {
            movie.main.totalRunTime = spreadSheetRow[SpreadSheetMovie.length]; // Exemple value: TBC
          }
        }

        // PRODUCTION COMPANIES (Production Companie(s))
        if (spreadSheetRow[SpreadSheetMovie.stakeholdersWithRole]) {
          movie.main.stakeholders = [];
          spreadSheetRow[SpreadSheetMovie.stakeholdersWithRole].split(this.separator).forEach((p: string) => {
            const stakeHolderParts = p.split(this.subSeparator);
            const stakeHolder = createStakeholder({ displayName: stakeHolderParts[0] });
            const role = getCodeIfExists('STAKEHOLDER_ROLES', stakeHolderParts[1] as ExtractCode<'STAKEHOLDER_ROLES'>);
            if (role) {
              stakeHolder.role = role;
            }

            movie.main.stakeholders.push(stakeHolder);
          });
        }

        // COLOR (Color / Black & White )
        if (spreadSheetRow[SpreadSheetMovie.color]) {
          const color = getCodeIfExists('COLORS', spreadSheetRow[SpreadSheetMovie.color]);
          if (color) {
            movie.salesInfo.color = color;
          } else {
            importErrors.errors.push({
              type: 'warning',
              field: 'salesInfo.color',
              name: 'Color',
              reason: `${spreadSheetRow[SpreadSheetMovie.color]} not found in colors list`,
              hint: 'Edit corresponding sheet field.'
            });

          }
        }

        // ORIGIN COUNTRIES (Countries of Origin)
        if (spreadSheetRow[SpreadSheetMovie.originCountries]) {
          movie.main.originCountries = [];
          spreadSheetRow[SpreadSheetMovie.originCountries].split(this.separator).forEach((c: ExtractCode<'TERRITORIES'>) => {
            const country = getCodeIfExists('TERRITORIES', c);
            if (country) {
              movie.main.originCountries.push(country);
            } else {
              importErrors.errors.push({
                type: 'warning',
                field: 'main.originCountries',
                name: 'Countries of origin',
                reason: `${c} not found in territories list`,
                hint: 'Edit corresponding sheet field.'
              });
            }
          });
        }

        // CERTIFICATIONS (European Qualification)
        movie.salesInfo.certifications = [];
        if (spreadSheetRow[SpreadSheetMovie.europeanQualification] &&
          spreadSheetRow[SpreadSheetMovie.europeanQualification].toLowerCase() === 'yes') {
          const certification = getCodeIfExists('CERTIFICATIONS', 'europeanQualification');
          if (certification) {
            movie.salesInfo.certifications.push(certification);
          }
        }

        // PEGI (Rating)
        if (spreadSheetRow[SpreadSheetMovie.rating]) {
          spreadSheetRow[SpreadSheetMovie.rating].split(this.separator).forEach((r: string) => {
            const ratingParts = r.split(this.subSeparator);
            const country = getCodeIfExists('TERRITORIES', ratingParts[0] as ExtractCode<'TERRITORIES'>);
            const movieRating = createMovieRating({ value: ratingParts[1] });
            // @todo #1562 missing system & reason (optionnal)
            if (country) {
              movieRating.country = country;
            }

            movie.salesInfo.rating.push(movieRating);
          });
        }

        // CERTIFICATIONS (Certifications)
        if (spreadSheetRow[SpreadSheetMovie.certifications]) {
          spreadSheetRow[SpreadSheetMovie.certifications].split(this.separator).forEach((c: ExtractCode<'CERTIFICATIONS'>) => {
            const certification = getCodeIfExists('CERTIFICATIONS', c);
            if (certification) {
              movie.salesInfo.certifications.push(certification);
            } else {
              importErrors.errors.push({
                type: 'warning',
                field: 'salesInfo.certifications',
                name: 'Certifications',
                reason: `${c} not found in certifications list`,
                hint: 'Edit corresponding sheet field.'
              });
            }
          });

        }

        // CREDITS (Principal Cast)
        if (spreadSheetRow[SpreadSheetMovie.cast]) {
          movie.salesCast.cast = formatCredits(spreadSheetRow[SpreadSheetMovie.cast], this.separator)
            .map(credit => ({ ...credit, role: 'actor' }));
        }

        // SYNOPSIS (Short Synopsis)
        if (spreadSheetRow[SpreadSheetMovie.shortSynopsis]) {
          movie.main.shortSynopsis = spreadSheetRow[SpreadSheetMovie.shortSynopsis];
        }

        // ORIGIN COUNTRY RELEASE DATE (Release date in Origin Country)
        if (spreadSheetRow[SpreadSheetMovie.originCountryReleaseDate]) {

          spreadSheetRow[SpreadSheetMovie.originCountryReleaseDate].split(this.separator).forEach((o: ExtractCode<'TERRITORIES'>) => {
            const originalReleaseParts = o.split(this.subSeparator);
            const originalRelease = createMovieOriginalRelease({ date: originalReleaseParts[2] });
            const country = getCodeIfExists('TERRITORIES', originalReleaseParts[0] as ExtractCode<'TERRITORIES'>);
            if (country) {
              originalRelease.country = country;
            }

            const media = getCodeIfExists('MEDIAS', originalReleaseParts[1] as ExtractCode<'MEDIAS'>);
            if (media) {
              originalRelease.media = media;
            }


            movie.salesInfo.originalRelease.push(originalRelease);
          });
        }

        // GENRES (Genres)
        if (spreadSheetRow[SpreadSheetMovie.genres]) {
          movie.main.genres = [];
          spreadSheetRow[SpreadSheetMovie.genres].split(this.separator).forEach((g: ExtractCode<'GENRES'>) => {
            const genre = getCodeIfExists('GENRES', g);
            if (genre) {
              movie.main.genres.push(genre);
            } else {
              importErrors.errors.push({
                type: 'warning',
                field: 'main.genres',
                name: 'Genres',
                reason: `${g} not found in genres list`,
                hint: 'Edit corresponding sheet field.'
              });
            }
          });
        }

        // PRIZES (Prizes)
        if (spreadSheetRow[SpreadSheetMovie.festivalPrizes]) {
          movie.festivalPrizes.prizes = [];
          spreadSheetRow[SpreadSheetMovie.festivalPrizes].split(this.separator).forEach(async (p: string) => {
            const prizeParts = p.split(this.subSeparator);
            if (prizeParts.length >= 3) {
              const prize = createPrize();
              prize.name = prizeParts[0];
              prize.year = parseInt(prizeParts[1], 10);
              prize.prize = prizeParts[2];
              if (prizeParts.length >= 4) {
                switch (prizeParts[3].trim()) {
                  case 'International Premiere':
                    prize.premiere = PremiereType.internationnal;
                    break;
                  default:
                    prize.premiere = PremiereType[prizeParts[3].trim().toLowerCase()];
                    break;
                }

              }
              if (prizeParts.length >= 5) {
                prize.logo = await this.imageUploader.upload(prizeParts[4].trim());
              }
              movie.festivalPrizes.prizes.push(prize);
            }
          });
        }

        // KEY ASSETS (Key Assets)
        if (spreadSheetRow[SpreadSheetMovie.keyAssets]) {
          movie.promotionalDescription.keyAssets = spreadSheetRow[SpreadSheetMovie.keyAssets];
        }

        // KEYWORDS
        if (spreadSheetRow[SpreadSheetMovie.keywords]) {
          movie.promotionalDescription.keywords = [];
          spreadSheetRow[SpreadSheetMovie.keywords].split(this.separator).forEach((k: string) => {
            movie.promotionalDescription.keywords.push(k);
          });
        }

        // LANGUAGES (Original Language(s))
        if (spreadSheetRow[SpreadSheetMovie.languages]) {
          movie.main.originalLanguages = []; // @todo #1562 add to movie.versionInfo & check #1589
          spreadSheetRow[SpreadSheetMovie.languages].split(this.separator).forEach((g: ExtractCode<'LANGUAGES'>) => {
            const language = getCodeIfExists('LANGUAGES', g);
            if (language) {
              movie.main.originalLanguages.push(language);
            } else {
              importErrors.errors.push({
                type: 'warning',
                field: 'main.originalLanguages',
                name: 'Languages',
                reason: `${g} not found in languages list`,
                hint: 'Edit corresponding sheet field.'
              });
            }
          });
        }

        // DUBS (Available dubbing(s))
        // @todo #1562 Wait for  #1411
        if (spreadSheetRow[SpreadSheetMovie.dubbings]) {
          movie.versionInfo.dubbings = [];
          spreadSheetRow[SpreadSheetMovie.dubbings].split(this.separator).forEach((g: ExtractCode<'LANGUAGES'>) => {
            const dubbing = getCodeIfExists('LANGUAGES', g);
            if (dubbing) {
              movie.versionInfo.dubbings.push(dubbing);
            } else {
              importErrors.errors.push({
                type: 'warning',
                field: 'versionInfo.dubbing',
                name: 'Dubbings',
                reason: `${g} not found in languages list`,
                hint: 'Edit corresponding sheet field.'
              });
            }
          });
        }

        // SUBTILES (Available subtitle(s))
        // @todo #1562 Wait for  #1411
        if (spreadSheetRow[SpreadSheetMovie.subtitles]) {
          movie.versionInfo.subtitles = [];
          spreadSheetRow[SpreadSheetMovie.subtitles].split(this.separator).forEach((g: ExtractCode<'LANGUAGES'>) => {
            const subtitle = getCodeIfExists('LANGUAGES', g);
            if (subtitle) {
              movie.versionInfo.subtitles.push(subtitle);
            } else {
              importErrors.errors.push({
                type: 'warning',
                field: 'versionInfo.subtitle',
                name: 'Subtitles',
                reason: `${g} not found in languages list`,
                hint: 'Edit corresponding sheet field.'
              });
            }
          });
        }

        // Captions (Avalaible closed-captioned)
        if (spreadSheetRow[SpreadSheetMovie.captions]) {
          //movie.versionInfo.captions = [];
          spreadSheetRow[SpreadSheetMovie.captions].split(this.separator).forEach((g: ExtractCode<'LANGUAGES'>) => {
            const caption = getCodeIfExists('LANGUAGES', g);
            if (caption) {
              // @todo #1562 Wait for  #1411
            } else {
              importErrors.errors.push({
                type: 'warning',
                field: 'versionInfo.subtitle',
                name: 'Subtitles',
                reason: `${g} not found in languages list`,
                hint: 'Edit corresponding sheet field.'
              });
            }
          });
        }

        // SCREENER LINK
        if (spreadSheetRow[SpreadSheetMovie.screenerLink]) {
          const promotionalElement = createPromotionalElement({
            label: 'Screener link',
            media: spreadSheetRow[SpreadSheetMovie.screenerLink],
          });
          movie.promotionalElements.screener_link = promotionalElement;
        } else {
          importErrors.errors.push({
            type: 'warning',
            field: 'promotionalElements',
            name: 'Screener link',
            reason: 'Optional field is missing',
            hint: 'Edit corresponding sheet field.'
          });
        }

        // PROMO REEL LINK
        if (spreadSheetRow[SpreadSheetMovie.promoReelLink]) {
          const promotionalElement = createPromotionalElement({
            label: 'Promo reel link',
            media: spreadSheetRow[SpreadSheetMovie.promoReelLink],
          });

          movie.promotionalElements.promo_reel_link = promotionalElement;
        } else {
          importErrors.errors.push({
            type: 'warning',
            field: 'promotionalElements',
            name: 'Promo reel link',
            reason: 'Optional field is missing',
            hint: 'Edit corresponding sheet field.'
          });
        }

        // TRAILER LINK
        if (spreadSheetRow[SpreadSheetMovie.trailerLink]) {
          const promotionalElement = createPromotionalElement({
            label: 'Trailer link',
            media: spreadSheetRow[SpreadSheetMovie.trailerLink],
          });

          movie.promotionalElements.trailer_link = promotionalElement;
        } else {
          importErrors.errors.push({
            type: 'warning',
            field: 'promotionalElements',
            name: 'Trailer link',
            reason: 'Optional field is missing',
            hint: 'Edit corresponding sheet field.'
          });
        }

        // PITCH TEASER LINK
        if (spreadSheetRow[SpreadSheetMovie.pitchTeaserLink]) {
          const promotionalElement = createPromotionalElement({
            label: 'Pitch teaser link',
            media: spreadSheetRow[SpreadSheetMovie.pitchTeaserLink],
          });

          movie.promotionalElements.teaser_link = promotionalElement;
        } else {
          importErrors.errors.push({
            type: 'warning',
            field: 'promotionalElements',
            name: 'Pitch teaser link',
            reason: 'Optional field is missing',
            hint: 'Edit corresponding sheet field.'
          });
        }

        // SCENARIO LINK
        if (spreadSheetRow[SpreadSheetMovie.scenarioLink]) {
          const promotionalElement = createPromotionalElement({
            label: 'Scenario link',
            media: spreadSheetRow[SpreadSheetMovie.scenarioLink],
          });

          movie.promotionalElements.scenario = promotionalElement;
        } else {
          importErrors.errors.push({
            type: 'warning',
            field: 'promotionalElements',
            name: 'Scenario link',
            reason: 'Optional field is missing',
            hint: 'Edit corresponding sheet field.'
          });
        }

        // PRODUCTION STATUS
        if (spreadSheetRow[SpreadSheetMovie.productionStatus]) {
          const movieStatus = getCodeIfExists('MOVIE_STATUS', spreadSheetRow[SpreadSheetMovie.productionStatus]);
          if (movieStatus) {
            movie.main.status = movieStatus;
          } else {
            importErrors.errors.push({
              type: 'warning',
              field: 'movie.main.status',
              name: 'Production status',
              reason: 'Production status could not be parsed',
              hint: 'Edit corresponding sheet field.'
            });
          }
        } else {
          movie.main.status = getCodeIfExists('MOVIE_STATUS', 'finished');
          importErrors.errors.push({
            type: 'warning',
            field: 'movie.main.status',
            name: 'Production status',
            reason: 'Production status not found, assumed "Completed"',
            hint: 'Edit corresponding sheet field.'
          });
        }

        // BUDGET
        if (spreadSheetRow[SpreadSheetMovie.budget]) {
          movie.budget.totalBudget = spreadSheetRow[SpreadSheetMovie.budget];
        }

        // IMAGE BANNIERE LINK
        if (spreadSheetRow[SpreadSheetMovie.bannerLink]) {
          const promotionalElement = createPromotionalElement({
            label: 'Banner',
            media: await this.imageUploader.upload(spreadSheetRow[SpreadSheetMovie.bannerLink]),
            ratio: 'rectangle'
          });

          movie.promotionalElements.banner = promotionalElement;
        } else {
          importErrors.errors.push({
            type: 'warning',
            field: 'promotionalElements',
            name: 'Banner',
            reason: 'Optional field is missing',
            hint: 'Edit corresponding sheet field.'
          });
        }

        // SALES AGENT (name)
        const salesAgent = createCredit();
        if (spreadSheetRow[SpreadSheetMovie.salesAgentName]) {
          salesAgent.displayName = spreadSheetRow[SpreadSheetMovie.salesAgentName];
        }

        // SALES AGENT (avatar)
        if (spreadSheetRow[SpreadSheetMovie.salesAgentImage]) {
          salesAgent.avatar = await this.imageUploader.upload(spreadSheetRow[SpreadSheetMovie.salesAgentImage]);
        }

        movie.salesAgentDeal.salesAgent = salesAgent;

        // RESERVED TERRITORIES
        if (spreadSheetRow[SpreadSheetMovie.reservedTerritories]) {
          movie.salesAgentDeal.reservedTerritories = spreadSheetRow[SpreadSheetMovie.reservedTerritories].split(this.separator);
        }


        ///////////////
        // VALIDATION
        ///////////////

        const movieWithErrors = this.validateMovie(importErrors);
        if (movieWithErrors.movie.id) {
          this.moviesToUpdate.data.push(movieWithErrors);
          this.moviesToUpdate.data = [... this.moviesToUpdate.data];
        } else {
          this.moviesToCreate.data.push(movieWithErrors);
          this.moviesToCreate.data = [... this.moviesToCreate.data];
        }

        this.cdRef.detectChanges();
      }
    });
  }

  private validateMovie(importErrors: MovieImportState): MovieImportState {
    const movie = importErrors.movie;
    const errors = importErrors.errors;
    //////////////////
    // REQUIRED FIELDS
    //////////////////

    if (!movie.main.internalRef) {
      errors.push({
        type: 'error',
        field: 'main.internalRef',
        name: 'Film Code ',
        reason: 'Required field is missing',
        hint: 'Edit corresponding sheet field.'
      });
    }

    if (!movie.main.title.original) {
      errors.push({
        type: 'error',
        field: 'main.title.original',
        name: 'Original title',
        reason: 'Required field is missing',
        hint: 'Edit corresponding sheet field.'
      });
    }

    if (!movie.main.productionYear) {
      errors.push({
        type: 'error',
        field: 'main.productionYear',
        name: 'Production Year',
        reason: 'Required field is missing',
        hint: 'Edit corresponding sheet field.'
      });
    }

    if (!movie.salesInfo.scoring) {
      errors.push({
        type: 'error',
        field: 'salesInfo.scoring',
        name: 'Scoring',
        reason: 'Required field is missing',
        hint: 'Edit corresponding sheet field.'
      });
    }

    if (!movie.salesAgentDeal.rights.from) {
      errors.push({
        type: 'error',
        field: 'salesAgentDeal.rights.from',
        name: 'Mandate Beginning of rights',
        reason: 'Required field is missing',
        hint: 'Edit corresponding sheet field.'
      });
    }

    if (!movie.salesAgentDeal.rights.to) {
      errors.push({
        type: 'error',
        field: 'salesAgentDeal.rights.to',
        name: 'Mandate End of rights',
        reason: 'Required field is missing',
        hint: 'Edit corresponding sheet field.'
      });
    }

    if (!movie.salesAgentDeal.territories) {
      errors.push({
        type: 'error',
        field: 'salesAgentDeal.territories',
        name: 'Mandate Territories',
        reason: 'Required field is missing',
        hint: 'Edit corresponding sheet field.'
      });
    }

    if (!movie.salesAgentDeal.medias) {
      errors.push({
        type: 'error',
        field: 'salesAgentDeal.medias',
        name: 'Mandate Medias',
        reason: 'Required field is missing',
        hint: 'Edit corresponding sheet field.'
      });
    }

    if (movie.main.directors.length === 0) {
      errors.push({
        type: 'error',
        field: 'main.directors',
        name: 'Directors',
        reason: 'Required field is missing',
        hint: 'Edit corresponding sheet field.'
      });
    }

    if (!movie.main.poster) {
      errors.push({
        type: 'error',
        field: 'main.poster',
        name: 'Poster',
        reason: 'Required field is missing',
        hint: 'Add poster URL in corresponding column.'
      });
    }

    //////////////////
    // OPTIONAL FIELDS
    //////////////////

    if (!movie.main.isan) {
      errors.push({
        type: 'warning',
        field: 'main.isan',
        name: 'ISAN number',
        reason: 'Optional field is missing',
        hint: 'Edit corresponding sheet field.'
      });
    }

    if (!movie.main.title.international) {
      errors.push({
        type: 'warning',
        field: 'main.title.international',
        name: 'International title',
        reason: 'Optional field is missing',
        hint: 'Edit corresponding sheet field.'
      });
    }

    if (!movie.main.totalRunTime) {
      errors.push({
        type: 'warning',
        field: 'main.totalRunTime',
        name: 'Total Run Time',
        reason: 'Optional field is missing',
        hint: 'Edit corresponding sheet field.'
      });
    }

    if (movie.main.stakeholders.length === 0) {
      errors.push({
        type: 'warning',
        field: 'main.stakeholders',
        name: 'Stakeholder(s)',
        reason: 'Optional field is missing',
        hint: 'Edit corresponding sheet field.'
      });
    }

    if (!movie.salesInfo.color) {
      errors.push({
        type: 'warning',
        field: 'salesInfo.color',
        name: 'Color / Black & White ',
        reason: 'Optional field is missing',
        hint: 'Edit corresponding sheet field.'
      });
    }

    if (movie.main.originCountries.length === 0) {
      errors.push({
        type: 'warning',
        field: 'main.originCountries',
        name: 'Countries of origin',
        reason: 'Optional field is missing',
        hint: 'Edit corresponding sheet field.'
      });
    }

    if (!movie.salesInfo.certifications) {
      errors.push({
        type: 'warning',
        field: 'salesInfo.certifications',
        name: 'Certifications',
        reason: 'Optional field is missing',
        hint: 'Edit corresponding sheet field.'
      });
    }

    if (movie.salesInfo.rating.length === 0) {
      errors.push({
        type: 'warning',
        field: 'salesInfo.rating',
        name: 'Rating',
        reason: 'Optional field is missing',
        hint: 'Edit corresponding sheet field.'
      });
    }

    if (movie.salesCast.cast.length === 0) {
      errors.push({
        type: 'warning',
<<<<<<< HEAD
        field: 'salesCast.credits',
        name: 'Principal Cast',
=======
        field: 'salesCast.cast',
        name: "Principal Cast",
>>>>>>> bef422da
        reason: 'Optional fields are missing',
        hint: 'Edit corresponding sheets fields: directors, principal cast.'
      });
    }

    if (!movie.main.shortSynopsis) {
      errors.push({
        type: 'warning',
        field: 'main.shortSynopsis',
        name: 'Synopsis',
        reason: 'Optional field is missing',
        hint: 'Edit corresponding sheet field.'
      });
    }

    if (movie.main.genres.length === 0) {
      errors.push({
        type: 'warning',
        field: 'main.genres',
        name: 'Genres',
        reason: 'Optional field is missing',
        hint: 'Edit corresponding sheet field.'
      });
    }

    if (movie.festivalPrizes.prizes.length === 0) {
      errors.push({
        type: 'warning',
        field: 'festivalPrizes.prizes',
        name: 'Festival Prizes',
        reason: 'Optional field is missing',
        hint: 'Edit corresponding sheet field.'
      });
    }

    if (movie.promotionalDescription.keyAssets.length === 0) {
      errors.push({
        type: 'warning',
        field: 'promotionalDescription.keyAssets',
        name: 'Key assets',
        reason: 'Optional field is missing',
        hint: 'Edit corresponding sheet field.'
      });
    }

    if (movie.promotionalDescription.keywords.length === 0) {
      errors.push({
        type: 'warning',
        field: 'promotionalDescription.keywords',
        name: 'Keywords',
        reason: 'Optional field is missing',
        hint: 'Edit corresponding sheet field.'
      });
    }

    if (movie.main.originalLanguages.length === 0) {
      errors.push({
        type: 'warning',
        field: 'main.originalLanguages',
        name: 'Languages',
        reason: 'Optional field is missing',
        hint: 'Edit corresponding sheet field.'
      });
    }

    if (movie.versionInfo.dubbings.length === 0) {
      errors.push({
        type: 'warning',
        field: 'versionInfo.dubbings',
        name: 'Dubbings',
        reason: 'Optional field is missing',
        hint: 'Edit corresponding sheet field.'
      });
    }

    if (movie.versionInfo.subtitles.length === 0) {
      errors.push({
        type: 'warning',
        field: 'versionInfo.subtitles',
        name: 'Subtitles',
        reason: 'Optional field is missing',
        hint: 'Edit corresponding sheet field.'
      });
    }

    /*
    @todo #1562
    if (movie.versionInfo.captions.length === 0) {
      errors.push({
        type: 'warning',
        field: 'versionInfo.captions',
        name: 'Captions',
        reason: 'Optional field is missing',
        hint: 'Edit corresponding sheet field.'
      });
    }*/

    if (movie.budget.totalBudget === undefined) {
      errors.push({
        type: 'warning',
        field: 'budget.totalBudget',
        name: 'Budget',
        reason: 'Optional field is missing',
        hint: 'Edit corresponding sheet field.'
      });
    }

    if (movie.salesAgentDeal.salesAgent === undefined) {
      errors.push({
        type: 'warning',
        field: 'salesAgentDeal.salesAgent',
        name: 'Sales agent',
        reason: 'Optional field is missing',
        hint: 'Edit corresponding sheet field.'
      });
    }

    if (movie.salesAgentDeal.reservedTerritories.length === 0) {
      errors.push({
        type: 'warning',
        field: 'salesAgentDeal.reservedTerritories',
        name: 'Reserved territories',
        reason: 'Optional field is missing',
        hint: 'Edit corresponding sheet field.'
      });
    }

    return importErrors;
  }


  public formatDistributionDeals(sheetTab: SheetTab) {
    this.clearDataSources();
    sheetTab.rows.forEach(async spreadSheetRow => {

      if (spreadSheetRow[SpreadSheetDistributionDeal.internalRef]) {

        const movie = this.movieQuery.existingMovie(spreadSheetRow[SpreadSheetDistributionDeal.internalRef]);
        const distributionDeal = createDistributionDeal();

        let contract = initContractWithVersion();

        const importErrors = {
          distributionDeal,
          contract,
          errors: [],
          movieInternalRef: spreadSheetRow[SpreadSheetDistributionDeal.internalRef],
          movieTitle: movie ? movie.main.title.original : undefined,
          movieId: movie ? movie.id : undefined
        } as DealsImportState;

        if (movie) {

          /////////////////
          // CONTRACT STUFF
          /////////////////

          // Retreive the contract that will handle the deal
          if (spreadSheetRow[SpreadSheetDistributionDeal.distributionDealId]) {
            distributionDeal.id = spreadSheetRow[SpreadSheetDistributionDeal.distributionDealId];
          }

          contract = await this.contractService.getContractWithLastVersionFromDeal(movie.id, distributionDeal.id);
          importErrors.contract = contract;

          /////////////////
          // LICENSE STUFF
          /////////////////

          /* LICENSOR */

          // Nothing to do. Should be the same infos already filled in previously imported contract sheet

          /* LICENSEE */

          // Retreive the licensee inside the contract to update his infos
          const licensee = this.contractService.getContractParties(contract.doc, 'licensee').shift();
          if (licensee === undefined) {
            throw new Error(`No licensee found in contract ${contract.doc.id}.`);
          }

          // SHOW NAME
          if (spreadSheetRow[SpreadSheetDistributionDeal.displayLicenseeName]) {
            licensee.party.showName = spreadSheetRow[SpreadSheetDistributionDeal.displayLicenseeName].toLowerCase() === 'yes' ? true : false;
          }

          /////////////////
          // TERMS STUFF
          /////////////////

          // BEGINNING OF RIGHTS
          if (spreadSheetRow[SpreadSheetDistributionDeal.rightsStart]) {
            const rightsStart: SSF$Date = SSF.parse_date_code(spreadSheetRow[SpreadSheetDistributionDeal.rightsStart]);
            distributionDeal.terms.start = new Date(`${rightsStart.y}-${rightsStart.m}-${rightsStart.d}`);
          }

          // END OF RIGHTS
          if (spreadSheetRow[SpreadSheetDistributionDeal.rightsEnd]) {
            const rightsEnd: SSF$Date = SSF.parse_date_code(spreadSheetRow[SpreadSheetDistributionDeal.rightsEnd]);
            distributionDeal.terms.end = new Date(`${rightsEnd.y}-${rightsEnd.m}-${rightsEnd.d}`);
          }

          // TERRITORIES (Mandate Territories)
          if (spreadSheetRow[SpreadSheetDistributionDeal.territories]) {
            distributionDeal.territory = [];
            spreadSheetRow[SpreadSheetDistributionDeal.territories].split(this.separator).forEach((c: ExtractCode<'TERRITORIES'>) => {
              const territory = getCodeIfExists('TERRITORIES', c);
              if (territory) {
                distributionDeal.territory.push(territory);
              } else {
                importErrors.errors.push({
                  type: 'error',
                  field: 'territories',
                  name: 'Territories sold',
                  reason: `${c} not found in territories list`,
                  hint: 'Edit corresponding sheet field.'
                });
              }
            });
          }

          // TERRITORIES EXCLUDED
          if (spreadSheetRow[SpreadSheetDistributionDeal.territoriesExcluded]) {
            distributionDeal.territoryExcluded = [];
            spreadSheetRow[SpreadSheetDistributionDeal.territoriesExcluded].split(this.separator).forEach((c: ExtractCode<'TERRITORIES'>) => {
              const territory = getCodeIfExists('TERRITORIES', c);
              if (territory) {
                distributionDeal.territoryExcluded.push(territory);
              } else {
                importErrors.errors.push({
                  type: 'error',
                  field: 'territories excluded',
                  name: 'Territories excluded',
                  reason: `${c} not found in territories list`,
                  hint: 'Edit corresponding sheet field.'
                });
              }
            });
          }

          // MEDIAS (Mandate Medias)
          if (spreadSheetRow[SpreadSheetDistributionDeal.licenseType]) {
            distributionDeal.licenseType = [];
            spreadSheetRow[SpreadSheetDistributionDeal.licenseType].split(this.separator).forEach((c: ExtractCode<'MEDIAS'>) => {
              const media = getCodeIfExists('MEDIAS', c);
              if (media) {
                distributionDeal.licenseType.push(media);
              } else {
                importErrors.errors.push({
                  type: 'error',
                  field: 'medias',
                  name: 'Media(s)',
                  reason: `${c} not found in medias list`,
                  hint: 'Edit corresponding sheet field.'
                });
              }
            });
          }

          // DUBS (Authorized language(s))
          if (spreadSheetRow[SpreadSheetDistributionDeal.dubbings]) {
            spreadSheetRow[SpreadSheetDistributionDeal.dubbings].split(this.separator).forEach((g: ExtractCode<'LANGUAGES'>) => {
              const dubbing = getCodeIfExists('LANGUAGES', g);
              if (dubbing) {
                distributionDeal.assetLanguage = populateMovieLanguageSpecification(
                  distributionDeal.assetLanguage,
                  dubbing,
                  MovieLanguageTypes.dubbed
                );
              } else {
                importErrors.errors.push({
                  type: 'error',
                  field: 'dubbing',
                  name: 'Authorized language(s)',
                  reason: `${g} not found in languages list`,
                  hint: 'Edit corresponding sheet field.'
                });
              }
            });

          }

          // SUBTILES (Available subtitle(s))
          if (spreadSheetRow[SpreadSheetDistributionDeal.subtitles]) {
            spreadSheetRow[SpreadSheetDistributionDeal.subtitles].split(this.separator).forEach((g: ExtractCode<'LANGUAGES'>) => {
              const subtitle = getCodeIfExists('LANGUAGES', g);
              if (!!subtitle) {
                distributionDeal.assetLanguage = populateMovieLanguageSpecification(
                  distributionDeal.assetLanguage,
                  subtitle,
                  MovieLanguageTypes.subtitle
                );
              } else {
                importErrors.errors.push({
                  type: 'error',
                  field: 'subtitle',
                  name: 'Authorized subtitle(s)',
                  reason: `${g} not found in languages list`,
                  hint: 'Edit corresponding sheet field.'
                });
              }
            });
          }

          // CAPTIONS (Available subtitle(s))
          if (spreadSheetRow[SpreadSheetDistributionDeal.captions]) {
            spreadSheetRow[SpreadSheetDistributionDeal.captions].split(this.separator).forEach((g: ExtractCode<'LANGUAGES'>) => {
              const caption = getCodeIfExists('LANGUAGES', g);
              if (!!caption) {
                distributionDeal.assetLanguage = populateMovieLanguageSpecification(
                  distributionDeal.assetLanguage,
                  caption,
                  MovieLanguageTypes.caption
                );
              } else {
                importErrors.errors.push({
                  type: 'error',
                  field: 'caption',
                  name: 'Authorized caption(s)',
                  reason: `${g} not found in languages list`,
                  hint: 'Edit corresponding sheet field.'
                });
              }
            });
          }

          // EXCLUSIVE DEAL
          if (spreadSheetRow[SpreadSheetDistributionDeal.exclusive]) {
            distributionDeal.exclusive = spreadSheetRow[SpreadSheetDistributionDeal.exclusive].toLowerCase() === 'yes' ? true : false;
          }

          // PRICE
          if (!isNaN(Number(spreadSheetRow[SpreadSheetDistributionDeal.priceAmount]))) {
            // We increment global price for this title with the current deal price.
            contract.last.titles[movie.id].price.amount += parseInt(spreadSheetRow[SpreadSheetDistributionDeal.priceAmount], 10);
          }

          if (spreadSheetRow[SpreadSheetDistributionDeal.priceCurrency]) {
            contract.last.titles[movie.id].price.currency = spreadSheetRow[SpreadSheetDistributionDeal.priceCurrency];
          }

          // Checks if sale already exists
          const existingDeal = await this.distributionDealService.getValue(distributionDeal.id)
          if (existingDeal) {
            importErrors.errors.push({
              type: 'error',
              field: 'distributionDeal',
              name: 'Distribution deal',
              reason: 'Distribution deal already added',
              hint: 'Distribution deal already added'
            });
          }

        } else {
          importErrors.errors.push({
            type: 'error',
            field: 'internalRef',
            name: 'Movie',
            reason: `Movie ${spreadSheetRow[SpreadSheetDistributionDeal.internalRef]} not found`,
            hint: 'Try importing it first or check if data is correct.'
          });
        }

        const saleWithErrors = await this.validateMovieSale(importErrors);
        this.deals.data.push(saleWithErrors);
        this.deals.data = [... this.deals.data];

        this.cdRef.detectChanges();
      }

    });
  }

  private async validateMovieSale(importErrors: DealsImportState): Promise<DealsImportState> {
    const distributionDeal = importErrors.distributionDeal;
    const contract = importErrors.contract;
    const errors = importErrors.errors;

    // No movie found
    if (!importErrors.movieTitle) {
      return importErrors;
    }

    //////////////////
    // REQUIRED FIELDS
    //////////////////

    //  CONTRACT VALIDATION
    const isContractValid = await this.contractService.isContractValid(contract.doc);
    if (!isContractValid) {
      errors.push({
        type: 'error',
        field: 'contractId',
        name: 'Contract ',
        reason: 'Related contract not found',
        hint: 'Edit corresponding sheet field.'
      });
    }


    // BEGINNING OF RIGHTS
    if (!distributionDeal.terms.start) {
      errors.push({
        type: 'error',
        field: 'rights.from',
        name: 'Beginning of rights',
        reason: 'Required field is missing',
        hint: 'Edit corresponding sheet field.'
      });
    }

    // END OF RIGHTS
    if (!distributionDeal.terms.end) {
      errors.push({
        type: 'error',
        field: 'rights.to',
        name: 'End of rights',
        reason: 'Required field is missing',
        hint: 'Edit corresponding sheet field.'
      });
    }

    // TERRITORIES
    if (!distributionDeal.territory) {
      errors.push({
        type: 'error',
        field: 'territory',
        name: 'Territories sold',
        reason: 'Required field is missing',
        hint: 'Edit corresponding sheet field.'
      });
    }

    // TERRITORIES EXCLUDED
    if (!distributionDeal.territoryExcluded) {
      errors.push({
        type: 'warning',
        field: 'territoryExcluded',
        name: 'Territories excluded',
        reason: 'Optionnal field is missing',
        hint: 'Edit corresponding sheet field.'
      });
    }

    // LICENSE TYPE
    if (!distributionDeal.licenseType) {
      errors.push({
        type: 'error',
        field: 'medias',
        name: 'Media(s)',
        reason: 'Required field is missing',
        hint: 'Edit corresponding sheet field.'
      });
    }

    // DUBBINGS
    if (!Object.keys(distributionDeal.assetLanguage).length) {
      errors.push({
        type: 'error',
        field: 'dubbings',
        name: 'Authorized language(s)',
        reason: 'Required field is missing',
        hint: 'Edit corresponding sheet field.'
      });
    }

    // EXCLUSIVE
    if (distributionDeal.exclusive === undefined) {
      errors.push({
        type: 'error',
        field: 'exclusive',
        name: 'Exclusive deal',
        reason: 'Required field is missing',
        hint: 'Edit corresponding sheet field.'
      });
    }

    //////////////////
    // OPTIONAL FIELDS
    //////////////////

    // TITLE PRICE VALIDATION
    Object.keys(contract.last.titles).forEach(titleId => {
      if (!contract.last.titles[titleId].price.amount) {
        errors.push({
          type: 'warning',
          field: 'price',
          name: 'Distribution deal price',
          reason: `Optional field is missing for ${titleId}`,
          hint: 'Edit corresponding sheet field.'
        });
      }
    })

    return importErrors;
  }

  public formatContracts(sheetTab: SheetTab) {
    this.clearDataSources();

    const titlesFieldsCount = Object.keys(SpreadSheetContractTitle).length / 2; // To get enum length

    // For contract validation, we need to process contracts that have no parents first
    const sheetTabRowsWithNoParents: any[] = [];
    const sheetTabRowsWithParents: any[] = [];

    sheetTab.rows.forEach(spreadSheetRow => {
      if (!spreadSheetRow[SpreadSheetContract.parentContractIds]) {
        sheetTabRowsWithNoParents.push(spreadSheetRow);
      } else {
        sheetTabRowsWithParents.push(spreadSheetRow)
      }
    });

    const orderedSheetTabRows: any[] = sheetTabRowsWithNoParents.concat(sheetTabRowsWithParents);

    orderedSheetTabRows.forEach(async spreadSheetRow => {
      // CONTRACT ID
      // Create/retreive the contract
      let contract = initContractWithVersion();
      let newContract = true;
      if (spreadSheetRow[SpreadSheetContract.contractId]) {
        const existingContract = await this.contractService.getContractWithLastVersion(spreadSheetRow[SpreadSheetContract.contractId]);
        if (!!existingContract) {
          contract = existingContract;
          newContract = false;
        }
      }

      contract.doc.parentContractIds = [];
      contract.doc.childContractIds = [];

      if (spreadSheetRow[SpreadSheetContract.contractId]) {
        const importErrors = {
          contract,
          errors: [],
        } as ContractsImportState;

        if (newContract) {

          // LICENSORS
          /**
           * @dev We process this data only if this is for a new contract
           * Changing parties or titles for a same contract is forbidden
           * Only change into distribution deals is allowed and will lead to a new contractVersion
          */
          if (spreadSheetRow[SpreadSheetContract.licensors]) {
            spreadSheetRow[SpreadSheetContract.licensors].split(this.separator).forEach((licensorName: string) => {
              const licensor = createContractPartyDetail();
              // licensor.orgId @TODO (#1397) try to match with an existing org
              licensor.party.displayName = licensorName.trim();
              licensor.party.role = getCodeIfExists('LEGAL_ROLES', 'licensor');
              contract.doc.parties.push(licensor);
              if (licensor.party.orgId) {
                contract.doc.partyIds.push(licensor.party.orgId);
              }
            });
          }

          // LICENSEE
          if (spreadSheetRow[SpreadSheetContract.licensee]) {
            const licensee = createContractPartyDetail();
            // licensee.orgId @TODO (#1397) try to match with an existing org
            licensee.party.displayName = spreadSheetRow[SpreadSheetContract.licensee];
            licensee.party.role = getCodeIfExists('LEGAL_ROLES', 'licensee');
            contract.doc.parties.push(licensee);
            if (licensee.party.orgId) {
              contract.doc.partyIds.push(licensee.party.orgId);
            }
          }

          // CHILD ROLES
          if (spreadSheetRow[SpreadSheetContract.childRoles]) {
            spreadSheetRow[SpreadSheetContract.childRoles].split(this.separator).forEach((r: string) => {
              const childRoleParts = r.split(this.subSeparator);
              const partyName = childRoleParts.shift().trim();
              const party = contract.doc.parties.find(p => p.party.displayName === partyName && p.party.role == getCodeIfExists('LEGAL_ROLES', 'licensor'));
              if (party) {
                childRoleParts.forEach(r => {
                  const role = getCodeIfExists('LEGAL_ROLES', r.trim() as ExtractCode<'LEGAL_ROLES'>);
                  if (role) {
                    party.childRoles.push(role);
                  } else {
                    importErrors.errors.push({
                      type: 'error',
                      field: 'contract.parties.childRoles',
                      name: 'Child roles',
                      reason: `Child role mismatch : ${r.trim()}`,
                      hint: 'Edit corresponding sheet field.'
                    });
                  }
                });
              } else {
                importErrors.errors.push({
                  type: 'error',
                  field: 'contract.parties.childRoles',
                  name: 'Child roles',
                  reason: `Licensor name mismatch : ${partyName}`,
                  hint: 'Edit corresponding sheet field.'
                });
              }
            });
          }

          // PARENTS CONTRACTS
          if (spreadSheetRow[SpreadSheetContract.parentContractIds]) {
            spreadSheetRow[SpreadSheetContract.parentContractIds].split(this.separator).forEach((c: string) => {
              contract.doc.parentContractIds.push(c.trim());
            });
          }

          // CHILDS CONTRACTS
          if (spreadSheetRow[SpreadSheetContract.childContractIds]) {
            spreadSheetRow[SpreadSheetContract.childContractIds].split(this.separator).forEach((c: string) => {
              contract.doc.childContractIds.push(c.trim());
            });
          }
        }

        // CONTRACT STATUS
        if (spreadSheetRow[SpreadSheetContract.status]) {
          if (spreadSheetRow[SpreadSheetContract.status] in ContractStatus) {
            contract.last.status = spreadSheetRow[SpreadSheetContract.status];
          }
        }

        // CONTRACT CREATION DATE
        if (spreadSheetRow[SpreadSheetContract.creationDate]) {
          const creationDate: SSF$Date = SSF.parse_date_code(spreadSheetRow[SpreadSheetContract.creationDate]);
          contract.last.creationDate = new Date(`${creationDate.y}-${creationDate.m}-${creationDate.d}`);
        } else {
          importErrors.errors.push({
            type: 'warning',
            field: 'contract.last.creationDate',
            name: 'Creation date',
            reason: 'Contract creation date not found. Using current date',
            hint: 'Edit corresponding sheet field.'
          });
        }

        // SCOPE DATE START
        if (spreadSheetRow[SpreadSheetContract.scopeStartDate]) {
          const scopeStartDate: SSF$Date = SSF.parse_date_code(SpreadSheetContract.scopeStartDate);
          contract.last.scope.start = new Date(`${scopeStartDate.y}-${scopeStartDate.m}-${scopeStartDate.d}`);
        } else {
          importErrors.errors.push({
            type: 'warning',
            field: 'contract.last.scope.start',
            name: 'Scope Start date',
            reason: 'Scope Start date not found',
            hint: 'Edit corresponding sheet field.'
          });
        }

        // SCOPE DATE END
        if (spreadSheetRow[SpreadSheetContract.scopeEndDate]) {
          const scopeEndDate: SSF$Date = SSF.parse_date_code(SpreadSheetContract.scopeEndDate);
          contract.last.scope.end = new Date(`${scopeEndDate.y}-${scopeEndDate.m}-${scopeEndDate.d}`);
        } else {
          importErrors.errors.push({
            type: 'warning',
            field: 'contract.last.scope.end',
            name: 'Scope End date',
            reason: 'Scope End date not found',
            hint: 'Edit corresponding sheet field.'
          });
        }

        // PAYMENT SCHEDULES
        if (spreadSheetRow[SpreadSheetContract.paymentSchedules]) {
          spreadSheetRow[SpreadSheetContract.paymentSchedules].split(this.separator).forEach((r: string) => {
            const scheduleParts = r.split(this.subSeparator);
            if (scheduleParts.length >= 2) {
              const percentage = scheduleParts[1].indexOf('%') !== -1 ?
                parseInt(scheduleParts[1].trim().replace('%', ''), 10) :
                parseInt(scheduleParts[1].trim(), 10);
              const paymentSchedule = createPaymentSchedule({ label: scheduleParts[0].trim(), percentage });
              if (scheduleParts[2]) {
                paymentSchedule.date = scheduleParts[2].trim();
              }
              contract.last.paymentSchedule.push(paymentSchedule);
            } else {
              importErrors.errors.push({
                type: 'error',
                field: 'contract.last.paymentSchedule',
                name: 'Payment Schedule',
                reason: 'Error while parsing data',
                hint: 'Edit corresponding sheet field.'
              });
            }
          });
        } else {
          importErrors.errors.push({
            type: 'warning',
            field: 'contract.last.paymentSchedule',
            name: 'Payment Schedule',
            reason: 'Missing data',
            hint: 'Edit corresponding sheet field.'
          });
        }

        // TITLES STUFF
        let titleIndex = 0;
        while (spreadSheetRow[SpreadSheetContract.titleStuffIndexStart + titleIndex]) {
          const currentIndex = SpreadSheetContract.titleStuffIndexStart + titleIndex;
          titleIndex += titlesFieldsCount;
          const titleDetails = await this.processTitleDetails(spreadSheetRow, currentIndex);
          contract.last.titles[titleDetails.titleId] = titleDetails;
          if (contract.doc.titleIds.indexOf(titleDetails.titleId) === -1) {
            contract.doc.titleIds.push(titleDetails.titleId);
          }
        }


        ///////////////
        // VALIDATION
        ///////////////

        const contractWithErrors = await this.validateMovieContract(importErrors);

        // Since contracts are not saved to DB yet, we need to manually pass them to isContractValid function
        const parentContracts: Contract[] = [];
        const otherContractsUploaded: Contract[] = this.contractsToUpdate.data.map(importState => importState.contract.doc)
          .concat(this.contractsToCreate.data.map(importState => importState.contract.doc));
        contract.doc.parentContractIds.forEach(parentId => {
          const parentContract = otherContractsUploaded.find(o => o.id === parentId);
          if (parentContract) {
            parentContracts.push(parentContract);
          }
        });

        contractWithErrors.contract.doc = await this.contractService.populatePartiesWithParentRoles(contractWithErrors.contract.doc, parentContracts);

        if (contractWithErrors.contract.doc.id) {
          this.contractsToUpdate.data.push(contractWithErrors);
          this.contractsToUpdate.data = [... this.contractsToUpdate.data];
        } else {
          contractWithErrors.contract.doc.id = spreadSheetRow[SpreadSheetContract.contractId];
          this.contractsToCreate.data.push(contractWithErrors);
          this.contractsToCreate.data = [... this.contractsToCreate.data];
        }

        this.cdRef.detectChanges();
      }
    });

  }

  private async validateMovieContract(importErrors: ContractsImportState): Promise<ContractsImportState> {

    const contract = importErrors.contract;
    const errors = importErrors.errors;

    //////////////////
    // REQUIRED FIELDS
    //////////////////

    //  CONTRACT VALIDATION
    const isContractValid = await this.contractService.isContractValid(contract.doc);
    if (!isContractValid) {
      errors.push({
        type: 'error',
        field: 'contractId',
        name: 'Contract',
        reason: 'Contract is not valid',
        hint: 'Edit corresponding sheet field.'
      });
    }


    //////////////////
    // OPTIONAL FIELDS
    //////////////////

    // CONTRACT PRICE VALIDATION
    /*if (!contract.price.amount) {
      errors.push({
        type: 'warning',
        field: 'price',
        name: 'Distribution deal price',
        reason: 'Optional field is missing',
        hint: 'Edit corresponding sheet field.'
      });
    }*/

    // CONTRACT STATUS
    if (!contract.last.status) {
      errors.push({
        type: 'warning',
        field: 'contract.last.status',
        name: 'Contract Status',
        reason: 'Optional field is missing',
        hint: 'Edit corresponding sheet field.'
      });
    }

    return importErrors;
  }

  private async processTitleDetails(spreadSheetRow: any[], currentIndex: number): Promise<ContractTitleDetail> {
    const titleDetails = createContractTitleDetail();
    titleDetails.price.fees = [];

    if (spreadSheetRow[SpreadSheetContractTitle.titleCode + currentIndex]) {
      const title = await this.movieService.getFromInternalRef(spreadSheetRow[SpreadSheetContractTitle.titleCode + currentIndex]);
      if (title === undefined) {
        throw new Error(`Movie ${spreadSheetRow[SpreadSheetContractTitle.titleCode + currentIndex]} is missing id database.`);
      }
      titleDetails.titleId = title.id;
    }

    if (spreadSheetRow[SpreadSheetContractTitle.licensedRightIds + currentIndex]) {
      titleDetails.distributionDealIds = spreadSheetRow[SpreadSheetContractTitle.licensedRightIds + currentIndex]
        .split(this.separator)
        .map(c => c.trim());
    }

    if (spreadSheetRow[SpreadSheetContractTitle.commission + currentIndex]) {
      titleDetails.price.commission = spreadSheetRow[SpreadSheetContractTitle.commission + currentIndex]
    }

    const fee = createFee();
    if (spreadSheetRow[SpreadSheetContractTitle.feeLabel + currentIndex]) {
      fee.label = spreadSheetRow[SpreadSheetContractTitle.feeLabel + currentIndex];
    }

    if (spreadSheetRow[SpreadSheetContractTitle.feeValue + currentIndex]) {
      fee.price.amount = spreadSheetRow[SpreadSheetContractTitle.feeValue + currentIndex];
    }

    if (spreadSheetRow[SpreadSheetContractTitle.feeCurrency + currentIndex]) {
      if (spreadSheetRow[SpreadSheetContractTitle.feeCurrency + currentIndex].toLowerCase() === 'eur') {
        fee.price.currency = 'euro';
      }
    }

    titleDetails.price.fees.push(fee);

    return titleDetails;
  }

  private clearDataSources() {
    this.moviesToCreate.data = [];
    this.moviesToUpdate.data = [];
    this.deals.data = [];
  }
}<|MERGE_RESOLUTION|>--- conflicted
+++ resolved
@@ -947,13 +947,8 @@
     if (movie.salesCast.cast.length === 0) {
       errors.push({
         type: 'warning',
-<<<<<<< HEAD
-        field: 'salesCast.credits',
-        name: 'Principal Cast',
-=======
         field: 'salesCast.cast',
         name: "Principal Cast",
->>>>>>> bef422da
         reason: 'Optional fields are missing',
         hint: 'Edit corresponding sheets fields: directors, principal cast.'
       });
