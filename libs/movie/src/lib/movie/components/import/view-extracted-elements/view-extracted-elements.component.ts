import { Component, ChangeDetectionStrategy, ChangeDetectorRef } from '@angular/core';
import { MatTableDataSource } from '@angular/material';
import {
  Movie,
  MovieQuery,
  createMovieMain,
  createMoviePromotionalDescription,
  createMovieSalesCast,
  createMovieSalesInfo,
  createMovieVersionInfo,
  createMovieFestivalPrizes,
  createMovieSalesAgentDeal,
  cleanModel,
  createPromotionalElement,
  createMovieBudget,
  createMoviePromotionalElements,
  createPrize,
  populateMovieLanguageSpecification,
  MovieService,
  createMovieRating,
  createMovieOriginalRelease
} from '../../../+state';
import { SheetTab } from '@blockframes/utils/spreadsheet';
import { formatCredits } from '@blockframes/utils/spreadsheet/format';
import { ImageUploader } from '@blockframes/utils';
import { SSF$Date } from 'ssf/types';
import { getCodeIfExists } from '../../../static-model/staticModels';
import { SSF } from 'xlsx';
import { MovieLanguageTypes, PremiereType } from '@blockframes/movie/movie/+state/movie.firestore';
import { createCredit } from '@blockframes/utils/common-interfaces/identity';
import { DistributionDeal, createDistributionDeal } from '@blockframes/movie/distribution-deals/+state/distribution-deal.model';
import { ContractWithLastVersion, initContractWithVersion, createContractPartyDetail, createContractTitleDetail } from '@blockframes/contract/+state/contract.model';
import { ContractStatus, ContractTitleDetail } from '@blockframes/contract/+state/contract.firestore';
import { DistributionDealService } from '@blockframes/movie/distribution-deals/+state/distribution-deal.service';
import { createFee } from '@blockframes/utils/common-interfaces/price';
import { ContractService } from '@blockframes/contract/+state/contract.service';

export interface SpreadsheetImportError {
  field: string;
  name: string;
  reason: string;
  type: string;
  hint?: string;
}

export interface MovieImportState {
  movie: Movie;
  errors?: SpreadsheetImportError[];
}

export interface DealsImportState {
  distributionDeal: DistributionDeal;
  errors?: SpreadsheetImportError[];
  movieTitle: String;
  movieInternalRef?: string;
  movieId: string;
  contract: ContractWithLastVersion;
}

export interface ContractsImportState {
  errors?: SpreadsheetImportError[];
  contract: ContractWithLastVersion;
}

enum SpreadSheetMovie {
  internalRef,
  originalTitle,
  productionYear,
  scoring,
  rightsStart,
  rightsEnd,
  territories,
  medias,
  directors,
  poster,
  isan,
  internationalTitle,
  length,
  productionCompanies,
  broadcasterCoproducers,
  color,
  originCountries,
  europeanQualification,
  rating,
  certifications,
  cast,
  shortSynopsis,
  internationalPremiere,
  originCountryReleaseDate,
  genres,
  festivalPrizes,
  keyAssets,
  keywords,
  languages,
  dubbings,
  subtitles,
  screenerLink,
  promoReelLink,
  trailerLink,
  pitchTeaserLink,
  scenarioLink,
  productionStatus,
  budget,
  theatricalRelease,
  bannerLink,
  salesAgentName,
  salesAgentImage,
  reservedTerritories
}

enum SpreadSheetDistributionDeal {
  internalRef,
  distributionDealId,
  internationalTitle, // unused
  licensorName, // unused
  licenseeName, // unused
  displayLicenseeName,
  rightsStart,
  rightsEnd,
  territories,
  territoriesExcluded,
  licenseType,
  dubbings,
  subtitles,
  captions,
  exclusive,
  priceAmount,
  priceCurrency,
}

enum SpreadSheetContract {
  licensors,
  licensee,
  contractId,
  parentContractIds,
  childContractIds,
  status,
  titleStuffIndexStart,
}

enum SpreadSheetContractTitle {
  titleCode, // ie: filmCode
  licensedRightIds, // ie: distributionDealIds @see #1388
  commission,
  feeLabel,
  feeValue,
  feeCurrency,
}

@Component({
  selector: 'movie-view-extracted-elements',
  templateUrl: './view-extracted-elements.component.html',
  styleUrls: ['./view-extracted-elements.component.scss'],
  changeDetection: ChangeDetectionStrategy.Default
})
export class ViewExtractedElementsComponent {

  public moviesToCreate = new MatTableDataSource<MovieImportState>();
  public moviesToUpdate = new MatTableDataSource<MovieImportState>();
  public deals = new MatTableDataSource<DealsImportState>();
  public contractsToUpdate = new MatTableDataSource<ContractsImportState>();
  public contractsToCreate = new MatTableDataSource<ContractsImportState>();
  private separator = ';';

  constructor(
    private movieQuery: MovieQuery,
    private movieService: MovieService,
    private distributionDealService: DistributionDealService,
    private contractService: ContractService,
    private imageUploader: ImageUploader,
    private cdRef: ChangeDetectorRef
  ) { }

  public formatMovies(sheetTab: SheetTab) {
    this.clearDataSources();

    sheetTab.rows.forEach(async spreadSheetRow => {
      if (spreadSheetRow[SpreadSheetMovie.originalTitle]) {
        const existingMovie = this.movieQuery.existingMovie(spreadSheetRow[SpreadSheetMovie.internalRef]);
        const movie = {
          main: createMovieMain(),
          promotionalDescription: createMoviePromotionalDescription(),
          promotionalElements: createMoviePromotionalElements(),
          salesCast: createMovieSalesCast(),
          salesInfo: createMovieSalesInfo(),
          versionInfo: createMovieVersionInfo(),
          festivalPrizes: createMovieFestivalPrizes(),
          salesAgentDeal: createMovieSalesAgentDeal(),
          budget: createMovieBudget(),
          ...existingMovie ? cleanModel(existingMovie) : undefined
        } as Movie;

        const importErrors = { movie, errors: [] } as MovieImportState;

        //////////////////
        // REQUIRED FIELDS
        //////////////////

        // INTERNAL REF (Film Code)
        movie.main.internalRef = spreadSheetRow[SpreadSheetMovie.internalRef];

        // ORIGINAL TITLE (Original Title)
        if (spreadSheetRow[SpreadSheetMovie.originalTitle]) {
          movie.main.title.original = spreadSheetRow[SpreadSheetMovie.originalTitle];
        }

        // PRODUCTION YEAR
        if (!isNaN(Number(spreadSheetRow[SpreadSheetMovie.productionYear]))) {
          movie.main.productionYear = parseInt(spreadSheetRow[SpreadSheetMovie.productionYear], 10);
        }

        // SCORING (Scoring)
        if (spreadSheetRow[SpreadSheetMovie.scoring]) {
          const scoring = getCodeIfExists('SCORING', spreadSheetRow[SpreadSheetMovie.scoring]);
          if (scoring) {
            movie.salesInfo.scoring = scoring;
          } else {
            importErrors.errors.push({
              type: 'error',
              field: 'salesInfo.scoring',
              name: "Scoring",
              reason: `${spreadSheetRow[SpreadSheetMovie.scoring]} not found in scoring list`,
              hint: 'Edit corresponding sheet field.'
            });

          }
        }

        // BEGINNING OF RIGHTS (Mandate beginning of rights)
        if (spreadSheetRow[SpreadSheetMovie.rightsStart]) {
          const rightsStart: SSF$Date = SSF.parse_date_code(spreadSheetRow[SpreadSheetMovie.rightsStart]);
          movie.salesAgentDeal.rights.from = new Date(`${rightsStart.y}-${rightsStart.m}-${rightsStart.d}`);
        }

        // END OF RIGHTS (Mandate End of rights)
        if (spreadSheetRow[SpreadSheetMovie.rightsEnd]) {
          const rightsEnd: SSF$Date = SSF.parse_date_code(spreadSheetRow[SpreadSheetMovie.rightsEnd]);
          movie.salesAgentDeal.rights.to = new Date(`${rightsEnd.y}-${rightsEnd.m}-${rightsEnd.d}`);
        }

        // TERRITORIES (Mandate Territories)
        // @todo #643 for territories: handle "World excl. USA, Japan, France, Germany and Belgium"
        if (spreadSheetRow[SpreadSheetMovie.territories]) {
          movie.salesAgentDeal.territories = [];
          spreadSheetRow[SpreadSheetMovie.territories].split(this.separator).forEach((c: string) => {
            const territory = getCodeIfExists('TERRITORIES', c);
            if (territory) {
              movie.salesAgentDeal.territories.push(territory);
            } else {
              importErrors.errors.push({
                type: 'error',
                field: 'salesAgentDeal.territories',
                name: "Mandate Territories",
                reason: `${c} not found in territories list`,
                hint: 'Edit corresponding sheet field.'
              });
            }
          });
        }

        // MEDIAS (Mandate Medias)
        if (spreadSheetRow[SpreadSheetMovie.medias]) {
          movie.salesAgentDeal.medias = [];
          spreadSheetRow[SpreadSheetMovie.medias].split(';').forEach((c: string) => {
            const media = getCodeIfExists('MEDIAS', c);
            if (media) {
              movie.salesAgentDeal.medias.push(media);
            } else {
              importErrors.errors.push({
                type: 'error',
                field: 'salesAgentDeal.medias',
                name: "Mandate Medias",
                reason: `${c} not found in medias list`,
                hint: 'Edit corresponding sheet field.'
              });
            }
          });
        }

        // DIRECTORS (Director(s))
        if (spreadSheetRow[SpreadSheetMovie.directors]) {
          movie.main.directors = formatCredits(spreadSheetRow[SpreadSheetMovie.directors], this.separator);
        }

        // POSTER (Poster)
        movie.main.poster = await this.imageUploader.upload(spreadSheetRow[SpreadSheetMovie.poster]);

        //////////////////
        // OPTIONAL FIELDS
        //////////////////

        // ISAN (ISAN Number)
        if (spreadSheetRow[SpreadSheetMovie.isan]) {
          movie.main.isan = spreadSheetRow[SpreadSheetMovie.isan];
        }

        // INTERNATIONAL TITLE (International Title)
        if (spreadSheetRow[SpreadSheetMovie.internationalTitle]) {
          movie.main.title.international = spreadSheetRow[SpreadSheetMovie.internationalTitle];
        }

        // Total Run Time
        if (!isNaN(Number(spreadSheetRow[SpreadSheetMovie.length]))) {
          movie.main.totalRunTime = parseInt(spreadSheetRow[SpreadSheetMovie.length], 10);
        }

        // PRODUCTION COMPANIES (Production Companie(s))
        if (spreadSheetRow[SpreadSheetMovie.productionCompanies]) {
          movie.main.productionCompanies = [];
          spreadSheetRow[SpreadSheetMovie.productionCompanies].split(this.separator).forEach((p: string) => {
            movie.main.productionCompanies.push({ displayName: p });
          });
        }

        // BROADCASTER COPRODUCERS (TV / Platform coproducer(s))
        if (spreadSheetRow[SpreadSheetMovie.broadcasterCoproducers]) {
          movie.salesInfo.broadcasterCoproducers = [];
          spreadSheetRow[SpreadSheetMovie.broadcasterCoproducers].split(this.separator).forEach((p: string) => {
            movie.salesInfo.broadcasterCoproducers.push(p);
          });
        }

        // COLOR (Color / Black & White )
        if (spreadSheetRow[SpreadSheetMovie.color]) {
          const color = getCodeIfExists('COLORS', spreadSheetRow[SpreadSheetMovie.color]);
          if (color) {
            movie.salesInfo.color = color;
          } else {
            importErrors.errors.push({
              type: 'warning',
              field: 'salesInfo.color',
              name: "Color",
              reason: `${spreadSheetRow[SpreadSheetMovie.color]} not found in colors list`,
              hint: 'Edit corresponding sheet field.'
            });

          }
        }

        // ORIGIN COUNTRIES (Countries of Origin)
        if (spreadSheetRow[SpreadSheetMovie.originCountries]) {
          movie.main.originCountries = [];
          spreadSheetRow[SpreadSheetMovie.originCountries].split(this.separator).forEach((c: string) => {
            const country = getCodeIfExists('TERRITORIES', c);
            if (country) {
              movie.main.originCountries.push(country);
            } else {
              importErrors.errors.push({
                type: 'warning',
                field: 'main.originCountries',
                name: "Countries of origin",
                reason: `${c} not found in territories list`,
                hint: 'Edit corresponding sheet field.'
              });
            }
          });
        }

        // CERTIFICATIONS (European Qualification)
        if (spreadSheetRow[SpreadSheetMovie.europeanQualification]) {
          movie.salesInfo.europeanQualification = spreadSheetRow[SpreadSheetMovie.europeanQualification].toLowerCase() === 'yes' ? true : false;
        }

        // PEGI (Rating)
        if (spreadSheetRow[SpreadSheetMovie.rating]) {
          const movieRating = createMovieRating({ value: spreadSheetRow[SpreadSheetMovie.rating] });
          movie.salesInfo.rating.push(movieRating);
        }

        // CERTIFICATIONS (Certifications)
        if (spreadSheetRow[SpreadSheetMovie.certifications]) {
          movie.salesInfo.certifications = [];
          spreadSheetRow[SpreadSheetMovie.certifications].split(this.separator).forEach((c: string) => {
            const certification = getCodeIfExists('CERTIFICATIONS', c);
            if (certification) {
              movie.salesInfo.certifications.push(certification);
            } else {
              importErrors.errors.push({
                type: 'warning',
                field: 'salesInfo.certifications',
                name: "Certifications",
                reason: `${c} not found in certifications list`,
                hint: 'Edit corresponding sheet field.'
              });
            }
          });

        }

        // CREDITS (Principal Cast)
        if (spreadSheetRow[SpreadSheetMovie.cast]) {
          movie.salesCast.credits = formatCredits(spreadSheetRow[SpreadSheetMovie.cast], this.separator)
            .map(credit => ({ ...credit, role: 'actor' }));
        }

        // SYNOPSIS (Short Synopsis)
        if (spreadSheetRow[SpreadSheetMovie.shortSynopsis]) {
          movie.main.shortSynopsis = spreadSheetRow[SpreadSheetMovie.shortSynopsis];
        }

        // INTERNATIONAL PREMIERE (International Premiere )
        if (spreadSheetRow[SpreadSheetMovie.internationalPremiere]) {
          if (spreadSheetRow[SpreadSheetMovie.internationalPremiere].split(this.separator).length === 2 && !isNaN(Number(spreadSheetRow[SpreadSheetMovie.internationalPremiere].split(',')[1]))) {

            const prize = createPrize();

            prize.name = spreadSheetRow[SpreadSheetMovie.internationalPremiere].split(',')[0];
            prize.year = Number(spreadSheetRow[SpreadSheetMovie.internationalPremiere].split(',')[1]);
            prize.premiere = PremiereType.internationnal;

            movie.festivalPrizes.prizes.push(prize);
          }
        }

        // ORIGIN COUNTRY RELEASE DATE (Release date in Origin Country)
        if (spreadSheetRow[SpreadSheetMovie.originCountryReleaseDate]) {
          const date = spreadSheetRow[SpreadSheetMovie.originCountryReleaseDate];

          movie.salesInfo.originalRelease = [
            ...movie.salesInfo.originalRelease,
            ...movie.main.originCountries.map(country => (createMovieOriginalRelease({ date, country })))
          ]
        }

        // GENRES (Genres)
        if (spreadSheetRow[SpreadSheetMovie.genres]) {
          movie.main.genres = [];
          spreadSheetRow[SpreadSheetMovie.genres].split(this.separator).forEach((g: string) => {
            const genre = getCodeIfExists('GENRES', g);
            if (genre) {
              movie.main.genres.push(genre);
            } else {
              importErrors.errors.push({
                type: 'warning',
                field: 'main.genres',
                name: "Genres",
                reason: `${g} not found in genres list`,
                hint: 'Edit corresponding sheet field.'
              });
            }
          });
        }

        // PRIZES (Prizes)
        if (spreadSheetRow[SpreadSheetMovie.festivalPrizes]) {
          movie.festivalPrizes.prizes = [];
          spreadSheetRow[SpreadSheetMovie.festivalPrizes].split(this.separator).forEach(async (p: string) => {
            if (p.split(',').length >= 3) {
              const prize = createPrize();
              prize.name = p.split(',')[0];
              prize.year = parseInt(p.split(',')[1], 10);
              prize.prize = p.split(',')[2];
              if (p.split(',').length >= 4) {
                prize.logo = await this.imageUploader.upload(p.split(',')[3].trim());
              }
              movie.festivalPrizes.prizes.push(prize);
            }
          });
        }

        // KEY ASSETS (Key Assets)
        if (spreadSheetRow[SpreadSheetMovie.keyAssets]) {
          movie.promotionalDescription.keyAssets = spreadSheetRow[SpreadSheetMovie.keyAssets];
        }

        // KEYWORDS
        if (spreadSheetRow[SpreadSheetMovie.keywords]) {
          movie.promotionalDescription.keywords = [];
          spreadSheetRow[SpreadSheetMovie.keywords].split(this.separator).forEach((k: string) => {
            movie.promotionalDescription.keywords.push(k);
          });
        }

        // LANGUAGES (Original Language(s))
        if (spreadSheetRow[SpreadSheetMovie.languages]) {
          movie.main.languages = [];
          spreadSheetRow[SpreadSheetMovie.languages].split(this.separator).forEach((g: string) => {
            const language = getCodeIfExists('LANGUAGES', g);
            if (language) {
              movie.main.languages.push(language);
            } else {
              importErrors.errors.push({
                type: 'warning',
                field: 'main.languages',
                name: "Languages",
                reason: `${g} not found in languages list`,
                hint: 'Edit corresponding sheet field.'
              });
            }
          });
        }

        // DUBS (Available dubbing(s))
        if (spreadSheetRow[SpreadSheetMovie.dubbings]) {
          movie.versionInfo.dubbings = [];
          spreadSheetRow[SpreadSheetMovie.dubbings].split(this.separator).forEach((g: string) => {
            const dubbing = getCodeIfExists('LANGUAGES', g);
            if (dubbing) {
              movie.versionInfo.dubbings.push(dubbing);
            } else {
              importErrors.errors.push({
                type: 'warning',
                field: 'versionInfo.dubbing',
                name: "Dubbings",
                reason: `${g} not found in languages list`,
                hint: 'Edit corresponding sheet field.'
              });
            }
          });
        }

        // SUBTILES (Available subtitle(s))
        if (spreadSheetRow[SpreadSheetMovie.subtitles]) {
          movie.versionInfo.subtitles = [];
          spreadSheetRow[SpreadSheetMovie.subtitles].split(this.separator).forEach((g: string) => {
            const subtitle = getCodeIfExists('LANGUAGES', g);
            if (subtitle) {
              movie.versionInfo.subtitles.push(subtitle);
            } else {
              importErrors.errors.push({
                type: 'warning',
                field: 'versionInfo.subtitle',
                name: "Subtitles",
                reason: `${g} not found in languages list`,
                hint: 'Edit corresponding sheet field.'
              });
            }
          });
        }

        // SCREENER LINK
        if (spreadSheetRow[SpreadSheetMovie.screenerLink]) {
          const promotionalElement = createPromotionalElement({
            label: 'Screener link',
            media: spreadSheetRow[SpreadSheetMovie.screenerLink],
            type: 'screener'
          });

          movie.promotionalElements.promotionalElements.push(promotionalElement);
        } else {
          importErrors.errors.push({
            type: 'warning',
            field: 'promotionalElements',
            name: 'Screener link',
            reason: 'Optional field is missing',
            hint: 'Edit corresponding sheet field.'
          });
        }

        // PROMO REEL LINK
        if (spreadSheetRow[SpreadSheetMovie.promoReelLink]) {
          const promotionalElement = createPromotionalElement({
            label: 'Promo reel link',
            media: spreadSheetRow[SpreadSheetMovie.promoReelLink],
            type: 'reel'
          });

          movie.promotionalElements.promotionalElements.push(promotionalElement);
        } else {
          importErrors.errors.push({
            type: 'warning',
            field: 'promotionalElements',
            name: 'Promo reel link',
            reason: 'Optional field is missing',
            hint: 'Edit corresponding sheet field.'
          });
        }

        // TRAILER LINK
        if (spreadSheetRow[SpreadSheetMovie.trailerLink]) {
          const promotionalElement = createPromotionalElement({
            label: 'Trailer link',
            media: spreadSheetRow[SpreadSheetMovie.trailerLink],
            type: 'trailer'
          });

          movie.promotionalElements.promotionalElements.push(promotionalElement);
        } else {
          importErrors.errors.push({
            type: 'warning',
            field: 'promotionalElements',
            name: 'Trailer link',
            reason: 'Optional field is missing',
            hint: 'Edit corresponding sheet field.'
          });
        }

        // PITCH TEASER LINK
        if (spreadSheetRow[SpreadSheetMovie.pitchTeaserLink]) {
          const promotionalElement = createPromotionalElement({
            label: 'Pitch teaser link',
            media: spreadSheetRow[SpreadSheetMovie.pitchTeaserLink],
            type: 'teaser'
          });

          movie.promotionalElements.promotionalElements.push(promotionalElement);
        } else {
          importErrors.errors.push({
            type: 'warning',
            field: 'promotionalElements',
            name: 'Pitch teaser link',
            reason: 'Optional field is missing',
            hint: 'Edit corresponding sheet field.'
          });
        }

        // SCENARIO LINK
        if (spreadSheetRow[SpreadSheetMovie.scenarioLink]) {
          const promotionalElement = createPromotionalElement({
            label: 'Scenario link',
            media: spreadSheetRow[SpreadSheetMovie.scenarioLink],
            type: 'scenario'
          });

          movie.promotionalElements.promotionalElements.push(promotionalElement);
        } else {
          importErrors.errors.push({
            type: 'warning',
            field: 'promotionalElements',
            name: 'Scenario link',
            reason: 'Optional field is missing',
            hint: 'Edit corresponding sheet field.'
          });
        }

        // PRODUCTION STATUS
        if (spreadSheetRow[SpreadSheetMovie.productionStatus]) {
          movie.main.status = spreadSheetRow[SpreadSheetMovie.productionStatus];
        } else {
          movie.main.status = 'finished';
        }

        // BUDGET
        if (spreadSheetRow[SpreadSheetMovie.budget]) {
          movie.budget.totalBudget = spreadSheetRow[SpreadSheetMovie.budget];
        }

        // THEATRICAL RELEASE
        if (spreadSheetRow[SpreadSheetMovie.theatricalRelease]) {
          if (spreadSheetRow[SpreadSheetMovie.theatricalRelease].toLowerCase() === 'yes') {
            movie.salesInfo.originalRelease.forEach(r => {
              r.media = getCodeIfExists('MEDIAS', 'theatrical');
            })
          }
        }

        // IMAGE BANNIERE LINK
        if (spreadSheetRow[SpreadSheetMovie.bannerLink]) {
          const promotionalElement = createPromotionalElement({
            label: 'Banner link',
            media: await this.imageUploader.upload(spreadSheetRow[SpreadSheetMovie.bannerLink]),
            type: 'banner',
            ratio: 'rectangle'
          });

          movie.promotionalElements.promotionalElements.push(promotionalElement);
        } else {
          importErrors.errors.push({
            type: 'warning',
            field: 'promotionalElements',
            name: 'Banner link',
            reason: 'Optional field is missing',
            hint: 'Edit corresponding sheet field.'
          });
        }

        // SALES AGENT (name)
        const salesAgent = createCredit();
        if (spreadSheetRow[SpreadSheetMovie.salesAgentName]) {
          salesAgent.displayName = spreadSheetRow[SpreadSheetMovie.salesAgentName];
        }

        // SALES AGENT (avatar)
        if (spreadSheetRow[SpreadSheetMovie.salesAgentImage]) {
          salesAgent.avatar = await this.imageUploader.upload(spreadSheetRow[SpreadSheetMovie.salesAgentImage]);
        }

        movie.salesAgentDeal.salesAgent = salesAgent;

        // RESERVED TERRITORIES
        if (spreadSheetRow[SpreadSheetMovie.reservedTerritories]) {
          movie.salesAgentDeal.reservedTerritories = spreadSheetRow[SpreadSheetMovie.reservedTerritories].split(this.separator);
        }


        ///////////////
        // VALIDATION
        ///////////////

        const movieWithErrors = this.validateMovie(importErrors);
        if (movieWithErrors.movie.id) {
          this.moviesToUpdate.data.push(movieWithErrors);
          this.moviesToUpdate.data = [... this.moviesToUpdate.data];
        } else {
          this.moviesToCreate.data.push(movieWithErrors);
          this.moviesToCreate.data = [... this.moviesToCreate.data];
        }

        this.cdRef.detectChanges();
      }
    });
  }

  private validateMovie(importErrors: MovieImportState): MovieImportState {
    const movie = importErrors.movie;
    const errors = importErrors.errors;
    //////////////////
    // REQUIRED FIELDS
    //////////////////

    if (!movie.main.internalRef) {
      errors.push({
        type: 'error',
        field: 'main.internalRef',
        name: "Film Code ",
        reason: 'Required field is missing',
        hint: 'Edit corresponding sheet field.'
      });
    }

    if (!movie.main.title.original) {
      errors.push({
        type: 'error',
        field: 'main.title.original',
        name: "Original title",
        reason: 'Required field is missing',
        hint: 'Edit corresponding sheet field.'
      });
    }

    if (!movie.main.productionYear) {
      errors.push({
        type: 'error',
        field: 'main.productionYear',
        name: "Production Year",
        reason: 'Required field is missing',
        hint: 'Edit corresponding sheet field.'
      });
    }

    if (!movie.salesInfo.scoring) {
      errors.push({
        type: 'error',
        field: 'salesInfo.scoring',
        name: "Scoring",
        reason: 'Required field is missing',
        hint: 'Edit corresponding sheet field.'
      });
    }

    if (!movie.salesAgentDeal.rights.from) {
      errors.push({
        type: 'error',
        field: 'salesAgentDeal.rights.from',
        name: 'Mandate Beginning of rights',
        reason: 'Required field is missing',
        hint: 'Edit corresponding sheet field.'
      });
    }

    if (!movie.salesAgentDeal.rights.to) {
      errors.push({
        type: 'error',
        field: 'salesAgentDeal.rights.to',
        name: 'Mandate End of rights',
        reason: 'Required field is missing',
        hint: 'Edit corresponding sheet field.'
      });
    }

    if (!movie.salesAgentDeal.territories) {
      errors.push({
        type: 'error',
        field: 'salesAgentDeal.territories',
        name: "Mandate Territories",
        reason: 'Required field is missing',
        hint: 'Edit corresponding sheet field.'
      });
    }

    if (!movie.salesAgentDeal.medias) {
      errors.push({
        type: 'error',
        field: 'salesAgentDeal.medias',
        name: "Mandate Medias",
        reason: 'Required field is missing',
        hint: 'Edit corresponding sheet field.'
      });
    }

    if (movie.main.directors.length === 0) {
      errors.push({
        type: 'error',
        field: 'main.directors',
        name: "Directors",
        reason: 'Required field is missing',
        hint: 'Edit corresponding sheet field.'
      });
    }

    if (!movie.main.poster) {
      errors.push({
        type: 'error',
        field: 'main.poster',
        name: "Poster",
        reason: 'Required field is missing',
        hint: 'Add poster URL in corresponding column.'
      });
    }

    //////////////////
    // OPTIONAL FIELDS
    //////////////////

    if (!movie.main.isan) {
      errors.push({
        type: 'warning',
        field: 'main.isan',
        name: "ISAN number",
        reason: 'Optional field is missing',
        hint: 'Edit corresponding sheet field.'
      });
    }

    if (!movie.main.title.international) {
      errors.push({
        type: 'warning',
        field: 'main.title.international',
        name: "International title",
        reason: 'Optional field is missing',
        hint: 'Edit corresponding sheet field.'
      });
    }

    if (!movie.main.totalRunTime) {
      errors.push({
        type: 'warning',
        field: 'main.totalRunTime',
        name: "Total Run Time",
        reason: 'Optional field is missing',
        hint: 'Edit corresponding sheet field.'
      });
    }

    if (movie.main.productionCompanies.length === 0) {
      errors.push({
        type: 'warning',
        field: 'main.productionCompanies',
        name: "Production Companie(s)",
        reason: 'Optional field is missing',
        hint: 'Edit corresponding sheet field.'
      });
    }

    if (movie.salesInfo.broadcasterCoproducers.length === 0) {
      errors.push({
        type: 'warning',
        field: 'main.salesInfo.broadcasterCoproducers',
        name: "TV / Platform coproducer(s)",
        reason: 'Optional field is missing',
        hint: 'Edit corresponding sheet field.'
      });
    }

    if (!movie.salesInfo.color) {
      errors.push({
        type: 'warning',
        field: 'salesInfo.color',
        name: "Color / Black & White ",
        reason: 'Optional field is missing',
        hint: 'Edit corresponding sheet field.'
      });
    }

    if (movie.main.originCountries.length === 0) {
      errors.push({
        type: 'warning',
        field: 'main.originCountries',
        name: "Countries of origin",
        reason: 'Optional field is missing',
        hint: 'Edit corresponding sheet field.'
      });
    }

    if (!movie.salesInfo.certifications) {
      errors.push({
        type: 'warning',
        field: 'salesInfo.certifications',
        name: "Certifications",
        reason: 'Optional field is missing',
        hint: 'Edit corresponding sheet field.'
      });
    }

    if (movie.salesInfo.europeanQualification === undefined) {
      errors.push({
        type: 'warning',
        field: 'salesInfo.europeanQualification',
        name: 'European Qualification',
        reason: 'Optional field is missing',
        hint: 'Edit corresponding sheet field.'
      });
    }

    if (movie.salesInfo.rating.length === 0) {
      errors.push({
        type: 'warning',
        field: 'salesInfo.rating',
        name: 'Rating',
        reason: 'Optional field is missing',
        hint: 'Edit corresponding sheet field.'
      });
    }

    if (movie.salesCast.credits.length === 0) {
      errors.push({
        type: 'warning',
        field: 'salesCast.credits',
        name: "Principal Cast",
        reason: 'Optional fields are missing',
        hint: 'Edit corresponding sheets fields: directors, principal cast.'
      });
    }

    if (!movie.main.shortSynopsis) {
      errors.push({
        type: 'warning',
        field: 'main.shortSynopsis',
        name: "Synopsis",
        reason: 'Optional field is missing',
        hint: 'Edit corresponding sheet field.'
      });
    }

<<<<<<< HEAD
    if (!movie.salesInfo.originCountryReleaseDate) {
      errors.push({
        type: 'warning',
        field: 'salesInfo.originCountryReleaseDate',
        name: 'Release date in Origin Country',
        reason: 'Optional field is missing',
=======
    if (!movie.salesInfo.internationalPremiere) {
      errors.push({
        type: 'warning',
        field: 'salesInfo.internationalPremiere',
        name: "International Premiere",
        reason: 'Optional field is missing or could not be parsed',
>>>>>>> 4ebc2c4a
        hint: 'Edit corresponding sheet field.'
      });
    }

    if (movie.main.genres.length === 0) {
      errors.push({
        type: 'warning',
        field: 'main.genres',
        name: "Genres",
        reason: 'Optional field is missing',
        hint: 'Edit corresponding sheet field.'
      });
    }

    if (movie.festivalPrizes.prizes.length === 0) {
      errors.push({
        type: 'warning',
        field: 'festivalPrizes.prizes',
        name: "Festival Prizes",
        reason: 'Optional field is missing',
        hint: 'Edit corresponding sheet field.'
      });
    }

    if (movie.promotionalDescription.keyAssets.length === 0) {
      errors.push({
        type: 'warning',
        field: 'promotionalDescription.keyAssets',
        name: "Key assets",
        reason: 'Optional field is missing',
        hint: 'Edit corresponding sheet field.'
      });
    }

    if (movie.promotionalDescription.keywords.length === 0) {
      errors.push({
        type: 'warning',
        field: 'promotionalDescription.keywords',
        name: "Keywords",
        reason: 'Optional field is missing',
        hint: 'Edit corresponding sheet field.'
      });
    }

    if (movie.main.languages.length === 0) {
      errors.push({
        type: 'warning',
        field: 'main.languages',
        name: "Languages",
        reason: 'Optional field is missing',
        hint: 'Edit corresponding sheet field.'
      });
    }

    if (movie.versionInfo.dubbings.length === 0) {
      errors.push({
        type: 'warning',
        field: 'versionInfo.dubbings',
        name: "Dubbings",
        reason: 'Optional field is missing',
        hint: 'Edit corresponding sheet field.'
      });
    }

    if (movie.versionInfo.subtitles.length === 0) {
      errors.push({
        type: 'warning',
        field: 'versionInfo.subtitles',
        name: "Subtitles",
        reason: 'Optional field is missing',
        hint: 'Edit corresponding sheet field.'
      });
    }

    if (movie.budget.totalBudget === undefined) {
      errors.push({
        type: 'warning',
        field: 'budget.totalBudget',
        name: 'Budget',
        reason: 'Optional field is missing',
        hint: 'Edit corresponding sheet field.'
      });
    }

    if (movie.salesAgentDeal.salesAgent === undefined) {
      errors.push({
        type: 'warning',
        field: 'salesAgentDeal.salesAgent',
        name: 'Sales agent',
        reason: 'Optional field is missing',
        hint: 'Edit corresponding sheet field.'
      });
    }

    if (movie.salesAgentDeal.reservedTerritories.length === 0) {
      errors.push({
        type: 'warning',
        field: 'salesAgentDeal.reservedTerritories',
        name: 'Reserved territories',
        reason: 'Optional field is missing',
        hint: 'Edit corresponding sheet field.'
      });
    }

    return importErrors;
  }


  public formatDistributionDeals(sheetTab: SheetTab) {
    this.clearDataSources();
    sheetTab.rows.forEach(async spreadSheetRow => {

      if (spreadSheetRow[SpreadSheetDistributionDeal.internalRef]) {

        const movie = this.movieQuery.existingMovie(spreadSheetRow[SpreadSheetDistributionDeal.internalRef]);
        const distributionDeal = createDistributionDeal();

        let contract = initContractWithVersion();

        const importErrors = {
          distributionDeal,
          contract,
          errors: [],
          movieInternalRef: spreadSheetRow[SpreadSheetDistributionDeal.internalRef],
          movieTitle: movie ? movie.main.title.original : undefined,
          movieId: movie ? movie.id : undefined
        } as DealsImportState;

        if (movie) {

          /////////////////
          // CONTRACT STUFF
          /////////////////

          // Retreive the contract that will handle the deal
          if (spreadSheetRow[SpreadSheetDistributionDeal.distributionDealId]) {
            distributionDeal.id = spreadSheetRow[SpreadSheetDistributionDeal.distributionDealId];
          }

          contract = await this.contractService.getContractWithLastVersionFromDeal(movie.id, distributionDeal.id);
          importErrors.contract = contract;

          /////////////////
          // LICENSE STUFF
          /////////////////

          /* LICENSOR */

          // Nothing to do. Should be the same infos already filled in previously imported contract sheet

          /* LICENSEE */

          // Retreive the licensee inside the contract to update his infos
          const licensee = this.contractService.getContractParties(contract.doc, 'licensee').shift();
          if (licensee === undefined) {
            throw new Error(`No licensee found in contract ${contract.doc.id}.`);
          }

          // SHOW NAME
          if (spreadSheetRow[SpreadSheetDistributionDeal.displayLicenseeName]) {
            licensee.party.showName = spreadSheetRow[SpreadSheetDistributionDeal.displayLicenseeName].toLowerCase() === 'yes' ? true : false;
          }

          /////////////////
          // TERMS STUFF
          /////////////////

          // BEGINNING OF RIGHTS
          if (spreadSheetRow[SpreadSheetDistributionDeal.rightsStart]) {
            const rightsStart: SSF$Date = SSF.parse_date_code(spreadSheetRow[SpreadSheetDistributionDeal.rightsStart]);
            distributionDeal.terms.start = new Date(`${rightsStart.y}-${rightsStart.m}-${rightsStart.d}`);
          }

          // END OF RIGHTS
          if (spreadSheetRow[SpreadSheetDistributionDeal.rightsEnd]) {
            const rightsEnd: SSF$Date = SSF.parse_date_code(spreadSheetRow[SpreadSheetDistributionDeal.rightsEnd]);
            distributionDeal.terms.end = new Date(`${rightsEnd.y}-${rightsEnd.m}-${rightsEnd.d}`);
          }

          // TERRITORIES (Mandate Territories)
          if (spreadSheetRow[SpreadSheetDistributionDeal.territories]) {
            distributionDeal.territory = [];
            spreadSheetRow[SpreadSheetDistributionDeal.territories].split(this.separator).forEach((c: string) => {
              const territory = getCodeIfExists('TERRITORIES', c);
              if (territory) {
                distributionDeal.territory.push(territory);
              } else {
                importErrors.errors.push({
                  type: 'error',
                  field: 'territories',
                  name: "Territories sold",
                  reason: `${c} not found in territories list`,
                  hint: 'Edit corresponding sheet field.'
                });
              }
            });
          }

          // TERRITORIES EXCLUDED
          if (spreadSheetRow[SpreadSheetDistributionDeal.territoriesExcluded]) {
            distributionDeal.territoryExcluded = [];
            spreadSheetRow[SpreadSheetDistributionDeal.territoriesExcluded].split(this.separator).forEach((c: string) => {
              const territory = getCodeIfExists('TERRITORIES', c);
              if (territory) {
                distributionDeal.territoryExcluded.push(territory);
              } else {
                importErrors.errors.push({
                  type: 'error',
                  field: 'territories excluded',
                  name: "Territories excluded",
                  reason: `${c} not found in territories list`,
                  hint: 'Edit corresponding sheet field.'
                });
              }
            });
          }

          // MEDIAS (Mandate Medias)
          if (spreadSheetRow[SpreadSheetDistributionDeal.licenseType]) {
            distributionDeal.licenseType = [];
            spreadSheetRow[SpreadSheetDistributionDeal.licenseType].split(this.separator).forEach((c: string) => {
              const media = getCodeIfExists('MEDIAS', c);
              if (media) {
                distributionDeal.licenseType.push(media);
              } else {
                importErrors.errors.push({
                  type: 'error',
                  field: 'medias',
                  name: "Media(s)",
                  reason: `${c} not found in medias list`,
                  hint: 'Edit corresponding sheet field.'
                });
              }
            });
          }

          // DUBS (Authorized language(s))
          if (spreadSheetRow[SpreadSheetDistributionDeal.dubbings]) {
            spreadSheetRow[SpreadSheetDistributionDeal.dubbings].split(this.separator).forEach((g: string) => {
              const dubbing = getCodeIfExists('LANGUAGES', g);
              if (dubbing) {
                distributionDeal.assetLanguage = populateMovieLanguageSpecification(
                  distributionDeal.assetLanguage,
                  dubbing,
                  MovieLanguageTypes.dubbed
                );
              } else {
                importErrors.errors.push({
                  type: 'error',
                  field: 'dubbing',
                  name: "Authorized language(s)",
                  reason: `${g} not found in languages list`,
                  hint: 'Edit corresponding sheet field.'
                });
              }
            });

          }

          // SUBTILES (Available subtitle(s))
          if (spreadSheetRow[SpreadSheetDistributionDeal.subtitles]) {
            spreadSheetRow[SpreadSheetDistributionDeal.subtitles].split(this.separator).forEach((g: string) => {
              const subtitle = getCodeIfExists('LANGUAGES', g);
              if (!!subtitle) {
                distributionDeal.assetLanguage = populateMovieLanguageSpecification(
                  distributionDeal.assetLanguage,
                  subtitle,
                  MovieLanguageTypes.subtitle
                );
              } else {
                importErrors.errors.push({
                  type: 'error',
                  field: 'subtitle',
                  name: "Authorized subtitle(s)",
                  reason: `${g} not found in languages list`,
                  hint: 'Edit corresponding sheet field.'
                });
              }
            });
          }

          // CAPTIONS (Available subtitle(s))
          if (spreadSheetRow[SpreadSheetDistributionDeal.captions]) {
            spreadSheetRow[SpreadSheetDistributionDeal.captions].split(this.separator).forEach((g: string) => {
              const caption = getCodeIfExists('LANGUAGES', g);
              if (!!caption) {
                distributionDeal.assetLanguage = populateMovieLanguageSpecification(
                  distributionDeal.assetLanguage,
                  caption,
                  MovieLanguageTypes.caption
                );
              } else {
                importErrors.errors.push({
                  type: 'error',
                  field: 'caption',
                  name: "Authorized caption(s)",
                  reason: `${g} not found in languages list`,
                  hint: 'Edit corresponding sheet field.'
                });
              }
            });
          }

          // EXCLUSIVE DEAL
          if (spreadSheetRow[SpreadSheetDistributionDeal.exclusive]) {
            distributionDeal.exclusive = spreadSheetRow[SpreadSheetDistributionDeal.exclusive].toLowerCase() === 'yes' ? true : false;
          }

          // PRICE
          if (!isNaN(Number(spreadSheetRow[SpreadSheetDistributionDeal.priceAmount]))) {
            // We increment global price for this title with the current deal price.
            contract.last.titles[movie.id].price.amount += parseInt(spreadSheetRow[SpreadSheetDistributionDeal.priceAmount], 10);
          }

          if (spreadSheetRow[SpreadSheetDistributionDeal.priceCurrency]) {
            contract.last.titles[movie.id].price.currency = spreadSheetRow[SpreadSheetDistributionDeal.priceCurrency];
          }

          // Checks if sale already exists
          if (await this.distributionDealService.existingDistributionDeal(movie.id, distributionDeal)) {
            importErrors.errors.push({
              type: 'error',
              field: 'distributionDeal',
              name: 'Distribution deal',
              reason: 'Distribution deal already added',
              hint: 'Distribution deal already added'
            });
          }

        } else {
          importErrors.errors.push({
            type: 'error',
            field: 'internalRef',
            name: "Movie",
            reason: `Movie ${spreadSheetRow[SpreadSheetDistributionDeal.internalRef]} not found`,
            hint: 'Try importing it first or check if data is correct.'
          });
        }

        const saleWithErrors = this.validateMovieSale(importErrors);
        this.deals.data.push(saleWithErrors);
        this.deals.data = [... this.deals.data];

        this.cdRef.detectChanges();
      }

    });
  }

  private validateMovieSale(importErrors: DealsImportState): DealsImportState {
    const distributionDeal = importErrors.distributionDeal;
    const contract = importErrors.contract;
    const errors = importErrors.errors;

    // No movie found
    if (!importErrors.movieTitle) {
      return importErrors;
    }

    //////////////////
    // REQUIRED FIELDS
    //////////////////

    //  CONTRACT VALIDATION
    if (!this.contractService.validateContract(contract.doc)) {
      errors.push({
        type: 'error',
        field: 'contractId',
        name: "Contract ",
        reason: 'Related contract not found',
        hint: 'Edit corresponding sheet field.'
      });
    }


    // BEGINNING OF RIGHTS
    if (!distributionDeal.terms.start) {
      errors.push({
        type: 'error',
        field: 'rights.from',
        name: 'Beginning of rights',
        reason: 'Required field is missing',
        hint: 'Edit corresponding sheet field.'
      });
    }

    // END OF RIGHTS
    if (!distributionDeal.terms.end) {
      errors.push({
        type: 'error',
        field: 'rights.to',
        name: 'End of rights',
        reason: 'Required field is missing',
        hint: 'Edit corresponding sheet field.'
      });
    }

    // TERRITORIES
    if (!distributionDeal.territory) {
      errors.push({
        type: 'error',
        field: 'territory',
        name: "Territories sold",
        reason: 'Required field is missing',
        hint: 'Edit corresponding sheet field.'
      });
    }

    // TERRITORIES EXCLUDED
    if (!distributionDeal.territoryExcluded) {
      errors.push({
        type: 'warning',
        field: 'territoryExcluded',
        name: "Territories excluded",
        reason: 'Optionnal field is missing',
        hint: 'Edit corresponding sheet field.'
      });
    }

    // LICENSE TYPE
    if (!distributionDeal.licenseType) {
      errors.push({
        type: 'error',
        field: 'medias',
        name: "Media(s)",
        reason: 'Required field is missing',
        hint: 'Edit corresponding sheet field.'
      });
    }

    // DUBBINGS
    if (!Object.keys(distributionDeal.assetLanguage).length) {
      errors.push({
        type: 'error',
        field: 'dubbings',
        name: "Authorized language(s)",
        reason: 'Required field is missing',
        hint: 'Edit corresponding sheet field.'
      });
    }

    // EXCLUSIVE
    if (distributionDeal.exclusive === undefined) {
      errors.push({
        type: 'error',
        field: 'exclusive',
        name: "Exclusive deal",
        reason: 'Required field is missing',
        hint: 'Edit corresponding sheet field.'
      });
    }

    //////////////////
    // OPTIONAL FIELDS
    //////////////////

    // TITLE PRICE VALIDATION
    Object.keys(contract.last.titles).forEach(titleId => {
      if (!contract.last.titles[titleId].price.amount) {
        errors.push({
          type: 'warning',
          field: 'price',
          name: "Distribution deal price",
          reason: `Optional field is missing for ${titleId}`,
          hint: 'Edit corresponding sheet field.'
        });
      }
    })

    return importErrors;
  }

  public formatContracts(sheetTab: SheetTab) {
    this.clearDataSources();

    const titlesFieldsCount = Object.keys(SpreadSheetContractTitle).length / 2; // To get enum length

    sheetTab.rows.forEach(async spreadSheetRow => {
      // Create/retreive the contract
      let contract = initContractWithVersion();
      let newContract = true;
      if (spreadSheetRow[SpreadSheetContract.contractId]) {
        const existingContract = await this.contractService.getContractWithLastVersion(spreadSheetRow[SpreadSheetContract.contractId]);
        if (!!existingContract) {
          contract = existingContract;
          newContract = false;
        }
      }

      contract.doc.parentContractIds = [];
      contract.doc.childContractIds = [];

      if (spreadSheetRow[SpreadSheetContract.contractId]) {
        const importErrors = {
          contract,
          errors: [],
        } as ContractsImportState;

        if (newContract) {
          /**
           * @dev We process this data only if this is for a new contract
           * Changing parties or titles for a same contract is forbidden
           * Only change into distribution deals is allowed and will lead to a new contractVersion
          */
          if (spreadSheetRow[SpreadSheetContract.licensors]) {
            spreadSheetRow[SpreadSheetContract.licensors].split(this.separator).forEach((licensorName: string) => {
              const licensor = createContractPartyDetail();
              // licensor.orgId @TODO (#1397) try to match with an existing org
              licensor.party.displayName = licensorName.trim();
              licensor.party.role = 'licensor';
              contract.doc.parties.push(licensor);
            });
          }

          if (spreadSheetRow[SpreadSheetContract.licensee]) {
            const licensee = createContractPartyDetail();
            // licensee.orgId @TODO (#1397) try to match with an existing org
            licensee.party.displayName = spreadSheetRow[SpreadSheetContract.licensee];
            licensee.party.role = 'licensee';
            contract.doc.parties.push(licensee);
          }

          if (spreadSheetRow[SpreadSheetContract.parentContractIds]) {
            spreadSheetRow[SpreadSheetContract.parentContractIds].split(this.separator).forEach((c: string) => {
              contract.doc.parentContractIds.push(c.trim());
            });
          }

          if (spreadSheetRow[SpreadSheetContract.childContractIds]) {
            spreadSheetRow[SpreadSheetContract.childContractIds].split(this.separator).forEach((c: string) => {
              contract.doc.childContractIds.push(c.trim());
            });
          }
        }

        if (spreadSheetRow[SpreadSheetContract.status]) {
          if (spreadSheetRow[SpreadSheetContract.status] in ContractStatus) {
            contract.last.status = spreadSheetRow[SpreadSheetContract.status];
          }
        }

        let titleIndex = 0;
        while (spreadSheetRow[SpreadSheetContract.titleStuffIndexStart + titleIndex]) {
          const currentIndex = SpreadSheetContract.titleStuffIndexStart + titleIndex;
          titleIndex += titlesFieldsCount;
          const titleDetails = await this.processTitleDetails(spreadSheetRow, currentIndex);
          contract.last.titles[titleDetails.titleId] = titleDetails;
          if (contract.doc.titleIds.indexOf(titleDetails.titleId) === -1) {
            contract.doc.titleIds.push(titleDetails.titleId);
          }
        }


        ///////////////
        // VALIDATION
        ///////////////

        const contractWithErrors = this.validateMovieContract(importErrors);

        if (contractWithErrors.contract.doc.id) {
          this.contractsToUpdate.data.push(contractWithErrors);
          this.contractsToUpdate.data = [... this.contractsToUpdate.data];
        } else {
          contract.doc.id = spreadSheetRow[SpreadSheetContract.contractId];
          this.contractsToCreate.data.push(contractWithErrors);
          this.contractsToCreate.data = [... this.contractsToCreate.data];
        }

        this.cdRef.detectChanges();
      }
    });

  }

  private validateMovieContract(importErrors: ContractsImportState): ContractsImportState {

    const contract = importErrors.contract;
    const errors = importErrors.errors;


    //////////////////
    // REQUIRED FIELDS
    //////////////////

    //  CONTRACT VALIDATION
    if (!this.contractService.validateContract(contract.doc)) {
      errors.push({
        type: 'error',
        field: 'contractId',
        name: "Contract",
        reason: 'Contract is not valid',
        hint: 'Edit corresponding sheet field.'
      });
    }


    //////////////////
    // OPTIONAL FIELDS
    //////////////////

    // CONTRACT PRICE VALIDATION
    /*if (!contract.price.amount) {
      errors.push({
        type: 'warning',
        field: 'price',
        name: "Distribution deal price",
        reason: 'Optional field is missing',
        hint: 'Edit corresponding sheet field.'
      });
    }*/

    return importErrors;
  }

  private async processTitleDetails(spreadSheetRow: any[], currentIndex: number): Promise<ContractTitleDetail> {
    const titleDetails = createContractTitleDetail();
    titleDetails.price.fees = [];

    if (spreadSheetRow[SpreadSheetContractTitle.titleCode + currentIndex]) {
      const title = await this.movieService.getFromInternalRef(spreadSheetRow[SpreadSheetContractTitle.titleCode + currentIndex]);
      if (title === undefined) {
        throw new Error(`Movie ${spreadSheetRow[SpreadSheetContractTitle.titleCode + currentIndex]} is missing id database.`);
      }
      titleDetails.titleId = title.id;
    }

    if (spreadSheetRow[SpreadSheetContractTitle.licensedRightIds + currentIndex]) {
      titleDetails.distributionDealIds = spreadSheetRow[SpreadSheetContractTitle.licensedRightIds + currentIndex]
        .split(this.separator)
        .map(c => c.trim());
    }

    if (spreadSheetRow[SpreadSheetContractTitle.commission + currentIndex]) {
      titleDetails.price.commission = spreadSheetRow[SpreadSheetContractTitle.commission + currentIndex]
    }

    const fee = createFee();
    if (spreadSheetRow[SpreadSheetContractTitle.feeLabel + currentIndex]) {
      fee.label = spreadSheetRow[SpreadSheetContractTitle.feeLabel + currentIndex];
    }

    if (spreadSheetRow[SpreadSheetContractTitle.feeValue + currentIndex]) {
      fee.price.amount = spreadSheetRow[SpreadSheetContractTitle.feeValue + currentIndex];
    }

    if (spreadSheetRow[SpreadSheetContractTitle.feeCurrency + currentIndex]) {
      if (spreadSheetRow[SpreadSheetContractTitle.feeCurrency + currentIndex].toLowerCase() === 'eur') {
        fee.price.currency = 'euro';
      }
    }

    titleDetails.price.fees.push(fee);

    return titleDetails;
  }


  private clearDataSources() {
    this.moviesToCreate.data = [];
    this.moviesToUpdate.data = [];
    this.deals.data = [];
  }
}<|MERGE_RESOLUTION|>--- conflicted
+++ resolved
@@ -932,25 +932,6 @@
       });
     }
 
-<<<<<<< HEAD
-    if (!movie.salesInfo.originCountryReleaseDate) {
-      errors.push({
-        type: 'warning',
-        field: 'salesInfo.originCountryReleaseDate',
-        name: 'Release date in Origin Country',
-        reason: 'Optional field is missing',
-=======
-    if (!movie.salesInfo.internationalPremiere) {
-      errors.push({
-        type: 'warning',
-        field: 'salesInfo.internationalPremiere',
-        name: "International Premiere",
-        reason: 'Optional field is missing or could not be parsed',
->>>>>>> 4ebc2c4a
-        hint: 'Edit corresponding sheet field.'
-      });
-    }
-
     if (movie.main.genres.length === 0) {
       errors.push({
         type: 'warning',
