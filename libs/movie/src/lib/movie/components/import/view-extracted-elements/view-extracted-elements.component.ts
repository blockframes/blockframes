--- conflicted
+++ resolved
@@ -596,12 +596,7 @@
         if (spreadSheetRow[SpreadSheetMovie.bannerLink]) {
           const promotionalElement = createPromotionalElement({
             label: 'Banner link',
-<<<<<<< HEAD
-            url: await this.imageUploader.upload(spreadSheetRow[SpreadSheetMovie.bannerLink]),
-            // @todo #1061 when #1325 is merged, rename to media & use  { url, ref: meta.fullPath, originalRef: '' } for video/ pdf etc ..
-=======
             media: await this.imageUploader.upload(spreadSheetRow[SpreadSheetMovie.bannerLink]),
->>>>>>> 58b60b90
             type: 'banner',
             ratio: 'rectangle'
           });
