import { Component, ChangeDetectionStrategy, ChangeDetectorRef } from '@angular/core';
import { MatTableDataSource, MatSnackBar } from '@angular/material';
import {
  Movie,
  MovieQuery,
  createMovieMain,
  createMoviePromotionalDescription,
  createMovieSalesCast,
  createMovieSalesInfo,
  createMovieVersionInfo,
  createMovieFestivalPrizes,
  createMovieSalesAgentDeal,
  createPromotionalElement,
  createMovieBudget,
  createMoviePromotionalElements,
  createPrize,
  populateMovieLanguageSpecification,
  MovieService,
  createMovieRating,
  createMovieOriginalRelease
} from '../../../+state';
import { SheetTab } from '@blockframes/utils/spreadsheet';
import { formatCredits } from '@blockframes/utils/spreadsheet/format';
import { ImageUploader, cleanModel } from '@blockframes/utils';
import { SSF$Date } from 'ssf/types';
import { getCodeIfExists, ExtractCode } from '@blockframes/utils/static-model/staticModels';
import { SSF } from 'xlsx';
import { MovieLanguageTypes, PremiereType } from '@blockframes/movie/movie/+state/movie.firestore';
import { createCredit, createStakeholder } from '@blockframes/utils/common-interfaces/identity';
<<<<<<< HEAD
import { DistributionDeal, createDistributionDeal, createHoldback } from '@blockframes/movie/distribution-deals/+state/distribution-deal.model';
=======
import { DistributionDeal, createDistributionDeal } from '@blockframes/movie/distribution-deals/+state/distribution-deal.model';
>>>>>>> 4d70a5eb
import { createContractPartyDetail, createContractTitleDetail, Contract, initContractWithVersion, ContractWithLastVersion } from '@blockframes/contract/+state/contract.model';
import { ContractStatus, ContractTitleDetail } from '@blockframes/contract/+state/contract.firestore';
import { DistributionDealService } from '@blockframes/movie/distribution-deals/+state/distribution-deal.service';
import { createFee } from '@blockframes/utils/common-interfaces/price';
import { ContractService } from '@blockframes/contract/+state/contract.service';
import { createPaymentSchedule } from '@blockframes/utils/common-interfaces/schedule';
<<<<<<< HEAD
import { createTerms } from '@blockframes/utils/common-interfaces';
=======
>>>>>>> 4d70a5eb

export interface SpreadsheetImportError {
  field: string;
  name: string;
  reason: string;
  type: string;
  hint?: string;
}

export interface MovieImportState {
  movie: Movie;
  errors?: SpreadsheetImportError[];
}

export interface DealsImportState {
  distributionDeal: DistributionDeal;
  errors?: SpreadsheetImportError[];
  movieTitle: String;
  movieInternalRef?: string;
  movieId: string;
  contract: ContractWithLastVersion;
}

export interface ContractsImportState {
  errors?: SpreadsheetImportError[];
  newContract: boolean;
  contract: ContractWithLastVersion;
}

enum SpreadSheetMovie {
  internalRef,
  originalTitle,
  productionYear,
  scoring,
  rightsStart,
  rightsEnd,
  territories,
  medias,
  directors,
  poster,
  isan,
  internationalTitle,
  length,
  stakeholdersWithRole,
  color,
  originCountries,
  europeanQualification,
  rating,
  certifications,
  cast,
  shortSynopsis,
  originCountryReleaseDate,
  genres,
  festivalPrizes,
  keyAssets,
  keywords,
  languages,
  dubbings,
  subtitles,
  captions,
  screenerLink,
  promoReelLink,
  trailerLink,
  pitchTeaserLink,
  scenarioLink,
  productionStatus,
  budget,
  bannerLink,
  salesAgentName,
  salesAgentImage,
  reservedTerritories
}

enum SpreadSheetDistributionDeal {
  internalRef,
  distributionDealId,
  internationalTitle, // unused
  licensorName, // unused
  licenseeName, // unused
  displayLicenseeName,
  rightsStart,
  rightsEnd,
  territories,
  territoriesExcluded,
  licenseType,
  dubbings,
  subtitles,
  captions,
  exclusive,
  priceAmount,
  priceCurrency,
  catchUpStartDate,
  catchUpEndDate,
  multidiffusion,
  holdbacks
}

enum SpreadSheetContract {
  licensors,
  licensee,
  childRoles,
  contractId,
  parentContractIds,
  childContractIds,
  status,
  creationDate,
  scopeStartDate,
  scopeEndDate,
  paymentSchedules,
  titleStuffIndexStart,
}

enum SpreadSheetContractTitle {
  titleCode, // ie: filmCode
  licensedRightIds, // ie: distributionDealIds @see #1388
  commission,
  feeLabel,
  feeValue,
  feeCurrency,
}

@Component({
  selector: 'movie-view-extracted-elements',
  templateUrl: './view-extracted-elements.component.html',
  styleUrls: ['./view-extracted-elements.component.scss'],
  changeDetection: ChangeDetectionStrategy.Default
})
export class ViewExtractedElementsComponent {

  public moviesToCreate = new MatTableDataSource<MovieImportState>();
  public moviesToUpdate = new MatTableDataSource<MovieImportState>();
  public deals = new MatTableDataSource<DealsImportState>();
  public contractsToUpdate = new MatTableDataSource<ContractsImportState>();
  public contractsToCreate = new MatTableDataSource<ContractsImportState>();
  private separator = ';';
  private subSeparator = ',';

  constructor(
    private movieQuery: MovieQuery,
    private snackBar: MatSnackBar,
    private movieService: MovieService,
    private distributionDealService: DistributionDealService,
    private contractService: ContractService,
    private imageUploader: ImageUploader,
    private cdRef: ChangeDetectorRef
  ) { }

  public formatMovies(sheetTab: SheetTab) {
    this.clearDataSources();

    sheetTab.rows.forEach(async spreadSheetRow => {
      if (spreadSheetRow[SpreadSheetMovie.originalTitle]) {
        const existingMovie = this.movieQuery.existingMovie(spreadSheetRow[SpreadSheetMovie.internalRef]);
        const movie = {
          main: createMovieMain(),
          promotionalDescription: createMoviePromotionalDescription(),
          promotionalElements: createMoviePromotionalElements(),
          salesCast: createMovieSalesCast(),
          salesInfo: createMovieSalesInfo(),
          versionInfo: createMovieVersionInfo(),
          festivalPrizes: createMovieFestivalPrizes(),
          salesAgentDeal: createMovieSalesAgentDeal(),
          budget: createMovieBudget(),
          ...existingMovie ? cleanModel(existingMovie) : undefined
        } as Movie;

        const importErrors = { movie, errors: [] } as MovieImportState;

        //////////////////
        // REQUIRED FIELDS
        //////////////////

        // INTERNAL REF (Film Code)
        movie.main.internalRef = spreadSheetRow[SpreadSheetMovie.internalRef];

        // ORIGINAL TITLE (Original Title)
        if (spreadSheetRow[SpreadSheetMovie.originalTitle]) {
          movie.main.title.original = spreadSheetRow[SpreadSheetMovie.originalTitle];
        }

        // PRODUCTION YEAR
        if (!isNaN(Number(spreadSheetRow[SpreadSheetMovie.productionYear]))) {
          movie.main.productionYear = parseInt(spreadSheetRow[SpreadSheetMovie.productionYear], 10);
        }

        // SCORING (Scoring)
        if (spreadSheetRow[SpreadSheetMovie.scoring]) {
          const scoring = getCodeIfExists('SCORING', spreadSheetRow[SpreadSheetMovie.scoring]);
          if (scoring) {
            movie.salesInfo.scoring = scoring;
          } else {
            importErrors.errors.push({
              type: 'error',
              field: 'salesInfo.scoring',
              name: 'Scoring',
              reason: `${spreadSheetRow[SpreadSheetMovie.scoring]} not found in scoring list`,
              hint: 'Edit corresponding sheet field.'
            });

          }
        }

        // BEGINNING OF RIGHTS (Mandate beginning of rights)
        if (spreadSheetRow[SpreadSheetMovie.rightsStart]) {
          const rightsStart: SSF$Date = SSF.parse_date_code(spreadSheetRow[SpreadSheetMovie.rightsStart]);
          movie.salesAgentDeal.rights.from = new Date(`${rightsStart.y}-${rightsStart.m}-${rightsStart.d}`);
        }

        // END OF RIGHTS (Mandate End of rights)
        if (spreadSheetRow[SpreadSheetMovie.rightsEnd]) {
          const rightsEnd: SSF$Date = SSF.parse_date_code(spreadSheetRow[SpreadSheetMovie.rightsEnd]);
          movie.salesAgentDeal.rights.to = new Date(`${rightsEnd.y}-${rightsEnd.m}-${rightsEnd.d}`);
        }

        // TERRITORIES (Mandate Territories)
        if (spreadSheetRow[SpreadSheetMovie.territories]) {
          movie.salesAgentDeal.territories = [];
          spreadSheetRow[SpreadSheetMovie.territories].split(this.separator).forEach((c: ExtractCode<'TERRITORIES'>) => {
            const territory = getCodeIfExists('TERRITORIES', c);
            if (territory) {
              movie.salesAgentDeal.territories.push(territory);
            } else {
              importErrors.errors.push({
                type: 'error',
                field: 'salesAgentDeal.territories',
                name: 'Mandate Territories',
                reason: `${c} not found in territories list`,
                hint: 'Edit corresponding sheet field.'
              });
            }
          });
        }

        // MEDIAS (Mandate Medias)
        if (spreadSheetRow[SpreadSheetMovie.medias]) {
          movie.salesAgentDeal.medias = [];
          spreadSheetRow[SpreadSheetMovie.medias].split(';').forEach((c: ExtractCode<'MEDIAS'>) => {
            const media = getCodeIfExists('MEDIAS', c);
            if (media) {
              movie.salesAgentDeal.medias.push(media);
            } else {
              importErrors.errors.push({
                type: 'error',
                field: 'salesAgentDeal.medias',
                name: 'Mandate Medias',
                reason: `${c} not found in medias list`,
                hint: 'Edit corresponding sheet field.'
              });
            }
          });
        }

        // DIRECTORS (Director(s))
        if (spreadSheetRow[SpreadSheetMovie.directors]) {
          movie.main.directors = formatCredits(spreadSheetRow[SpreadSheetMovie.directors], this.separator, this.subSeparator);
        }

        // POSTER (Poster)
        movie.main.poster = await this.imageUploader.upload(spreadSheetRow[SpreadSheetMovie.poster]);

        //////////////////
        // OPTIONAL FIELDS
        //////////////////

        // ISAN (ISAN Number)
        if (spreadSheetRow[SpreadSheetMovie.isan]) {
          movie.main.isan = spreadSheetRow[SpreadSheetMovie.isan];
        }

        // INTERNATIONAL TITLE (International Title)
        if (spreadSheetRow[SpreadSheetMovie.internationalTitle]) {
          movie.main.title.international = spreadSheetRow[SpreadSheetMovie.internationalTitle];
        }

        // Total Run Time
        if (spreadSheetRow[SpreadSheetMovie.length]) {
          if (!isNaN(Number(spreadSheetRow[SpreadSheetMovie.length]))) {
            movie.main.totalRunTime = parseInt(spreadSheetRow[SpreadSheetMovie.length], 10);
          } else {
            movie.main.totalRunTime = spreadSheetRow[SpreadSheetMovie.length]; // Exemple value: TBC
          }
        }

        // PRODUCTION COMPANIES (Production Companie(s))
        if (spreadSheetRow[SpreadSheetMovie.stakeholdersWithRole]) {
          movie.main.stakeholders = [];
          spreadSheetRow[SpreadSheetMovie.stakeholdersWithRole].split(this.separator).forEach((p: string) => {
            const stakeHolderParts = p.split(this.subSeparator);
            const stakeHolder = createStakeholder({ displayName: stakeHolderParts[0] });
            const role = getCodeIfExists('STAKEHOLDER_ROLES', stakeHolderParts[1] as ExtractCode<'STAKEHOLDER_ROLES'>);
            if (role) {
              stakeHolder.role = role;
            }

            movie.main.stakeholders.push(stakeHolder);
          });
        }

        // COLOR (Color / Black & White )
        if (spreadSheetRow[SpreadSheetMovie.color]) {
          const color = getCodeIfExists('COLORS', spreadSheetRow[SpreadSheetMovie.color]);
          if (color) {
            movie.salesInfo.color = color;
          } else {
            importErrors.errors.push({
              type: 'warning',
              field: 'salesInfo.color',
              name: 'Color',
              reason: `${spreadSheetRow[SpreadSheetMovie.color]} not found in colors list`,
              hint: 'Edit corresponding sheet field.'
            });

          }
        }

        // ORIGIN COUNTRIES (Countries of Origin)
        if (spreadSheetRow[SpreadSheetMovie.originCountries]) {
          movie.main.originCountries = [];
          spreadSheetRow[SpreadSheetMovie.originCountries].split(this.separator).forEach((c: ExtractCode<'TERRITORIES'>) => {
            const country = getCodeIfExists('TERRITORIES', c);
            if (country) {
              movie.main.originCountries.push(country);
            } else {
              importErrors.errors.push({
                type: 'warning',
                field: 'main.originCountries',
                name: 'Countries of origin',
                reason: `${c} not found in territories list`,
                hint: 'Edit corresponding sheet field.'
              });
            }
          });
        }

        // CERTIFICATIONS (European Qualification)
        movie.salesInfo.certifications = [];
        if (spreadSheetRow[SpreadSheetMovie.europeanQualification] &&
          spreadSheetRow[SpreadSheetMovie.europeanQualification].toLowerCase() === 'yes') {
          const certification = getCodeIfExists('CERTIFICATIONS', 'europeanQualification');
          if (certification) {
            movie.salesInfo.certifications.push(certification);
          }
        }

        // PEGI (Rating)
        if (spreadSheetRow[SpreadSheetMovie.rating]) {
          spreadSheetRow[SpreadSheetMovie.rating].split(this.separator).forEach((r: string) => {
            const ratingParts = r.split(this.subSeparator);
            const country = getCodeIfExists('TERRITORIES', ratingParts[0] as ExtractCode<'TERRITORIES'>);
            const movieRating = createMovieRating({ value: ratingParts[1] });
            // @todo #1562 missing system & reason (optionnal)
            if (country) {
              movieRating.country = country;
            }

            movie.salesInfo.rating.push(movieRating);
          });
        }

        // CERTIFICATIONS (Certifications)
        if (spreadSheetRow[SpreadSheetMovie.certifications]) {
          spreadSheetRow[SpreadSheetMovie.certifications].split(this.separator).forEach((c: ExtractCode<'CERTIFICATIONS'>) => {
            const certification = getCodeIfExists('CERTIFICATIONS', c);
            if (certification) {
              movie.salesInfo.certifications.push(certification);
            } else {
              importErrors.errors.push({
                type: 'warning',
                field: 'salesInfo.certifications',
                name: 'Certifications',
                reason: `${c} not found in certifications list`,
                hint: 'Edit corresponding sheet field.'
              });
            }
          });

        }

        // CREDITS (Principal Cast)
        if (spreadSheetRow[SpreadSheetMovie.cast]) {
          movie.salesCast.cast = formatCredits(spreadSheetRow[SpreadSheetMovie.cast], this.separator)
            .map(credit => ({ ...credit, role: 'actor' }));
        }

        // SYNOPSIS (Short Synopsis)
        if (spreadSheetRow[SpreadSheetMovie.shortSynopsis]) {
          movie.main.shortSynopsis = spreadSheetRow[SpreadSheetMovie.shortSynopsis];
        }

        // ORIGIN COUNTRY RELEASE DATE (Release date in Origin Country)
        if (spreadSheetRow[SpreadSheetMovie.originCountryReleaseDate]) {

          spreadSheetRow[SpreadSheetMovie.originCountryReleaseDate].split(this.separator).forEach((o: ExtractCode<'TERRITORIES'>) => {
            const originalReleaseParts = o.split(this.subSeparator);
            const originalRelease = createMovieOriginalRelease({ date: originalReleaseParts[2] });
            const country = getCodeIfExists('TERRITORIES', originalReleaseParts[0] as ExtractCode<'TERRITORIES'>);
            if (country) {
              originalRelease.country = country;
            }

            const media = getCodeIfExists('MEDIAS', originalReleaseParts[1] as ExtractCode<'MEDIAS'>);
            if (media) {
              originalRelease.media = media;
            }


            movie.salesInfo.originalRelease.push(originalRelease);
          });
        }

        // GENRES (Genres)
        if (spreadSheetRow[SpreadSheetMovie.genres]) {
          movie.main.genres = [];
          spreadSheetRow[SpreadSheetMovie.genres].split(this.separator).forEach((g: ExtractCode<'GENRES'>) => {
            const genre = getCodeIfExists('GENRES', g);
            if (genre) {
              movie.main.genres.push(genre);
            } else {
              importErrors.errors.push({
                type: 'warning',
                field: 'main.genres',
                name: 'Genres',
                reason: `${g} not found in genres list`,
                hint: 'Edit corresponding sheet field.'
              });
            }
          });
        }

        // PRIZES (Prizes)
        if (spreadSheetRow[SpreadSheetMovie.festivalPrizes]) {
          movie.festivalPrizes.prizes = [];
          spreadSheetRow[SpreadSheetMovie.festivalPrizes].split(this.separator).forEach(async (p: string) => {
            const prizeParts = p.split(this.subSeparator);
            if (prizeParts.length >= 3) {
              const prize = createPrize();
              prize.name = prizeParts[0];
              prize.year = parseInt(prizeParts[1], 10);
              prize.prize = prizeParts[2];
              if (prizeParts.length >= 4) {
                switch (prizeParts[3].trim()) {
                  case 'International Premiere':
<<<<<<< HEAD
                    prize.premiere = PremiereType.international;
=======
                    prize.premiere = PremiereType.internationnal;
>>>>>>> 4d70a5eb
                    break;
                  default:
                    prize.premiere = PremiereType[prizeParts[3].trim().toLowerCase()];
                    break;
                }

              }
              if (prizeParts.length >= 5) {
                prize.logo = await this.imageUploader.upload(prizeParts[4].trim());
              }
              movie.festivalPrizes.prizes.push(prize);
            }
          });
        }

        // KEY ASSETS (Key Assets)
        if (spreadSheetRow[SpreadSheetMovie.keyAssets]) {
          movie.promotionalDescription.keyAssets = spreadSheetRow[SpreadSheetMovie.keyAssets];
        }

        // KEYWORDS
        if (spreadSheetRow[SpreadSheetMovie.keywords]) {
          movie.promotionalDescription.keywords = [];
          spreadSheetRow[SpreadSheetMovie.keywords].split(this.separator).forEach((k: string) => {
            movie.promotionalDescription.keywords.push(k);
          });
        }

        // LANGUAGES (Original Language(s))
        if (spreadSheetRow[SpreadSheetMovie.languages]) {
          movie.main.originalLanguages = []; // @todo #1562 add to movie.versionInfo & check #1589
          spreadSheetRow[SpreadSheetMovie.languages].split(this.separator).forEach((g: ExtractCode<'LANGUAGES'>) => {
            const language = getCodeIfExists('LANGUAGES', g);
            if (language) {
              movie.main.originalLanguages.push(language);
            } else {
              importErrors.errors.push({
                type: 'warning',
                field: 'main.originalLanguages',
                name: 'Languages',
                reason: `${g} not found in languages list`,
                hint: 'Edit corresponding sheet field.'
              });
            }
          });
        }

        // DUBS (Available dubbing(s))
        // @todo #1562 Wait for  #1411
        if (spreadSheetRow[SpreadSheetMovie.dubbings]) {
          movie.versionInfo.dubbings = [];
          spreadSheetRow[SpreadSheetMovie.dubbings].split(this.separator).forEach((g: ExtractCode<'LANGUAGES'>) => {
            const dubbing = getCodeIfExists('LANGUAGES', g);
            if (dubbing) {
              movie.versionInfo.dubbings.push(dubbing);
            } else {
              importErrors.errors.push({
                type: 'warning',
                field: 'versionInfo.dubbing',
                name: 'Dubbings',
                reason: `${g} not found in languages list`,
                hint: 'Edit corresponding sheet field.'
              });
            }
          });
        }

        // SUBTILES (Available subtitle(s))
        // @todo #1562 Wait for  #1411
        if (spreadSheetRow[SpreadSheetMovie.subtitles]) {
          movie.versionInfo.subtitles = [];
          spreadSheetRow[SpreadSheetMovie.subtitles].split(this.separator).forEach((g: ExtractCode<'LANGUAGES'>) => {
            const subtitle = getCodeIfExists('LANGUAGES', g);
            if (subtitle) {
              movie.versionInfo.subtitles.push(subtitle);
            } else {
              importErrors.errors.push({
                type: 'warning',
                field: 'versionInfo.subtitle',
                name: 'Subtitles',
                reason: `${g} not found in languages list`,
                hint: 'Edit corresponding sheet field.'
              });
            }
          });
        }

        // Captions (Avalaible closed-captioned)
        if (spreadSheetRow[SpreadSheetMovie.captions]) {
          //movie.versionInfo.captions = [];
          spreadSheetRow[SpreadSheetMovie.captions].split(this.separator).forEach((g: ExtractCode<'LANGUAGES'>) => {
            const caption = getCodeIfExists('LANGUAGES', g);
            if (caption) {
              // @todo #1562 Wait for  #1411
            } else {
              importErrors.errors.push({
                type: 'warning',
                field: 'versionInfo.subtitle',
                name: 'Subtitles',
                reason: `${g} not found in languages list`,
                hint: 'Edit corresponding sheet field.'
              });
            }
          });
        }

        // SCREENER LINK
        if (spreadSheetRow[SpreadSheetMovie.screenerLink]) {
          const promotionalElement = createPromotionalElement({
            label: 'Screener link',
            media: spreadSheetRow[SpreadSheetMovie.screenerLink],
          });
          movie.promotionalElements.screener_link = promotionalElement;
        } else {
          importErrors.errors.push({
            type: 'warning',
            field: 'promotionalElements',
            name: 'Screener link',
            reason: 'Optional field is missing',
            hint: 'Edit corresponding sheet field.'
          });
        }

        // PROMO REEL LINK
        if (spreadSheetRow[SpreadSheetMovie.promoReelLink]) {
          const promotionalElement = createPromotionalElement({
            label: 'Promo reel link',
            media: spreadSheetRow[SpreadSheetMovie.promoReelLink],
          });

          movie.promotionalElements.promo_reel_link = promotionalElement;
        } else {
          importErrors.errors.push({
            type: 'warning',
            field: 'promotionalElements',
            name: 'Promo reel link',
            reason: 'Optional field is missing',
            hint: 'Edit corresponding sheet field.'
          });
        }

        // TRAILER LINK
        if (spreadSheetRow[SpreadSheetMovie.trailerLink]) {
          const promotionalElement = createPromotionalElement({
            label: 'Trailer link',
            media: spreadSheetRow[SpreadSheetMovie.trailerLink],
          });

          movie.promotionalElements.trailer_link = promotionalElement;
        } else {
          importErrors.errors.push({
            type: 'warning',
            field: 'promotionalElements',
            name: 'Trailer link',
            reason: 'Optional field is missing',
            hint: 'Edit corresponding sheet field.'
          });
        }

        // PITCH TEASER LINK
        if (spreadSheetRow[SpreadSheetMovie.pitchTeaserLink]) {
          const promotionalElement = createPromotionalElement({
            label: 'Pitch teaser link',
            media: spreadSheetRow[SpreadSheetMovie.pitchTeaserLink],
          });

          movie.promotionalElements.teaser_link = promotionalElement;
        } else {
          importErrors.errors.push({
            type: 'warning',
            field: 'promotionalElements',
            name: 'Pitch teaser link',
            reason: 'Optional field is missing',
            hint: 'Edit corresponding sheet field.'
          });
        }

        // SCENARIO LINK
        if (spreadSheetRow[SpreadSheetMovie.scenarioLink]) {
          const promotionalElement = createPromotionalElement({
            label: 'Scenario link',
            media: spreadSheetRow[SpreadSheetMovie.scenarioLink],
          });

          movie.promotionalElements.scenario = promotionalElement;
        } else {
          importErrors.errors.push({
            type: 'warning',
            field: 'promotionalElements',
            name: 'Scenario link',
            reason: 'Optional field is missing',
            hint: 'Edit corresponding sheet field.'
          });
        }

        // PRODUCTION STATUS
        if (spreadSheetRow[SpreadSheetMovie.productionStatus]) {
          const movieStatus = getCodeIfExists('MOVIE_STATUS', spreadSheetRow[SpreadSheetMovie.productionStatus]);
          if (movieStatus) {
            movie.main.status = movieStatus;
          } else {
            importErrors.errors.push({
              type: 'warning',
              field: 'movie.main.status',
              name: 'Production status',
              reason: 'Production status could not be parsed',
              hint: 'Edit corresponding sheet field.'
            });
          }
        } else {
          movie.main.status = getCodeIfExists('MOVIE_STATUS', 'finished');
          importErrors.errors.push({
            type: 'warning',
            field: 'movie.main.status',
            name: 'Production status',
            reason: 'Production status not found, assumed "Completed"',
            hint: 'Edit corresponding sheet field.'
          });
        }

        // BUDGET
        if (spreadSheetRow[SpreadSheetMovie.budget]) {
          movie.budget.totalBudget = spreadSheetRow[SpreadSheetMovie.budget];
        }

        // IMAGE BANNIERE LINK
        if (spreadSheetRow[SpreadSheetMovie.bannerLink]) {
          const promotionalElement = createPromotionalElement({
            label: 'Banner',
            media: await this.imageUploader.upload(spreadSheetRow[SpreadSheetMovie.bannerLink]),
            ratio: 'rectangle'
          });

          movie.promotionalElements.banner = promotionalElement;
        } else {
          importErrors.errors.push({
            type: 'warning',
            field: 'promotionalElements',
            name: 'Banner',
            reason: 'Optional field is missing',
            hint: 'Edit corresponding sheet field.'
          });
        }

        // SALES AGENT (name)
        const salesAgent = createCredit();
        if (spreadSheetRow[SpreadSheetMovie.salesAgentName]) {
          salesAgent.displayName = spreadSheetRow[SpreadSheetMovie.salesAgentName];
        }

        // SALES AGENT (avatar)
        if (spreadSheetRow[SpreadSheetMovie.salesAgentImage]) {
          salesAgent.avatar = await this.imageUploader.upload(spreadSheetRow[SpreadSheetMovie.salesAgentImage]);
        }

        movie.salesAgentDeal.salesAgent = salesAgent;

        // RESERVED TERRITORIES
        if (spreadSheetRow[SpreadSheetMovie.reservedTerritories]) {
          movie.salesAgentDeal.reservedTerritories = spreadSheetRow[SpreadSheetMovie.reservedTerritories].split(this.separator);
        }


        ///////////////
        // VALIDATION
        ///////////////

        const movieWithErrors = this.validateMovie(importErrors);
        if (movieWithErrors.movie.id) {
          this.moviesToUpdate.data.push(movieWithErrors);
          this.moviesToUpdate.data = [... this.moviesToUpdate.data];
        } else {
          this.moviesToCreate.data.push(movieWithErrors);
          this.moviesToCreate.data = [... this.moviesToCreate.data];
        }

        this.cdRef.detectChanges();
      }
    });
  }

  private validateMovie(importErrors: MovieImportState): MovieImportState {
    const movie = importErrors.movie;
    const errors = importErrors.errors;
    //////////////////
    // REQUIRED FIELDS
    //////////////////

    if (!movie.main.internalRef) {
      errors.push({
        type: 'error',
        field: 'main.internalRef',
        name: 'Film Code ',
        reason: 'Required field is missing',
        hint: 'Edit corresponding sheet field.'
      });
    }

    if (!movie.main.title.original) {
      errors.push({
        type: 'error',
        field: 'main.title.original',
        name: 'Original title',
        reason: 'Required field is missing',
        hint: 'Edit corresponding sheet field.'
      });
    }

    if (!movie.main.productionYear) {
      errors.push({
        type: 'error',
        field: 'main.productionYear',
        name: 'Production Year',
        reason: 'Required field is missing',
        hint: 'Edit corresponding sheet field.'
      });
    }

    if (!movie.salesInfo.scoring) {
      errors.push({
        type: 'error',
        field: 'salesInfo.scoring',
        name: 'Scoring',
        reason: 'Required field is missing',
        hint: 'Edit corresponding sheet field.'
      });
    }

    if (!movie.salesAgentDeal.rights.from) {
      errors.push({
        type: 'error',
        field: 'salesAgentDeal.rights.from',
        name: 'Mandate Beginning of rights',
        reason: 'Required field is missing',
        hint: 'Edit corresponding sheet field.'
      });
    }

    if (!movie.salesAgentDeal.rights.to) {
      errors.push({
        type: 'error',
        field: 'salesAgentDeal.rights.to',
        name: 'Mandate End of rights',
        reason: 'Required field is missing',
        hint: 'Edit corresponding sheet field.'
      });
    }

    if (!movie.salesAgentDeal.territories) {
      errors.push({
        type: 'error',
        field: 'salesAgentDeal.territories',
        name: 'Mandate Territories',
        reason: 'Required field is missing',
        hint: 'Edit corresponding sheet field.'
      });
    }

    if (!movie.salesAgentDeal.medias) {
      errors.push({
        type: 'error',
        field: 'salesAgentDeal.medias',
        name: 'Mandate Medias',
        reason: 'Required field is missing',
        hint: 'Edit corresponding sheet field.'
      });
    }

    if (movie.main.directors.length === 0) {
      errors.push({
        type: 'error',
        field: 'main.directors',
        name: 'Directors',
        reason: 'Required field is missing',
        hint: 'Edit corresponding sheet field.'
      });
    }

    if (!movie.main.poster) {
      errors.push({
        type: 'error',
        field: 'main.poster',
        name: 'Poster',
        reason: 'Required field is missing',
        hint: 'Add poster URL in corresponding column.'
      });
    }

    //////////////////
    // OPTIONAL FIELDS
    //////////////////

    if (!movie.main.isan) {
      errors.push({
        type: 'warning',
        field: 'main.isan',
        name: 'ISAN number',
        reason: 'Optional field is missing',
        hint: 'Edit corresponding sheet field.'
      });
    }

    if (!movie.main.title.international) {
      errors.push({
        type: 'warning',
        field: 'main.title.international',
        name: 'International title',
        reason: 'Optional field is missing',
        hint: 'Edit corresponding sheet field.'
      });
    }

    if (!movie.main.totalRunTime) {
      errors.push({
        type: 'warning',
        field: 'main.totalRunTime',
        name: 'Total Run Time',
        reason: 'Optional field is missing',
        hint: 'Edit corresponding sheet field.'
      });
    }

    if (movie.main.stakeholders.length === 0) {
      errors.push({
        type: 'warning',
        field: 'main.stakeholders',
        name: 'Stakeholder(s)',
        reason: 'Optional field is missing',
        hint: 'Edit corresponding sheet field.'
      });
    }

    if (!movie.salesInfo.color) {
      errors.push({
        type: 'warning',
        field: 'salesInfo.color',
        name: 'Color / Black & White ',
        reason: 'Optional field is missing',
        hint: 'Edit corresponding sheet field.'
      });
    }

    if (movie.main.originCountries.length === 0) {
      errors.push({
        type: 'warning',
        field: 'main.originCountries',
        name: 'Countries of origin',
        reason: 'Optional field is missing',
        hint: 'Edit corresponding sheet field.'
      });
    }

    if (!movie.salesInfo.certifications) {
      errors.push({
        type: 'warning',
        field: 'salesInfo.certifications',
        name: 'Certifications',
        reason: 'Optional field is missing',
        hint: 'Edit corresponding sheet field.'
      });
    }

    if (movie.salesInfo.rating.length === 0) {
      errors.push({
        type: 'warning',
        field: 'salesInfo.rating',
        name: 'Rating',
        reason: 'Optional field is missing',
        hint: 'Edit corresponding sheet field.'
      });
    }

    if (movie.salesCast.cast.length === 0) {
      errors.push({
        type: 'warning',
        field: 'salesCast.cast',
        name: "Principal Cast",
        reason: 'Optional fields are missing',
        hint: 'Edit corresponding sheets fields: directors, principal cast.'
      });
    }

    if (!movie.main.shortSynopsis) {
      errors.push({
        type: 'warning',
        field: 'main.shortSynopsis',
        name: 'Synopsis',
        reason: 'Optional field is missing',
        hint: 'Edit corresponding sheet field.'
      });
    }

    if (movie.main.genres.length === 0) {
      errors.push({
        type: 'warning',
        field: 'main.genres',
        name: 'Genres',
        reason: 'Optional field is missing',
        hint: 'Edit corresponding sheet field.'
      });
    }

    if (movie.festivalPrizes.prizes.length === 0) {
      errors.push({
        type: 'warning',
        field: 'festivalPrizes.prizes',
        name: 'Festival Prizes',
        reason: 'Optional field is missing',
        hint: 'Edit corresponding sheet field.'
      });
    }

    if (movie.promotionalDescription.keyAssets.length === 0) {
      errors.push({
        type: 'warning',
        field: 'promotionalDescription.keyAssets',
        name: 'Key assets',
        reason: 'Optional field is missing',
        hint: 'Edit corresponding sheet field.'
      });
    }

    if (movie.promotionalDescription.keywords.length === 0) {
      errors.push({
        type: 'warning',
        field: 'promotionalDescription.keywords',
        name: 'Keywords',
        reason: 'Optional field is missing',
        hint: 'Edit corresponding sheet field.'
      });
    }

    if (movie.main.originalLanguages.length === 0) {
      errors.push({
        type: 'warning',
        field: 'main.originalLanguages',
        name: 'Languages',
        reason: 'Optional field is missing',
        hint: 'Edit corresponding sheet field.'
      });
    }

    if (movie.versionInfo.dubbings.length === 0) {
      errors.push({
        type: 'warning',
        field: 'versionInfo.dubbings',
        name: 'Dubbings',
        reason: 'Optional field is missing',
        hint: 'Edit corresponding sheet field.'
      });
    }

    if (movie.versionInfo.subtitles.length === 0) {
      errors.push({
        type: 'warning',
        field: 'versionInfo.subtitles',
        name: 'Subtitles',
        reason: 'Optional field is missing',
        hint: 'Edit corresponding sheet field.'
      });
    }

    /*
    @todo #1562  Wait for  #1411
    if (movie.versionInfo.captions.length === 0) {
      errors.push({
        type: 'warning',
        field: 'versionInfo.captions',
        name: 'Captions',
        reason: 'Optional field is missing',
        hint: 'Edit corresponding sheet field.'
      });
    }*/

    if (movie.budget.totalBudget === undefined) {
      errors.push({
        type: 'warning',
        field: 'budget.totalBudget',
        name: 'Budget',
        reason: 'Optional field is missing',
        hint: 'Edit corresponding sheet field.'
      });
    }

    if (movie.salesAgentDeal.salesAgent === undefined) {
      errors.push({
        type: 'warning',
        field: 'salesAgentDeal.salesAgent',
        name: 'Sales agent',
        reason: 'Optional field is missing',
        hint: 'Edit corresponding sheet field.'
      });
    }

    if (movie.salesAgentDeal.reservedTerritories.length === 0) {
      errors.push({
        type: 'warning',
        field: 'salesAgentDeal.reservedTerritories',
        name: 'Reserved territories',
        reason: 'Optional field is missing',
        hint: 'Edit corresponding sheet field.'
      });
    }

    return importErrors;
  }


  public formatDistributionDeals(sheetTab: SheetTab) {
    this.clearDataSources();
    sheetTab.rows.forEach(async spreadSheetRow => {

      if (spreadSheetRow[SpreadSheetDistributionDeal.internalRef]) {

        const movie = this.movieQuery.existingMovie(spreadSheetRow[SpreadSheetDistributionDeal.internalRef]);
        const distributionDeal = createDistributionDeal();

        let contract = initContractWithVersion();

        const importErrors = {
          distributionDeal,
          contract,
          errors: [],
          movieInternalRef: spreadSheetRow[SpreadSheetDistributionDeal.internalRef],
          movieTitle: movie ? movie.main.title.original : undefined,
          movieId: movie ? movie.id : undefined
        } as DealsImportState;

        if (movie) {

          /////////////////
          // CONTRACT STUFF
          /////////////////

          // Retreive the contract that will handle the deal
          if (spreadSheetRow[SpreadSheetDistributionDeal.distributionDealId]) {
            distributionDeal.id = spreadSheetRow[SpreadSheetDistributionDeal.distributionDealId];
          }

          contract = await this.contractService.getContractWithLastVersionFromDeal(movie.id, distributionDeal.id);
          importErrors.contract = contract;

          /////////////////
          // LICENSE STUFF
          /////////////////

          /* LICENSOR */

          // Nothing to do. Should be the same infos already filled in previously imported contract sheet

          /* LICENSEE */

          // Retreive the licensee inside the contract to update his infos
          const licensee = this.contractService.getContractParties(contract.doc, 'licensee').shift();
          if (licensee === undefined) {
            throw new Error(`No licensee found in contract ${contract.doc.id}.`);
          }

          // SHOW NAME
          if (spreadSheetRow[SpreadSheetDistributionDeal.displayLicenseeName]) {
            licensee.party.showName = spreadSheetRow[SpreadSheetDistributionDeal.displayLicenseeName].toLowerCase() === 'yes' ? true : false;
          }

          /////////////////
          // TERMS STUFF
          /////////////////

          // BEGINNING OF RIGHTS
          if (spreadSheetRow[SpreadSheetDistributionDeal.rightsStart]) {
            const rightsStart: SSF$Date = SSF.parse_date_code(spreadSheetRow[SpreadSheetDistributionDeal.rightsStart]);
            distributionDeal.terms.start = new Date(`${rightsStart.y}-${rightsStart.m}-${rightsStart.d}`);
          }

          // END OF RIGHTS
          if (spreadSheetRow[SpreadSheetDistributionDeal.rightsEnd]) {
            const rightsEnd: SSF$Date = SSF.parse_date_code(spreadSheetRow[SpreadSheetDistributionDeal.rightsEnd]);
            distributionDeal.terms.end = new Date(`${rightsEnd.y}-${rightsEnd.m}-${rightsEnd.d}`);
          }

          // TERRITORIES (Mandate Territories)
          if (spreadSheetRow[SpreadSheetDistributionDeal.territories]) {
            distributionDeal.territory = [];
            spreadSheetRow[SpreadSheetDistributionDeal.territories].split(this.separator).forEach((c: ExtractCode<'TERRITORIES'>) => {
              const territory = getCodeIfExists('TERRITORIES', c);
              if (territory) {
                distributionDeal.territory.push(territory);
              } else {
                importErrors.errors.push({
                  type: 'error',
                  field: 'territories',
                  name: 'Territories sold',
                  reason: `${c} not found in territories list`,
                  hint: 'Edit corresponding sheet field.'
                });
              }
            });
          }

          // TERRITORIES EXCLUDED
          if (spreadSheetRow[SpreadSheetDistributionDeal.territoriesExcluded]) {
            distributionDeal.territoryExcluded = [];
            spreadSheetRow[SpreadSheetDistributionDeal.territoriesExcluded].split(this.separator).forEach((c: ExtractCode<'TERRITORIES'>) => {
              const territory = getCodeIfExists('TERRITORIES', c);
              if (territory) {
                distributionDeal.territoryExcluded.push(territory);
              } else {
                importErrors.errors.push({
                  type: 'error',
                  field: 'territories excluded',
                  name: 'Territories excluded',
                  reason: `${c} not found in territories list`,
                  hint: 'Edit corresponding sheet field.'
                });
              }
            });
          }

          // MEDIAS (Mandate Medias)
          if (spreadSheetRow[SpreadSheetDistributionDeal.licenseType]) {
            distributionDeal.licenseType = [];
            spreadSheetRow[SpreadSheetDistributionDeal.licenseType].split(this.separator).forEach((c: ExtractCode<'MEDIAS'>) => {
              const media = getCodeIfExists('MEDIAS', c);
              if (media) {
                distributionDeal.licenseType.push(media);
              } else {
                importErrors.errors.push({
                  type: 'error',
                  field: 'medias',
                  name: 'Media(s)',
                  reason: `${c} not found in medias list`,
                  hint: 'Edit corresponding sheet field.'
                });
              }
            });
          }

          // DUBS (Authorized language(s))
          if (spreadSheetRow[SpreadSheetDistributionDeal.dubbings]) {
            spreadSheetRow[SpreadSheetDistributionDeal.dubbings].split(this.separator).forEach((g: ExtractCode<'LANGUAGES'>) => {
              const dubbing = getCodeIfExists('LANGUAGES', g);
              if (dubbing) {
                distributionDeal.assetLanguage = populateMovieLanguageSpecification(
                  distributionDeal.assetLanguage,
                  dubbing,
                  MovieLanguageTypes.dubbed
                );
              } else {
                importErrors.errors.push({
                  type: 'error',
                  field: 'dubbing',
                  name: 'Authorized language(s)',
                  reason: `${g} not found in languages list`,
                  hint: 'Edit corresponding sheet field.'
                });
              }
            });

          }

          // SUBTILES (Available subtitle(s))
          if (spreadSheetRow[SpreadSheetDistributionDeal.subtitles]) {
            spreadSheetRow[SpreadSheetDistributionDeal.subtitles].split(this.separator).forEach((g: ExtractCode<'LANGUAGES'>) => {
              const subtitle = getCodeIfExists('LANGUAGES', g);
              if (!!subtitle) {
                distributionDeal.assetLanguage = populateMovieLanguageSpecification(
                  distributionDeal.assetLanguage,
                  subtitle,
                  MovieLanguageTypes.subtitle
                );
              } else {
                importErrors.errors.push({
                  type: 'error',
                  field: 'subtitle',
                  name: 'Authorized subtitle(s)',
                  reason: `${g} not found in languages list`,
                  hint: 'Edit corresponding sheet field.'
                });
              }
            });
          }

          // CAPTIONS (Available subtitle(s))
          if (spreadSheetRow[SpreadSheetDistributionDeal.captions]) {
            spreadSheetRow[SpreadSheetDistributionDeal.captions].split(this.separator).forEach((g: ExtractCode<'LANGUAGES'>) => {
              const caption = getCodeIfExists('LANGUAGES', g);
              if (!!caption) {
                distributionDeal.assetLanguage = populateMovieLanguageSpecification(
                  distributionDeal.assetLanguage,
                  caption,
                  MovieLanguageTypes.caption
                );
              } else {
                importErrors.errors.push({
                  type: 'error',
                  field: 'caption',
                  name: 'Authorized caption(s)',
                  reason: `${g} not found in languages list`,
                  hint: 'Edit corresponding sheet field.'
                });
              }
            });
          }

          // EXCLUSIVE DEAL
          if (spreadSheetRow[SpreadSheetDistributionDeal.exclusive]) {
            distributionDeal.exclusive = spreadSheetRow[SpreadSheetDistributionDeal.exclusive].toLowerCase() === 'yes' ? true : false;
          }

          // PRICE
          if (!isNaN(Number(spreadSheetRow[SpreadSheetDistributionDeal.priceAmount]))) {
            // We increment global price for this title with the current deal price.
            contract.last.titles[movie.id].price.amount += parseInt(spreadSheetRow[SpreadSheetDistributionDeal.priceAmount], 10);
          }

          // CURRENCY
          if (spreadSheetRow[SpreadSheetDistributionDeal.priceCurrency]) {
            contract.last.titles[movie.id].price.currency = spreadSheetRow[SpreadSheetDistributionDeal.priceCurrency];
          }

          // CATCH UP 
          if (spreadSheetRow[SpreadSheetDistributionDeal.catchUpStartDate] || spreadSheetRow[SpreadSheetDistributionDeal.catchUpEndDate]) {
            distributionDeal.catchUp = createTerms();

            // CATCH UP START
            if (spreadSheetRow[SpreadSheetDistributionDeal.catchUpStartDate]) {
              try {
                const catchUpStartDate: SSF$Date = SSF.parse_date_code(spreadSheetRow[SpreadSheetDistributionDeal.catchUpStartDate]);
                distributionDeal.catchUp.start = new Date(`${catchUpStartDate.y}-${catchUpStartDate.m}-${catchUpStartDate.d}`);
              } catch (error) {
                distributionDeal.catchUp.startLag = spreadSheetRow[SpreadSheetDistributionDeal.catchUpStartDate];
              }
            }

            // CATCH UP END
            if (spreadSheetRow[SpreadSheetDistributionDeal.catchUpEndDate]) {
              try {
                const catchUpEndDate: SSF$Date = SSF.parse_date_code(spreadSheetRow[SpreadSheetDistributionDeal.catchUpEndDate]);
                distributionDeal.catchUp.end = new Date(`${catchUpEndDate.y}-${catchUpEndDate.m}-${catchUpEndDate.d}`);
              } catch (error) {
                distributionDeal.catchUp.endLag = spreadSheetRow[SpreadSheetDistributionDeal.catchUpEndDate];
              }
            }
          }

          // MULTIDIFFUSION
          if (spreadSheetRow[SpreadSheetDistributionDeal.multidiffusion]) {
            const multiDiffDates = spreadSheetRow[SpreadSheetDistributionDeal.multidiffusion].split(this.separator)
            multiDiffDates.forEach(date => {
              const diffusionDate: SSF$Date = SSF.parse_date_code(date);
              const diffusion = createTerms();
              diffusion.start = new Date(`${diffusionDate.y}-${diffusionDate.m}-${diffusionDate.d}`);
            });
          }

          // MULTIDIFFUSION
          if (spreadSheetRow[SpreadSheetDistributionDeal.multidiffusion]) {
            const multiDiffDates = spreadSheetRow[SpreadSheetDistributionDeal.multidiffusion].split(this.separator)
            multiDiffDates.forEach(date => {
              const diffusionDate: SSF$Date = SSF.parse_date_code(date);
              const diffusion = createTerms();
              diffusion.start = new Date(`${diffusionDate.y}-${diffusionDate.m}-${diffusionDate.d}`);
              distributionDeal.multidiffusion.push(diffusion);
            });
          }

          // HOLDBACKS
          if (spreadSheetRow[SpreadSheetDistributionDeal.holdbacks]) {
            const holdbacks = spreadSheetRow[SpreadSheetDistributionDeal.holdbacks].split(this.separator)
            holdbacks.forEach(h => {
              const holdbackParts = h.split(this.subSeparator);
              const media = holdbackParts[0];
              
              const holdBack = createHoldback();
              distributionDeal.holdbacks.push(holdBack)
            });
          }

          // Checks if sale already exists
          const existingDeal = await this.distributionDealService.getValue(distributionDeal.id)
          if (existingDeal) {
            importErrors.errors.push({
              type: 'error',
              field: 'distributionDeal',
              name: 'Distribution deal',
              reason: 'Distribution deal already added',
              hint: 'Distribution deal already added'
            });
          }

        } else {
          importErrors.errors.push({
            type: 'error',
            field: 'internalRef',
            name: 'Movie',
            reason: `Movie ${spreadSheetRow[SpreadSheetDistributionDeal.internalRef]} not found`,
            hint: 'Try importing it first or check if data is correct.'
          });
        }

        const saleWithErrors = await this.validateMovieSale(importErrors);
        this.deals.data.push(saleWithErrors);
        this.deals.data = [... this.deals.data];

        this.cdRef.detectChanges();
      }

    });
  }

  private async validateMovieSale(importErrors: DealsImportState): Promise<DealsImportState> {
    const distributionDeal = importErrors.distributionDeal;
    const contract = importErrors.contract;
    const errors = importErrors.errors;

    // No movie found
    if (!importErrors.movieTitle) {
      return importErrors;
    }

    //////////////////
    // REQUIRED FIELDS
    //////////////////

    //  CONTRACT VALIDATION
    const isContractValid = await this.contractService.isContractValid(contract.doc);
    if (!isContractValid) {
      errors.push({
        type: 'error',
        field: 'contractId',
        name: 'Contract ',
        reason: 'Related contract not found',
        hint: 'Edit corresponding sheet field.'
      });
    }


    // BEGINNING OF RIGHTS
    if (!distributionDeal.terms.start) {
      errors.push({
        type: 'error',
        field: 'rights.from',
        name: 'Beginning of rights',
        reason: 'Required field is missing',
        hint: 'Edit corresponding sheet field.'
      });
    }

    // END OF RIGHTS
    if (!distributionDeal.terms.end) {
      errors.push({
        type: 'error',
        field: 'rights.to',
        name: 'End of rights',
        reason: 'Required field is missing',
        hint: 'Edit corresponding sheet field.'
      });
    }

    // TERRITORIES
    if (!distributionDeal.territory) {
      errors.push({
        type: 'error',
        field: 'territory',
        name: 'Territories sold',
        reason: 'Required field is missing',
        hint: 'Edit corresponding sheet field.'
      });
    }

    // TERRITORIES EXCLUDED
    if (!distributionDeal.territoryExcluded) {
      errors.push({
        type: 'warning',
        field: 'territoryExcluded',
        name: 'Territories excluded',
        reason: 'Optionnal field is missing',
        hint: 'Edit corresponding sheet field.'
      });
    }

    // LICENSE TYPE
    if (!distributionDeal.licenseType) {
      errors.push({
        type: 'error',
        field: 'medias',
        name: 'Media(s)',
        reason: 'Required field is missing',
        hint: 'Edit corresponding sheet field.'
      });
    }

    // DUBBINGS
    if (!Object.keys(distributionDeal.assetLanguage).length) {
      errors.push({
        type: 'error',
        field: 'dubbings',
        name: 'Authorized language(s)',
        reason: 'Required field is missing',
        hint: 'Edit corresponding sheet field.'
      });
    }

    // EXCLUSIVE
    if (distributionDeal.exclusive === undefined) {
      errors.push({
        type: 'error',
        field: 'exclusive',
        name: 'Exclusive deal',
        reason: 'Required field is missing',
        hint: 'Edit corresponding sheet field.'
      });
    }

    //////////////////
    // OPTIONAL FIELDS
    //////////////////

    // TITLE PRICE VALIDATION
    Object.keys(contract.last.titles).forEach(titleId => {
      if (!contract.last.titles[titleId].price.amount) {
        errors.push({
          type: 'warning',
          field: 'price',
          name: 'Distribution deal price',
          reason: `Optional field is missing for ${titleId}`,
          hint: 'Edit corresponding sheet field.'
        });
      }
    })

    return importErrors;
  }

  public async formatContracts(sheetTab: SheetTab) {
    this.clearDataSources();

    const titlesFieldsCount = Object.keys(SpreadSheetContractTitle).length / 2; // To get enum length

    // For contract validation, we need to process contracts that have no parents first
    const sheetTabRowsWithNoParents: any[] = [];
    const sheetTabRowsWithParents: any[] = [];

    sheetTab.rows.forEach(spreadSheetRow => {
      if (!spreadSheetRow[SpreadSheetContract.parentContractIds]) {
        sheetTabRowsWithNoParents.push(spreadSheetRow);
      } else {
        sheetTabRowsWithParents.push(spreadSheetRow)
      }
    });

    const orderedSheetTabRows: any[] = sheetTabRowsWithNoParents.concat(sheetTabRowsWithParents);
    const matSnackbarRef = this.snackBar.open('Loading... Please wait', 'close');
<<<<<<< HEAD
    for (const spreadSheetRow of orderedSheetTabRows) {
=======
    for(const spreadSheetRow of orderedSheetTabRows) {
>>>>>>> 4d70a5eb
      // CONTRACT ID
      // Create/retreive the contract
      let contract = initContractWithVersion();
      let newContract = true;
      if (spreadSheetRow[SpreadSheetContract.contractId]) {
        const existingContract = await this.contractService.getContractWithLastVersion(spreadSheetRow[SpreadSheetContract.contractId]);
        if (!!existingContract) {
          contract = existingContract;
          newContract = false;
        }
      }

      contract.doc.parentContractIds = [];
      contract.doc.childContractIds = [];

      if (spreadSheetRow[SpreadSheetContract.contractId]) {
        const importErrors = {
          contract,
          newContract: newContract,
          errors: [],
        } as ContractsImportState;

        if (newContract) {

          // LICENSORS
          /**
           * @dev We process this data only if this is for a new contract
           * Changing parties or titles for a same contract is forbidden
           * Only change into distribution deals is allowed and will lead to a new contractVersion
          */
          if (spreadSheetRow[SpreadSheetContract.licensors]) {
            spreadSheetRow[SpreadSheetContract.licensors].split(this.separator).forEach((licensorName: string) => {
              const licensorParts = licensorName.split(this.subSeparator);
              const licensor = createContractPartyDetail();
              licensor.party.displayName = licensorParts[0].trim();
<<<<<<< HEAD
              if (licensorParts[1]) {
=======
              if(licensorParts[1]) {
>>>>>>> 4d70a5eb
                licensor.party.orgId = licensorParts[1].trim();
              }
              licensor.party.role = getCodeIfExists('LEGAL_ROLES', 'licensor');
              contract.doc.parties.push(licensor);
              if (licensor.party.orgId) {
                contract.doc.partyIds.push(licensor.party.orgId);
              }
            });
          }

          // LICENSEE
          if (spreadSheetRow[SpreadSheetContract.licensee]) {
            const licenseeParts = spreadSheetRow[SpreadSheetContract.licensee].split(this.subSeparator);
            const licensee = createContractPartyDetail();
            licensee.party.displayName = licenseeParts[0].trim();
<<<<<<< HEAD
            if (licenseeParts[1]) {
=======
            if(licenseeParts[1]) {
>>>>>>> 4d70a5eb
              licensee.party.orgId = licenseeParts[1].trim();
            }
            licensee.party.role = getCodeIfExists('LEGAL_ROLES', 'licensee');
            contract.doc.parties.push(licensee);
            if (licensee.party.orgId) {
              contract.doc.partyIds.push(licensee.party.orgId);
            }
          }

          // CHILD ROLES
          if (spreadSheetRow[SpreadSheetContract.childRoles]) {
            spreadSheetRow[SpreadSheetContract.childRoles].split(this.separator).forEach((r: string) => {
              const childRoleParts = r.split(this.subSeparator);
              const partyName = childRoleParts.shift().trim();
              const party = contract.doc.parties.find(p => p.party.displayName === partyName && p.party.role === getCodeIfExists('LEGAL_ROLES', 'licensor'));
              if (party) {
                childRoleParts.forEach(childRole => {
                  const role = getCodeIfExists('LEGAL_ROLES', childRole.trim() as ExtractCode<'LEGAL_ROLES'>);
                  if (role) {
                    party.childRoles.push(role);
                  } else {
                    importErrors.errors.push({
                      type: 'error',
                      field: 'contract.parties.childRoles',
                      name: 'Child roles',
                      reason: `Child role mismatch : ${childRole.trim()}`,
                      hint: 'Edit corresponding sheet field.'
                    });
                  }
                });
              } else {
                importErrors.errors.push({
                  type: 'error',
                  field: 'contract.parties.childRoles',
                  name: 'Child roles',
                  reason: `Licensor name mismatch : ${partyName}`,
                  hint: 'Edit corresponding sheet field.'
                });
              }
            });
          }

          // PARENTS CONTRACTS
          if (spreadSheetRow[SpreadSheetContract.parentContractIds]) {
            spreadSheetRow[SpreadSheetContract.parentContractIds].split(this.separator).forEach((c: string) => {
              contract.doc.parentContractIds.push(c.trim());
            });
          }

          // CHILDS CONTRACTS
          if (spreadSheetRow[SpreadSheetContract.childContractIds]) {
            spreadSheetRow[SpreadSheetContract.childContractIds].split(this.separator).forEach((c: string) => {
              contract.doc.childContractIds.push(c.trim());
            });
          }
        }

        // CONTRACT STATUS
        if (spreadSheetRow[SpreadSheetContract.status]) {
          if (spreadSheetRow[SpreadSheetContract.status] in ContractStatus) {
            contract.last.status = spreadSheetRow[SpreadSheetContract.status];
          }
        }

        // CONTRACT CREATION DATE
        if (spreadSheetRow[SpreadSheetContract.creationDate]) {
          const creationDate: SSF$Date = SSF.parse_date_code(spreadSheetRow[SpreadSheetContract.creationDate]);
          contract.last.creationDate = new Date(`${creationDate.y}-${creationDate.m}-${creationDate.d}`);
        } else {
          importErrors.errors.push({
            type: 'warning',
            field: 'contract.last.creationDate',
            name: 'Creation date',
            reason: 'Contract creation date not found. Using current date',
            hint: 'Edit corresponding sheet field.'
          });
        }

        // SCOPE DATE START
        if (spreadSheetRow[SpreadSheetContract.scopeStartDate]) {
          const scopeStartDate: SSF$Date = SSF.parse_date_code(SpreadSheetContract.scopeStartDate);
          contract.last.scope.start = new Date(`${scopeStartDate.y}-${scopeStartDate.m}-${scopeStartDate.d}`);
        } else {
          importErrors.errors.push({
            type: 'warning',
            field: 'contract.last.scope.start',
            name: 'Scope Start date',
            reason: 'Scope Start date not found',
            hint: 'Edit corresponding sheet field.'
          });
        }

        // SCOPE DATE END
        if (spreadSheetRow[SpreadSheetContract.scopeEndDate]) {
          const scopeEndDate: SSF$Date = SSF.parse_date_code(SpreadSheetContract.scopeEndDate);
          contract.last.scope.end = new Date(`${scopeEndDate.y}-${scopeEndDate.m}-${scopeEndDate.d}`);
        } else {
          importErrors.errors.push({
            type: 'warning',
            field: 'contract.last.scope.end',
            name: 'Scope End date',
            reason: 'Scope End date not found',
            hint: 'Edit corresponding sheet field.'
          });
        }

        // PAYMENT SCHEDULES
        if (spreadSheetRow[SpreadSheetContract.paymentSchedules]) {
          spreadSheetRow[SpreadSheetContract.paymentSchedules].split(this.separator).forEach((r: string) => {
            const scheduleParts = r.split(this.subSeparator);
            if (scheduleParts.length >= 2) {
              const percentage = scheduleParts[1].indexOf('%') !== -1 ?
                parseInt(scheduleParts[1].trim().replace('%', ''), 10) :
                parseInt(scheduleParts[1].trim(), 10);
              const paymentSchedule = createPaymentSchedule({ label: scheduleParts[0].trim(), percentage });
              if (scheduleParts[2]) {
                paymentSchedule.date = scheduleParts[2].trim();
              }
              contract.last.paymentSchedule.push(paymentSchedule);
            } else {
              importErrors.errors.push({
                type: 'error',
                field: 'contract.last.paymentSchedule',
                name: 'Payment Schedule',
                reason: 'Error while parsing data',
                hint: 'Edit corresponding sheet field.'
              });
            }
          });
        } else {
          importErrors.errors.push({
            type: 'warning',
            field: 'contract.last.paymentSchedule',
            name: 'Payment Schedule',
            reason: 'Missing data',
            hint: 'Edit corresponding sheet field.'
          });
        }

        // TITLES STUFF
        let titleIndex = 0;
        // @dev this while is why we need to do a for(const of ...) (pretty sure)
        while (spreadSheetRow[SpreadSheetContract.titleStuffIndexStart + titleIndex]) {
          const currentIndex = SpreadSheetContract.titleStuffIndexStart + titleIndex;
          titleIndex += titlesFieldsCount;
          const titleDetails = await this.processTitleDetails(spreadSheetRow, currentIndex);
          contract.last.titles[titleDetails.titleId] = titleDetails;
          if (contract.doc.titleIds.indexOf(titleDetails.titleId) === -1) {
            contract.doc.titleIds.push(titleDetails.titleId);
          }
        }


        ///////////////
        // VALIDATION
        ///////////////

        const contractWithErrors = await this.validateMovieContract(importErrors);

        // Since contracts are not saved to DB yet, we need to manually pass them to isContractValid function
        const parentContracts: Contract[] = [];
        const otherContractsUploaded: Contract[] = this.contractsToUpdate.data.map(importState => importState.contract.doc)
          .concat(this.contractsToCreate.data.map(importState => importState.contract.doc));
        contract.doc.parentContractIds.forEach(parentId => {
          const parentContract = otherContractsUploaded.find(o => o.id === parentId);
          if (parentContract) {
            parentContracts.push(parentContract);
          }
        });

        contractWithErrors.contract.doc = await this.contractService.populatePartiesWithParentRoles(contractWithErrors.contract.doc, parentContracts);

        if (!contractWithErrors.newContract) {
          this.contractsToUpdate.data.push(contractWithErrors);
          this.contractsToUpdate.data = [... this.contractsToUpdate.data];
        } else {
          contractWithErrors.contract.doc.id = spreadSheetRow[SpreadSheetContract.contractId];
          this.contractsToCreate.data.push(contractWithErrors);
          this.contractsToCreate.data = [... this.contractsToCreate.data];
        }

        this.cdRef.detectChanges();
      }
    };
    matSnackbarRef.dismissWithAction(); // loading ended
  }

  private async validateMovieContract(importErrors: ContractsImportState): Promise<ContractsImportState> {

    const contract = importErrors.contract;
    const errors = importErrors.errors;

    //////////////////
    // REQUIRED FIELDS
    //////////////////

    //  CONTRACT VALIDATION
    const isContractValid = await this.contractService.isContractValid(contract.doc);
    if (!isContractValid) {
      errors.push({
        type: 'error',
        field: 'contractId',
        name: 'Contract',
        reason: 'Contract is not valid',
        hint: 'Edit corresponding sheet field.'
      });
    }


    //////////////////
    // OPTIONAL FIELDS
    //////////////////

    // CONTRACT PRICE VALIDATION
    /*if (!contract.price.amount) {
      errors.push({
        type: 'warning',
        field: 'price',
        name: 'Distribution deal price',
        reason: 'Optional field is missing',
        hint: 'Edit corresponding sheet field.'
      });
    }*/

    // CONTRACT STATUS
    if (!contract.last.status) {
      errors.push({
        type: 'warning',
        field: 'contract.last.status',
        name: 'Contract Status',
        reason: 'Optional field is missing',
        hint: 'Edit corresponding sheet field.'
      });
    }

    return importErrors;
  }

  private async processTitleDetails(spreadSheetRow: any[], currentIndex: number): Promise<ContractTitleDetail> {
    const titleDetails = createContractTitleDetail();
    titleDetails.price.fees = [];

    if (spreadSheetRow[SpreadSheetContractTitle.titleCode + currentIndex]) {
      const title = await this.movieService.getFromInternalRef(spreadSheetRow[SpreadSheetContractTitle.titleCode + currentIndex]);
      if (title === undefined) {
        throw new Error(`Movie ${spreadSheetRow[SpreadSheetContractTitle.titleCode + currentIndex]} is missing id database.`);
      }
      titleDetails.titleId = title.id;
    }

    if (spreadSheetRow[SpreadSheetContractTitle.licensedRightIds + currentIndex]) {
      titleDetails.distributionDealIds = spreadSheetRow[SpreadSheetContractTitle.licensedRightIds + currentIndex]
        .split(this.separator)
        .map(c => c.trim());
    }

    if (spreadSheetRow[SpreadSheetContractTitle.commission + currentIndex]) {
      titleDetails.price.commission = spreadSheetRow[SpreadSheetContractTitle.commission + currentIndex]
    }

    const fee = createFee();
    if (spreadSheetRow[SpreadSheetContractTitle.feeLabel + currentIndex]) {
      fee.label = spreadSheetRow[SpreadSheetContractTitle.feeLabel + currentIndex];
    }

    if (spreadSheetRow[SpreadSheetContractTitle.feeValue + currentIndex]) {
      fee.price.amount = spreadSheetRow[SpreadSheetContractTitle.feeValue + currentIndex];
    }

    if (spreadSheetRow[SpreadSheetContractTitle.feeCurrency + currentIndex]) {
      if (spreadSheetRow[SpreadSheetContractTitle.feeCurrency + currentIndex].toLowerCase() === 'eur') {
        fee.price.currency = 'euro';
      }
    }

    titleDetails.price.fees.push(fee);

    return titleDetails;
  }

  private clearDataSources() {
    this.moviesToCreate.data = [];
    this.moviesToUpdate.data = [];
    this.deals.data = [];
  }
}<|MERGE_RESOLUTION|>--- conflicted
+++ resolved
@@ -27,21 +27,14 @@
 import { SSF } from 'xlsx';
 import { MovieLanguageTypes, PremiereType } from '@blockframes/movie/movie/+state/movie.firestore';
 import { createCredit, createStakeholder } from '@blockframes/utils/common-interfaces/identity';
-<<<<<<< HEAD
 import { DistributionDeal, createDistributionDeal, createHoldback } from '@blockframes/movie/distribution-deals/+state/distribution-deal.model';
-=======
-import { DistributionDeal, createDistributionDeal } from '@blockframes/movie/distribution-deals/+state/distribution-deal.model';
->>>>>>> 4d70a5eb
 import { createContractPartyDetail, createContractTitleDetail, Contract, initContractWithVersion, ContractWithLastVersion } from '@blockframes/contract/+state/contract.model';
 import { ContractStatus, ContractTitleDetail } from '@blockframes/contract/+state/contract.firestore';
 import { DistributionDealService } from '@blockframes/movie/distribution-deals/+state/distribution-deal.service';
 import { createFee } from '@blockframes/utils/common-interfaces/price';
 import { ContractService } from '@blockframes/contract/+state/contract.service';
 import { createPaymentSchedule } from '@blockframes/utils/common-interfaces/schedule';
-<<<<<<< HEAD
 import { createTerms } from '@blockframes/utils/common-interfaces';
-=======
->>>>>>> 4d70a5eb
 
 export interface SpreadsheetImportError {
   field: string;
@@ -484,11 +477,7 @@
               if (prizeParts.length >= 4) {
                 switch (prizeParts[3].trim()) {
                   case 'International Premiere':
-<<<<<<< HEAD
                     prize.premiere = PremiereType.international;
-=======
-                    prize.premiere = PremiereType.internationnal;
->>>>>>> 4d70a5eb
                     break;
                   default:
                     prize.premiere = PremiereType[prizeParts[3].trim().toLowerCase()];
@@ -1360,7 +1349,7 @@
             holdbacks.forEach(h => {
               const holdbackParts = h.split(this.subSeparator);
               const media = holdbackParts[0];
-              
+
               const holdBack = createHoldback();
               distributionDeal.holdbacks.push(holdBack)
             });
@@ -1541,11 +1530,7 @@
 
     const orderedSheetTabRows: any[] = sheetTabRowsWithNoParents.concat(sheetTabRowsWithParents);
     const matSnackbarRef = this.snackBar.open('Loading... Please wait', 'close');
-<<<<<<< HEAD
     for (const spreadSheetRow of orderedSheetTabRows) {
-=======
-    for(const spreadSheetRow of orderedSheetTabRows) {
->>>>>>> 4d70a5eb
       // CONTRACT ID
       // Create/retreive the contract
       let contract = initContractWithVersion();
@@ -1581,11 +1566,7 @@
               const licensorParts = licensorName.split(this.subSeparator);
               const licensor = createContractPartyDetail();
               licensor.party.displayName = licensorParts[0].trim();
-<<<<<<< HEAD
               if (licensorParts[1]) {
-=======
-              if(licensorParts[1]) {
->>>>>>> 4d70a5eb
                 licensor.party.orgId = licensorParts[1].trim();
               }
               licensor.party.role = getCodeIfExists('LEGAL_ROLES', 'licensor');
@@ -1601,11 +1582,7 @@
             const licenseeParts = spreadSheetRow[SpreadSheetContract.licensee].split(this.subSeparator);
             const licensee = createContractPartyDetail();
             licensee.party.displayName = licenseeParts[0].trim();
-<<<<<<< HEAD
             if (licenseeParts[1]) {
-=======
-            if(licenseeParts[1]) {
->>>>>>> 4d70a5eb
               licensee.party.orgId = licenseeParts[1].trim();
             }
             licensee.party.role = getCodeIfExists('LEGAL_ROLES', 'licensee');
