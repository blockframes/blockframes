import { Component, OnInit, ChangeDetectionStrategy, Inject, ViewChild } from '@angular/core';
import { MatDialogRef, MAT_DIALOG_DATA } from '@angular/material/dialog';
import { MatSnackBar } from '@angular/material/snack-bar';
import { omdbApiKey } from "@env";
import { FormBuilder, FormGroup, Validators, FormControl } from '@angular/forms';
<<<<<<< HEAD
import { ImdbService, SearchRequest, SearchResult, ImdbMovie, SearchResults, YearControl } from '@blockframes/utils';
import { MatPaginator, MatTableDataSource, MatRadioChange } from '@angular/material';
=======
import { ImdbService, SearchRequest, SearchResult, ImdbMovie, SearchResults, yearValidators } from '@blockframes/utils';
import { MatPaginator, MatTableDataSource } from '@angular/material';
>>>>>>> 70fd3cd6

@Component({
  selector: 'movie-imdb-search',
  templateUrl: './movie-imdb-search.component.html',
  styleUrls: ['./movie-imdb-search.component.scss'],
  changeDetection: ChangeDetectionStrategy.OnPush
})
export class MovieImdbSearchComponent implements OnInit {
  public searchForm: FormGroup;

  public displayedColumns: string[] = [
    'imdbid',
    'poster',
    'title',
    'year',
    'actions',
  ];
  public rows = new MatTableDataSource<ImdbMovie | SearchResult>([]);
  public formSubmitted = false;
  public searchType = 'exact';

  @ViewChild(MatPaginator, { static: true }) paginator: MatPaginator;

  constructor(
    private dialogRef: MatDialogRef<MovieImdbSearchComponent>,
    private snackBar: MatSnackBar,
    private builder: FormBuilder,
    private imdbService: ImdbService,
    @Inject(MAT_DIALOG_DATA) public data: SearchRequest
  ) {
    this.imdbService.setApiKey(omdbApiKey);
  }

  ngOnInit() {
    this.searchForm = this.builder.group({
<<<<<<< HEAD
      searchvalue: [this.data.name, Validators.required],
      year: new YearControl(this.data.year),
      searchtype: new FormControl(this.searchType, Validators.required),
=======
      name: [this.data.name, Validators.required],
      year: new FormControl(this.data.year, yearValidators),
      exact: [true],
>>>>>>> 70fd3cd6
    });

    this.rows.paginator = this.paginator;
  }

  public async imdbSearch() {
    if (!this.searchForm.valid) {
      this.snackBar.open('Invalid form', 'close', { duration: 1000 });
      return
    }

    this.formSubmitted = true;
<<<<<<< HEAD
    const { searchvalue, year, searchtype } = this.searchForm.value;
=======
    const { name, year, exact } = this.searchForm.value;
    const method = exact ? 'get' : 'search';
>>>>>>> 70fd3cd6

    try {
      let promise : Promise<ImdbMovie | SearchResults>;
      switch (searchtype) {
        case 'exact':
          promise = this.imdbService.get({ name: searchvalue, year })
          break;
        case 'id':
          promise = this.imdbService.get({ id: searchvalue, year })
          break;
        default:
          promise = this.imdbService.search({ name: searchvalue, year })
          break;
      }
      const search: ImdbMovie | SearchResults = await promise;
      if (search instanceof ImdbMovie) {
        this.rows.data = [search];
      } else if (search instanceof SearchResults) {
        this.rows.data = [...search.results];
      }
    } catch (e) {
      this.snackBar.open(`An error occured : ${e.message}`, 'close', { duration: 1000 });
    }
  }

  public searchAgain() {
    this.formSubmitted = false;
    this.rows.data = [];
  }

  public onNoClick(): void {
    this.dialogRef.close();
  }

  public async importMovie(result: ImdbMovie | SearchResult): Promise<void> {
    // send back the selected result
    if (result instanceof ImdbMovie) {
      this.dialogRef.close(result);
    } else {
      const movie: ImdbMovie = await this.imdbService.get({ id: result.imdbid });
      this.dialogRef.close(movie);
    }
  }

  public async changePage($event) {
    try {
      const search: ImdbMovie | SearchResults = await this.imdbService.search(this.data, $event.pageIndex + 1);
      this.rows.data = [...search.results];
    } catch (e) {
      this.snackBar.open(`An error occured : ${e.message}`, 'close', { duration: 1000 });
    }
  }

  public searchTypeChange($event: MatRadioChange) {
    this.searchType = $event.value;
  }
}<|MERGE_RESOLUTION|>--- conflicted
+++ resolved
@@ -3,13 +3,8 @@
 import { MatSnackBar } from '@angular/material/snack-bar';
 import { omdbApiKey } from "@env";
 import { FormBuilder, FormGroup, Validators, FormControl } from '@angular/forms';
-<<<<<<< HEAD
-import { ImdbService, SearchRequest, SearchResult, ImdbMovie, SearchResults, YearControl } from '@blockframes/utils';
+import { ImdbService, SearchRequest, SearchResult, ImdbMovie, SearchResults, yearValidators } from '@blockframes/utils';
 import { MatPaginator, MatTableDataSource, MatRadioChange } from '@angular/material';
-=======
-import { ImdbService, SearchRequest, SearchResult, ImdbMovie, SearchResults, yearValidators } from '@blockframes/utils';
-import { MatPaginator, MatTableDataSource } from '@angular/material';
->>>>>>> 70fd3cd6
 
 @Component({
   selector: 'movie-imdb-search',
@@ -45,15 +40,9 @@
 
   ngOnInit() {
     this.searchForm = this.builder.group({
-<<<<<<< HEAD
       searchvalue: [this.data.name, Validators.required],
-      year: new YearControl(this.data.year),
+      year: new FormControl(this.data.year, yearValidators),
       searchtype: new FormControl(this.searchType, Validators.required),
-=======
-      name: [this.data.name, Validators.required],
-      year: new FormControl(this.data.year, yearValidators),
-      exact: [true],
->>>>>>> 70fd3cd6
     });
 
     this.rows.paginator = this.paginator;
@@ -66,12 +55,7 @@
     }
 
     this.formSubmitted = true;
-<<<<<<< HEAD
     const { searchvalue, year, searchtype } = this.searchForm.value;
-=======
-    const { name, year, exact } = this.searchForm.value;
-    const method = exact ? 'get' : 'search';
->>>>>>> 70fd3cd6
 
     try {
       let promise : Promise<ImdbMovie | SearchResults>;
