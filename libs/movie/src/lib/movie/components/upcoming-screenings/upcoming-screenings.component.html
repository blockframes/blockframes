<ng-container *ngIf="ongoingScreenings$ | async as ongoingScreenings">
  <ng-container *ngIf="futureScreenings$ | async as futureScreenings">

    <!-- No ongoing and no upcoming screenings -->
    <ng-container *ngIf="!ongoingScreenings.length && !futureScreenings.length">
      <ng-container *ngFor="let org of orgs$ | async">
        <section class="no-screening" fxLayout="column" fxLayoutAlign="center center">
          <h2>There is no screening scheduled at the moment.</h2>
<<<<<<< HEAD
          <p class="mat-body-1">You can contact <a [routerLink]="['/c/o/marketplace/organization/', org.id]">{{ org?.name || 'the organization' }}</a> for any questions.</p>
=======
          <p class="mat-body-1">You can contact <a [routerLink]="['/c/o/marketplace/organization/', org.id]">{{ org.name || 'the organization' }}</a> for any questions.</p>
>>>>>>> 06dc39b9
          <event-request-screening [movieId]="movieId"></event-request-screening>
          <button mat-button [disabled]="requestSent" (click)="requestAskingPrice()">Request Asking Price</button>
        </section>
      </ng-container>
    </ng-container>

    <!-- Ongoing screening -->
    <ng-container *ngIf="ongoingScreenings.length">
      <h3>SCREENINGS</h3>
      <a ongoing-event-button [routerLink]="['/event', ongoingScreenings[0].id, 'r', 'i']">Ongoing Screening Right Now</a>
      <mat-divider></mat-divider>
      <section fxLayout="column" fxLayoutAlign="center center" fxLayoutGap="8px">
        <a *ngIf="!futureScreenings.length" mat-flat-button color="primary" [routerLink]="['/event', ongoingScreenings[0].id, 'r', 'i']">Access Event</a>
        <button mat-button [disabled]="requestSent" (click)="requestAskingPrice()">Request Asking Price</button>
      </section>
    </ng-container>

    <!-- No ongoing screening but with future screening(s) -->
    <h3 *ngIf="!ongoingScreenings.length && futureScreenings.length">NEXT SCREENINGS</h3>
    <ng-container *ngIf="futureScreenings.length">
      <section fxLayout="row" fxLayoutAlign="center center" fxLayoutGap="32px">
        <ng-container *ngFor="let screening of futureScreenings; let index = index; let isLast = last">
          <article fxLayout="column" fxLayoutAlign="center center">
            <h5>{{ sessions[index] }} Session</h5>
            <span class="mat-body-1">{{ screening | eventRange }}</span>
          </article>
          <mat-divider *ngIf="index < 4 && !isLast" vertical></mat-divider>
        </ng-container>
      </section>
      <mat-form-field appearance="outline">
        <mat-label>Choose screening session</mat-label>
        <mat-select [formControl]="sessionCtrl" (selectionChange)="checkInvitationStatus()">
          <mat-option *ngFor="let screening of futureScreenings; let index = index" [value]="index">
            {{ sessions[index] | titlecase }} Session
          </mat-option>
        </mat-select>
      </mat-form-field>

      <section fxLayout="column" fxLayoutAlign="center center" fxLayoutGap="8px">
        <ng-container *ngIf="buttonState$ | async else noInvitation">
          <button mat-flat-button disabled>Already applied for this Session</button>
        </ng-container>
        <ng-template #noInvitation>
          <button mat-flat-button color="accent" (click)="askForInvitation(futureScreenings)">Register for this Session</button>
        </ng-template>
        <button mat-button [disabled]="requestSent" (click)="requestAskingPrice()">Request Asking Price</button>
      </section>

    </ng-container>

  </ng-container>
</ng-container><|MERGE_RESOLUTION|>--- conflicted
+++ resolved
@@ -6,11 +6,7 @@
       <ng-container *ngFor="let org of orgs$ | async">
         <section class="no-screening" fxLayout="column" fxLayoutAlign="center center">
           <h2>There is no screening scheduled at the moment.</h2>
-<<<<<<< HEAD
-          <p class="mat-body-1">You can contact <a [routerLink]="['/c/o/marketplace/organization/', org.id]">{{ org?.name || 'the organization' }}</a> for any questions.</p>
-=======
           <p class="mat-body-1">You can contact <a [routerLink]="['/c/o/marketplace/organization/', org.id]">{{ org.name || 'the organization' }}</a> for any questions.</p>
->>>>>>> 06dc39b9
           <event-request-screening [movieId]="movieId"></event-request-screening>
           <button mat-button [disabled]="requestSent" (click)="requestAskingPrice()">Request Asking Price</button>
         </section>
