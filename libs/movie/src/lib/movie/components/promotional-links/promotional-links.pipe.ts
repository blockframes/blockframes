--- conflicted
+++ resolved
@@ -1,11 +1,7 @@
 import { Pipe, PipeTransform, NgModule } from '@angular/core';
 import { Movie } from '@blockframes/movie/+state/movie.model';
 import { getLabelBySlug } from '@blockframes/utils/static-model/staticModels';
-<<<<<<< HEAD
-import { getMediaUrl } from '@blockframes/media/+state/media.model';
-=======
 import { getMediaUrl } from '@blockframes/ui/media/media.model';
->>>>>>> 83883733
 
 @Pipe({
   name: 'promotionalLinks',
