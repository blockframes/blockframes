import { FormControl } from '@angular/forms';
import { Observable, Subscription } from 'rxjs';
import { debounceTime, map, startWith, tap } from 'rxjs/operators';
import {
  ChangeDetectionStrategy,
  Component,
  ElementRef,
  OnDestroy,
  OnInit,
  ViewChild
} from '@angular/core';
import { MatAutocompleteSelectedEvent } from '@angular/material/autocomplete';
import { Router } from '@angular/router';
import { Movie, MovieQuery } from '../../movie/+state';
import {
  MEDIAS_SLUG,
  MediasSlug,
  TERRITORIES_SLUG,
  TerritoriesSlug,
  LanguagesSlug,
  LANGUAGES_SLUG,
  LanguagesLabel,
} from '../../movie/static-model/types';
import { DateRange } from '@blockframes/utils/common-interfaces/range';
import { ControlErrorStateMatcher, languageValidator } from '@blockframes/utils';
import {
  getDistributionDealsInDateRange,
  exclusiveDistributionDeals,
  salesAgentHasDateRange,
  getDistributionDealsWithMediasTerritoriesAndLanguagesInCommon
} from './availabilities.util';
import { DistributionDealForm } from './create.form';
import { getCodeIfExists } from '../../movie/static-model/staticModels';
import { MatSnackBar } from '@angular/material';
import { OrganizationQuery } from '@blockframes/organization/+state/organization.query';
import { createDistributionDeal } from '../+state/distribution-deal.model';
import { DistributionDealService } from '../+state';
import { createContractPartyDetail } from '@blockframes/contract/+state/contract.model';
import { CartService } from '@blockframes/organization/cart/+state/cart.service';
import { initContractWithVersion } from '@blockframes/contract/version/+state/contract-version.model';
import { ContractService } from '@blockframes/contract/+state/contract.service';

enum ResearchSteps {
  START = 'Start',
  ERROR = 'ERROR',
  POSSIBLE = 'POSSBILE'
}

@Component({
  selector: 'distribution-deal-create',
  templateUrl: './create.component.html',
  styleUrls: ['./create.component.scss'],
  changeDetection: ChangeDetectionStrategy.OnPush
})
export class DistributionDealCreateComponent implements OnInit, OnDestroy {

  // Enum for tracking the current research state
  public steps = ResearchSteps;
  public step: ResearchSteps = this.steps.START;

  // Subscription for the results in the research form
  private researchSubscription: Subscription;

  // Form for holding users distribution rights choice
  public form = new DistributionDealForm();

  // Movie for information to display
  public movie$: Observable<Movie>;

  /**
   * This variable will be input the dates inside of the datepicker
   * if the users types it in manually
   */
  public choosenDateRange: DateRange = { to: new Date(), from: new Date() };

  // This variable contains the dates which the movie is already bought
  public occupiedDateRanges: DateRange[] = [];

  // Error state matcher
  public matcher = new ControlErrorStateMatcher();

  // Available movie medias
  public movieMedia: MediasSlug[] = MEDIAS_SLUG;

  // Available movie languages
  public movieLanguages: LanguagesSlug[] = LANGUAGES_SLUG;

  // Available movie territories
  public movieTerritories: TerritoriesSlug[] = TERRITORIES_SLUG;

  // Filters section
  public languagesFilter: Observable<string[]>;
  public territoriesFilter: Observable<string[]>;

  // Helper controls
  public languageControl = new FormControl('', languageValidator);
  public territoryControl: FormControl = new FormControl();
  public languages$ = this.form.valueChanges.pipe(
    startWith(this.form.value),
    map(({ languages }) => Object.keys(languages))
  );

  @ViewChild('territoryInput', { static: false }) territoryInput: ElementRef<HTMLInputElement>;
  @ViewChild('languageInput', { static: false }) languageInput: ElementRef<HTMLInputElement>;

  constructor(
    private query: MovieQuery,
    private router: Router,
    private organizationQuery: OrganizationQuery,
    private distributionDealService: DistributionDealService,
    private contractService: ContractService,
    private cartService: CartService,
    private snackBar: MatSnackBar
  ) { }

  ngOnInit() {
    // The movie$ observable will get unsubscribed by the async pipe
    this.movie$ = this.query.selectActive();
    this.territoriesFilter = this.territoryControl.valueChanges.pipe(
      startWith(''),
      debounceTime(250),
      map(territory => this._territoriesFilter(territory))
    );
    this.languagesFilter = this.languageControl.valueChanges.pipe(
      startWith(''),
      debounceTime(250),
      map(value => this._languageFilter(value))
    );
    this.researchSubscription = this.subscribeOnSearchForm();
  }

  private get movie(): Movie {
    return this.query.getActive();
  }

  /////////////////////
  // Filter section //
  ////////////////////

  private _languageFilter(value: string): string[] {
    return this.movieLanguages.filter(language =>
      language.toLowerCase().includes(value.toLowerCase())
    );
  }

  private _territoriesFilter(territory: string): string[] {
    return this.movieTerritories.filter(movieTerritory => {
      return movieTerritory.toLowerCase().includes(territory.toLowerCase());
    });
  }

  ///////////////////
  // Form section //
  //////////////////

  public changeDateFocus(dates: DateRange) {
    this.choosenDateRange.to = dates.to;
    this.choosenDateRange.from = dates.from;
  }

  public selectedTerritory(territory: MatAutocompleteSelectedEvent) {
    this.form.addTerritory(getCodeIfExists('TERRITORIES', territory.option.viewValue));
    this.territoryInput.nativeElement.value = '';
  }

  public removeTerritory(index: number) {
    this.form.removeTerritory(index);
  }

  public setWantedRange(date: DateRange) {
    this.form.get('duration').setValue({ to: date.to, from: date.from });
  }

  public checkMedia(media: MediasSlug) {
    this.form.checkMedia(media);
  }

  public addLanguage(language: LanguagesLabel) {
    this.form.addLanguage(getCodeIfExists('LANGUAGES', language), this.movie.main);
    this.languageInput.nativeElement.value = '';
  }

  public removeLanguage(language: LanguagesSlug) {
    this.form.removeLanguage(language);
  }

  public async addDistributionDeal() {
    const distributionDeal = createDistributionDeal(); // @todo #1388 populate with form values
    // Create the contract that will handle the deal
    const contract = initContractWithVersion();

    const licensee = createContractPartyDetail();
    licensee.party.orgId = this.organizationQuery.getActiveId();
    licensee.party.role = 'licensee';
    contract.doc.parties.push(licensee);

    const licensor = createContractPartyDetail();
    licensor.party.orgId = this.movie.salesAgentDeal.salesAgent.orgId;
    licensor.party.displayName = this.movie.salesAgentDeal.salesAgent.displayName;
    licensor.party.role = 'licensor';
    contract.doc.parties.push(licensor);

<<<<<<< HEAD
    // @todo #1478 here subcontract

    if(!this.contractService.validateContract(contract.doc)) {
=======
    const isValid = this.contractService.isContractValid(contract.doc)

    if (!isValid) {
>>>>>>> 5cf2d44f
      this.snackBar.open(`Error while creating contract..`, 'close', { duration: 2000 });
    } else {
      const dealId = await this.distributionDealService.addDistributionDeal(this.movie.id, distributionDeal, contract);
      await this.cartService.addDealToCart(dealId, 'default');
      this.snackBar.open(`Distribution deal saved. Redirecting ...`, 'close', { duration: 2000 });
      this.router.navigateByUrl(`c/o/catalog/selection/overview`);
    }

  }

  //////////////////////
  // Research section //
  //////////////////////

  public startResearch() {
    console.log('todo #1022');
  }

  public subscribeOnSearchForm(): Subscription {
    /**
     * If the customer once hit the search button. We want to listen on the changes
     * he is going to make. That will give us the chance to render the hint/error message
     * in real time. But for that he needs to fill every part of the survey once.
     */
    return this.form.valueChanges
      .pipe(
        startWith(this.form.value),
        tap(async value => {
          //////////////////
          // FORM VALIDATION
          //////////////////

          if (!this.form.valid) {
            console.log('Waiting for the form to be filled');
            return false;
          }

          /////////////////////
          // SALES AGENT CHECKS
          /////////////////////

          // If isSpecifiedDateRangeInSalesAgentDateRange resolves as false, the sales agent doesn't provide this wanted date range
          const isSpecifiedDateRangeInSalesAgentDateRange: boolean = salesAgentHasDateRange(
            this.movie.salesAgentDeal.rights,
            value.duration
          );
          if (!isSpecifiedDateRangeInSalesAgentDateRange) {
            this.step = this.steps.ERROR;
            console.log(
              `There is no sales agent provided in that date range. ${value.duration.from.getDate()} - ${value.duration.to.getDate()}`
            );
            return false; // End of process
          }

          // Do we have territories or medias from search that are not in sales agent scope ?
          const territoriesNotInSalesAgentScope = [];
          value.territories.forEach(territory => {
            if (!this.movie.salesAgentDeal.territories.includes(territory)) {
              territoriesNotInSalesAgentScope.push(territory);
            }
          });

          const mediasNotInSalesAgentScope = [];
          value.medias.forEach(media => {
            if (!this.movie.salesAgentDeal.medias.includes(media)) {
              mediasNotInSalesAgentScope.push(media);
            }
          });

          if (mediasNotInSalesAgentScope.length || territoriesNotInSalesAgentScope.length) {
            // @todo #1036 let customer make a request to sales agent ( to see if he can adapt and find a solution)
            console.log(
              'Some territories or medias are not in sales agent scope',
              territoriesNotInSalesAgentScope,
              mediasNotInSalesAgentScope
            );
            return false; // End of process
          }

          ///////////////
          // SALES CHECKS
          ///////////////

          // Do we have others distribution deals overrlapping current daterange ?
          const deals = await this.distributionDealService.getValue();
          const dealsInDateRange = getDistributionDealsInDateRange(value.duration, deals);
          if (dealsInDateRange.length === 0) {
            // We have no intersection with other deals, so we are OK !
            console.log('YOU CAN BUY YOUR DIST RIGHT, NO INTERSECTION FOUND');
            this.step = this.steps.POSSIBLE;
            return true; // End of process
          }

          // We have territories and medias in common with some existing distribution deals,
          // Lets check if territories and medias in common belongs to the same deals and if those deals are exclusives.
          const dealsWithMediasTerritoriesAndLanguagesInCommon = getDistributionDealsWithMediasTerritoriesAndLanguagesInCommon(
            value.territories,
            value.medias,
            value.languages,
            dealsInDateRange
          );

          if (dealsWithMediasTerritoriesAndLanguagesInCommon.length) {
            const exclusiveSalesWithMediasAndTerritoriesInCommon = exclusiveDistributionDeals(
              dealsWithMediasTerritoriesAndLanguagesInCommon
            );
            if (exclusiveSalesWithMediasAndTerritoriesInCommon.length) {
              console.log(
                'There is some exclusive deals blocking your request :',
                exclusiveSalesWithMediasAndTerritoriesInCommon
              );
              return false; // End of process
            } else {
              if (value.exclusive) {
                console.log(
                  'There is some deals blocking your exclusivity request :',
                  dealsWithMediasTerritoriesAndLanguagesInCommon
                );
                return false; // End of process
              } else {
                console.log('YOU CAN BUY YOUR DIST RIGHT, since you do not require exclusivity');
                this.step = this.steps.POSSIBLE;
                return true; // End of process
              }
            }
          } else {
            // There is no deals with territories AND medias in common, we are OK.
            console.log('YOU CAN BUY YOUR DIST RIGHT, NO MEDIAS, TERRITORIES AND LANGUAGES OVERLAPPINGS FOUND');
            this.step = this.steps.POSSIBLE;
            return true; // End of process
          }

          // @TODO#1022
          // @see https://www.notion.so/cascade8/Workflows-843369bf4c7e43958d5cf27da57fb91d
          // and wait new distributionDeal model especially for the languages part (#1052)
        })
      )
      .subscribe();
  }

  ngOnDestroy(): void {
    this.researchSubscription.unsubscribe();
  }
}<|MERGE_RESOLUTION|>--- conflicted
+++ resolved
@@ -200,15 +200,11 @@
     licensor.party.role = 'licensor';
     contract.doc.parties.push(licensor);
 
-<<<<<<< HEAD
     // @todo #1478 here subcontract
 
-    if(!this.contractService.validateContract(contract.doc)) {
-=======
     const isValid = this.contractService.isContractValid(contract.doc)
 
     if (!isValid) {
->>>>>>> 5cf2d44f
       this.snackBar.open(`Error while creating contract..`, 'close', { duration: 2000 });
     } else {
       const dealId = await this.distributionDealService.addDistributionDeal(this.movie.id, distributionDeal, contract);
