import { InvitationBase } from './invitation.firestore';
<<<<<<< HEAD
import { Organization } from '@blockframes/model';
import { PublicUser } from '@blockframes/user/+state/user.model';
=======
import { Organization } from '@blockframes/organization/+state/organization.model';
import { PublicUser } from '@blockframes/model';
>>>>>>> f50581bb
import { Movie } from '@blockframes/model';
import { Event } from '@blockframes/event/+state/event.model';

export { InvitationStatus, createInvitation } from './invitation.firestore';

export type Invitation = InvitationBase<Date>;

export interface InvitationDetailed extends Invitation {
  org: Organization;
  guestOrg?: Organization;
  event: Event;
  guest?: PublicUser;
  movie?: Movie;
}<|MERGE_RESOLUTION|>--- conflicted
+++ resolved
@@ -1,12 +1,5 @@
 import { InvitationBase } from './invitation.firestore';
-<<<<<<< HEAD
-import { Organization } from '@blockframes/model';
-import { PublicUser } from '@blockframes/user/+state/user.model';
-=======
-import { Organization } from '@blockframes/organization/+state/organization.model';
-import { PublicUser } from '@blockframes/model';
->>>>>>> f50581bb
-import { Movie } from '@blockframes/model';
+import { Organization, PublicUser, Movie } from '@blockframes/model';
 import { Event } from '@blockframes/event/+state/event.model';
 
 export { InvitationStatus, createInvitation } from './invitation.firestore';
