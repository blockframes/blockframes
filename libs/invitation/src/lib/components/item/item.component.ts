import { Component, ChangeDetectionStrategy, Input } from '@angular/core';
import { Invitation, InvitationService } from '../../+state';
import { UserService } from '@blockframes/user/+state/user.service';
import { EventService } from '@blockframes/event/+state/event.service';
import { PublicUser } from '@blockframes/user/types';
import { PublicOrganization } from '@blockframes/organization/+state/organization.firestore';
import { OrganizationService } from '@blockframes/organization/+state/organization.service';
import { BehaviorStore } from '@blockframes/utils/behavior-store';
import { applicationUrl, getCurrentApp } from '@blockframes/utils/apps';
import { RouterQuery } from '@datorama/akita-ng-router-store';

@Component({
  selector: 'invitation-item',
  templateUrl: './item.component.html',
  styleUrls: ['./item.component.scss'],
  changeDetection: ChangeDetectionStrategy.OnPush
})
export class ItemComponent {
  public applicationUrl = applicationUrl;
  public app = getCurrentApp(this.routerQuery);

  @Input() set invitation(invitation: Invitation) {
    this._invitation = invitation;
    if (!!invitation.fromUser) {
      this.fromUser.value = invitation.fromUser;

      if (!invitation.fromUser.orgId) return;
      this.organizationService.getValue(this.fromUser.value.orgId).then(org => {
        this.fromOrg.value = org
      })

    } else if (!!invitation.fromOrg) {
      this.fromOrg.value = invitation.fromOrg

      if (invitation.type === 'attendEvent') {
        this.eventService.getValue(invitation.eventId).then(event => {
          if (event.type === 'meeting') {
            this.eventType = 'meeting';
            this.userService.getValue(event.meta.organizerUid as string).then(user => {
              this.fromUser.value = user;
            })
          }
        })
      }
    }
  };

  _invitation: Invitation;

  fromOrg = new BehaviorStore<PublicOrganization>(undefined);
  fromUser = new BehaviorStore<PublicUser>(undefined);
  eventType: string = 'screening';

  constructor(
    private invitationService: InvitationService,
    private eventService: EventService,
    private organizationService: OrganizationService,
    private userService: UserService,
    private routerQuery: RouterQuery
  ) { }

  get eventLink() {
    if (this._invitation.type === 'attendEvent') {
      if (this._invitation.mode === 'request') {
        return `${this.applicationUrl.festival}/c/o/dashboard/event/${this._invitation.eventId}/edit`;
      } else {
<<<<<<< HEAD
        if (this.eventType === 'meeting') {
          return `${this.applicationUrl.festival}/c/o/marketplace/event/${this._invitation.eventId}/lobby`;
        }
        else {
          return `${this.applicationUrl.festival}/c/o/marketplace/event/${this._invitation.eventId}/session`;
        }
=======
        const urlPart = this.eventType === 'meeting' ? 'lobby': 'session';
        return `${this.applicationUrl.festival}/c/o/marketplace/event/${this._invitation.eventId}/${urlPart}`;
>>>>>>> e9159aa2
      }
    } else if (this._invitation.type === 'joinOrganization') {
      const orgId = this._invitation.fromOrg ? this._invitation.fromOrg.id : this._invitation.toOrg.id;
      return `${this.applicationUrl[this.app]}/c/o/organization/${orgId}/view/members`;
    }
  }

  handleInvitation(invitation: Invitation, action: 'acceptInvitation' | 'declineInvitation') {
    this.invitationService[action](invitation);
  }
}<|MERGE_RESOLUTION|>--- conflicted
+++ resolved
@@ -64,17 +64,8 @@
       if (this._invitation.mode === 'request') {
         return `${this.applicationUrl.festival}/c/o/dashboard/event/${this._invitation.eventId}/edit`;
       } else {
-<<<<<<< HEAD
-        if (this.eventType === 'meeting') {
-          return `${this.applicationUrl.festival}/c/o/marketplace/event/${this._invitation.eventId}/lobby`;
-        }
-        else {
-          return `${this.applicationUrl.festival}/c/o/marketplace/event/${this._invitation.eventId}/session`;
-        }
-=======
         const urlPart = this.eventType === 'meeting' ? 'lobby': 'session';
         return `${this.applicationUrl.festival}/c/o/marketplace/event/${this._invitation.eventId}/${urlPart}`;
->>>>>>> e9159aa2
       }
     } else if (this._invitation.type === 'joinOrganization') {
       const orgId = this._invitation.fromOrg ? this._invitation.fromOrg.id : this._invitation.toOrg.id;
