--- conflicted
+++ resolved
@@ -52,23 +52,13 @@
         </ng-template>
       </ng-container>
     </ng-container>
-<<<<<<< HEAD
-</div>
-<span matLine>
-  <small class="mat-caption">
-    {{ _invitation.date | toDate | timesince }} ago
-  </small>
-</span>
-  <invitation-action [invitation]="_invitation" fxLayoutAlign="end" display="icon-only"></invitation-action>
-=======
   </div>
   <span matLine>
     <small class="mat-caption">
-      {{ _invitation.date | date: 'medium' }}
+      {{ _invitation.date | toDate | timesince }} ago
     </small>
   </span>
   <invitation-action [invitation]="_invitation" fxLayoutAlign="end" small></invitation-action>
->>>>>>> 8b3e5ef1
   <button mat-icon-button test-id="more" [matMenuTriggerFor]="menu" aria-label="Trigger for a menu">
     <mat-icon svgIcon="more_vert">
     </mat-icon>
