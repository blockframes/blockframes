--- conflicted
+++ resolved
@@ -2,12 +2,7 @@
 import { MatSnackBar } from '@angular/material/snack-bar';
 import { Router } from '@angular/router';
 import { AuthService } from '@blockframes/auth/+state';
-<<<<<<< HEAD
-import { Event } from '@blockframes/model';
-=======
-import { Event } from '@blockframes/event/+state';
-import { Invitation, InvitationStatus } from '@blockframes/model';
->>>>>>> 82c8e972
+import { Event, Invitation, InvitationStatus } from '@blockframes/model';
 import { boolean } from '@blockframes/utils/decorators/decorators';
 import { InvitationService } from '../../+state';
 
