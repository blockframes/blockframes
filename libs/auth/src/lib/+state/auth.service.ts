import { Injectable } from '@angular/core';
import { AngularFireAuth } from '@angular/fire/auth';
import { AuthStore, User, createUser } from './auth.store';
import { switchMap, takeWhile} from 'rxjs/operators';
<<<<<<< HEAD
import { MatSnackBar } from '@angular/material';
import { Wallet, WalletService } from 'libs/ethers/src/lib/wallet/+state';
=======
import { FireQuery } from '@blockframes/utils';
>>>>>>> f2046b6f

@Injectable({ providedIn: 'root' })
export class AuthService {

  constructor(
    private store: AuthStore,
    private afAuth: AngularFireAuth,
<<<<<<< HEAD
    private db: AngularFirestore,
    private snackBar: MatSnackBar,
    private wallet: WalletService
=======
    private db: FireQuery
>>>>>>> f2046b6f
  ) {}

  //////////
  // AUTH //
  //////////

  // public async initWallet(email: string) { // TODO MOVE IN WALLET ISSUE #315
  //   this.wallet.setUsername(email);
  //   this.refreshBalance();
  // }

  public async signin(email: string, password: string) {
    await this.afAuth.auth.signInWithEmailAndPassword(email, password);
    this.subscribeOnUser();

     // TODO MOVE IN WALLET ISSUE #315
    // this.initWallet(email);
    // this.wallet.loadKey('web', password);  // no await -> do the job in background
  }

  public async signup(email: string, password: string) {
    // this.store.update({isEncrypting: true});
    // this.snackBar.open('We are curently encrypting your key pair, DO NOT CLOSE THIS PAGE BEFORE THE ENCRYPTION HAS ENDED !', 'OK', {
    //   duration: 10000,
    // });

    const userCredentials = await this.afAuth.auth.createUserWithEmailAndPassword(email, password);
    await this.create(userCredentials.user);
    this.wallet.createKeyFromRandom(email, password);

     // TODO MOVE IN WALLET ISSUE #315
    // this.wallet.createLocalKey('web', password, email)  // no await -> do the job in background
    // .then(() => this.wallet.createERC1077(userCredentials.user.uid))
    // .then(() => {
    //   this.subscribeOnUser();
      this.store.update({isEncrypting: false});
    //   this.snackBar.open('Your key pair has been successfully stored', 'OK', {
    //     duration: 2000,
    //   });
    // }).catch(error => console.error(error));
  }

  public async logout() {
    // this.wallet.logout(); // TODO MOVE IN WALLET ISSUE #315
    await this.afAuth.auth.signOut();
    this.store.update({ user: null });
  }

  //////////
  // USER //
  //////////
  /** Listen on user changes */
  public subscribeOnUser() {
    this.afAuth.authState.pipe(
      takeWhile(user => !!user),
      switchMap(({ uid }) => this.db.doc<User>(`users/${uid}`).valueChanges()),
    ).subscribe(user => {
      this.store.update({ user });
      // this.initWallet(user.email); // TODO MOVE IN WALLET ISSUE #315
    });
  }

  /** Create a user based on firebase user */
  public create({ email, uid }: firebase.User) {
    const user = createUser({ email, uid })
    return this.db.doc<User>(`users/${uid}`).set(user);
  }

  /** Upate a user */
  public update(uid: string, user: Partial<User>) {
    return this.db.doc<User>(`users/${uid}`).update(user);
  }

  /** Delete the current User */
  public async delete() {
    const uid = this.afAuth.auth.currentUser.uid;

    await this.store.update({ user: null });
    await this.afAuth.auth.currentUser.delete();
    await this._deleteSubCollections(uid);
    await this.db.doc<User>(`users/${uid}`).delete();
  }

  // public async refreshBalance() { // TODO MOVE IN WALLET ISSUE #315
  //   this.store.update({isBalanceLoading: true});
  //   const balance = await this.wallet.getBalance();
  //   this.store.updateUser({balance});
  //   this.store.update({isBalanceLoading: false});
  // }

  // public async requestTokens(amount: number) { // TODO MOVE IN WALLET ISSUE #315
  //   this.store.update({isBalanceLoading: true});
  //   try {
  //     await this.wallet.requestTokens(amount);
  //     this.refreshBalance();
  //   } catch(error) {
  //     console.error('Request Tokens FAILED because of :',error);
  //     this.store.update({isBalanceLoading: false});
  //   }
  // }

  // public async signDelivery(deliveryId: string, stakeholderId: string) { // TODO MOVE IN WALLET ISSUE #315
  //   return this.wallet.signDelivery(deliveryId, stakeholderId);
  // }

  /** Deletes user subCollections */
  private async _deleteSubCollections (uid) {
    // @todo check if user is the only member of org (and the only ADMIN)
    // @todo remove uid from org.userIds
    const orgRights = await this._getUserSubcollectionItems(uid, 'orgRights');
    return await orgRights.map(o => this.db.doc<User>(`users/${uid}`)
      .collection('orgRights')
      .doc(o.id)
      .delete()
    );
  }

  /** Returns promise of subcollection[] */
  private async _getUserSubcollectionItems(uid, collectionName) {
    const items = await this.db.doc<User>(`users/${uid}`)
      .collection(collectionName)
      .get()
      .toPromise();
    return items.docs;
  }
}<|MERGE_RESOLUTION|>--- conflicted
+++ resolved
@@ -2,12 +2,8 @@
 import { AngularFireAuth } from '@angular/fire/auth';
 import { AuthStore, User, createUser } from './auth.store';
 import { switchMap, takeWhile} from 'rxjs/operators';
-<<<<<<< HEAD
-import { MatSnackBar } from '@angular/material';
-import { Wallet, WalletService } from 'libs/ethers/src/lib/wallet/+state';
-=======
+import { WalletService } from 'libs/ethers/src/lib/wallet/+state';
 import { FireQuery } from '@blockframes/utils';
->>>>>>> f2046b6f
 
 @Injectable({ providedIn: 'root' })
 export class AuthService {
@@ -15,13 +11,8 @@
   constructor(
     private store: AuthStore,
     private afAuth: AngularFireAuth,
-<<<<<<< HEAD
-    private db: AngularFirestore,
-    private snackBar: MatSnackBar,
-    private wallet: WalletService
-=======
+    private wallet: WalletService,
     private db: FireQuery
->>>>>>> f2046b6f
   ) {}
 
   //////////
