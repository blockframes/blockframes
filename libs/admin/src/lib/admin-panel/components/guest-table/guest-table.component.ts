import { Component, ChangeDetectionStrategy, Input } from '@angular/core';
import { InvitationDetailed } from '@blockframes/invitation/+state';
import { getGuest } from '@blockframes/invitation/pipes/guest.pipe';
import { getValue } from '@blockframes/utils/helpers';

@Component({
  selector: 'invitation-guest-table',
  templateUrl: './guest-table.component.html',
  styleUrls: ['./guest-table.component.scss'],
  changeDetection: ChangeDetectionStrategy.OnPush
})
export class GuestTableComponent {
  public _invitations: InvitationDetailed[];

  public headers = {
    'id': 'Id',
    'org': 'Org',
    'eventId': '',
    'eventTitle': 'Event title',
    'eventStart': 'Event start',
    'eventEnd': 'Event end',
    'eventType': 'Event type',
    'eventIsPrivate': 'Privacy status',
    'date': 'Invitation date',
    'guestFirstName': 'FirstName',
    'guestLastName': 'LastName',
    'guestOrg': 'Guest org',
    'mode': 'Mode',
    'status': 'Status',
    'guestEmail': 'Email',
    'movie': 'Movie'
  };

  @Input() initialColumns: string[] = [
    'id',
    'date',
    'guestFirstName',
    'guestLastName',
    'mode',
    'status',
    'guestEmail',
  ];

  @Input() set invitations(invitations: any[]) {
    if (invitations) {
      this._invitations = invitations.map(i => {
<<<<<<< HEAD
        const invitation = { ...i } as any;
        invitation.guest = getGuest(invitation, 'user');
=======
        const invitation = { ...i } as InvitationDetailed;
        invitation.guestEmail = getGuest(invitation, 'user').email;
        invitation.guestFirstName = getGuest(invitation, 'user').firstName;
        invitation.guestLastName = getGuest(invitation, 'user').lastName;
>>>>>>> 3147902a
        return invitation;
      });
    }
  }

  filterPredicateMovies(data: any, filter) {
    const columnsToFilter = [
      'id',
      'org.denomination.full',
      'org.denomination.public',
      'eventTitle',
      'eventType',
      'date',
      'guestFirstName',
      'guestLastName',
      'mode',
      'status',
      'guestEmail',
    ];
    const dataStr = columnsToFilter.map(c => getValue(data, c)).join();
    return dataStr.toLowerCase().indexOf(filter) !== -1;
  }
}<|MERGE_RESOLUTION|>--- conflicted
+++ resolved
@@ -44,15 +44,8 @@
   @Input() set invitations(invitations: any[]) {
     if (invitations) {
       this._invitations = invitations.map(i => {
-<<<<<<< HEAD
-        const invitation = { ...i } as any;
+        const invitation = { ...i } as InvitationDetailed;
         invitation.guest = getGuest(invitation, 'user');
-=======
-        const invitation = { ...i } as InvitationDetailed;
-        invitation.guestEmail = getGuest(invitation, 'user').email;
-        invitation.guestFirstName = getGuest(invitation, 'user').firstName;
-        invitation.guestLastName = getGuest(invitation, 'user').lastName;
->>>>>>> 3147902a
         return invitation;
       });
     }
