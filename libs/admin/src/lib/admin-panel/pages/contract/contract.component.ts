import { Component, OnInit, ChangeDetectionStrategy, ChangeDetectorRef } from '@angular/core';
import { ActivatedRoute } from '@angular/router';
import { MatSnackBar } from '@angular/material/snack-bar';
import { MatDialog } from '@angular/material/dialog';
import { ContractService } from '@blockframes/contract/contract/+state/contract.service';
import { PublicContract, createContractPartyDetail, Contract, ContractPartyDetail, createContractTitleDetail } from '@blockframes/contract/contract/+state/contract.model';
import { ContractAdminForm } from '../../forms/contract-admin.form';
import { ContractVersionAdminForm } from '../../forms/contract-version-admin.form';
import { contractStatus, contractType, ContractTitleDetail } from '@blockframes/contract/contract/+state/contract.firestore';
import { ContractVersionService } from '@blockframes/contract/version/+state/contract-version.service';
import { ContractVersion } from '@blockframes/contract/version/+state';
import { Observable } from 'rxjs/internal/Observable';
import { MovieCurrenciesSlug } from '@blockframes/utils/static-model/types';
import { getCodeBySlug } from '@blockframes/utils/static-model/staticModels';
import { MovieService } from '@blockframes/movie';
import { EditPartyComponent } from '../../components/edit-party/edit-party.component';
import { EditTitleComponent } from '../../components/edit-title/edit-title.component';
import { calculatePrice } from '@blockframes/contract/contract/+state/contract.utils';
<<<<<<< HEAD
import { map } from 'rxjs/operators';
=======
import { getValue } from '@blockframes/utils/helpers';
>>>>>>> c51b9a16

@Component({
  selector: 'admin-contract',
  templateUrl: './contract.component.html',
  styleUrls: ['./contract.component.scss'],
  changeDetection: ChangeDetectionStrategy.OnPush
})
export class ContractComponent implements OnInit {
  public contractId = '';
  private contract: Contract;
  public contract$: Observable<Contract>;
  public contractForm: ContractAdminForm;
  public contractVersionForm: ContractVersionAdminForm;
  public contractStatus = contractStatus;
  public contractType = contractType;
  public version: number;
  public publicContract$: Observable<PublicContract>;

<<<<<<< HEAD
  // Tables 
  public contractVersions$: Observable<ContractVersion[]>;
=======
  // Tables
  public contractVersions: ContractVersion[] = [];
>>>>>>> c51b9a16
  public titles: any = [];
  public distributionDeals = [];

  // Table VERSION
  public versionColumnsTableVersions = {
    'id': 'Version',
    'status': 'Status',
    'creationDate': 'Creation date',
    'scope': 'Scope',
    'price': 'Price',
  };

  public initialColumnsTableVersions: string[] = [
    'id',
    'status',
    'creationDate',
    'scope',
    'price',
  ];


  // Table TITLES
  public versionColumnsTableTitles = {
    'id': 'Movie Id',
    'movie.main.internalRef': 'Internal Ref',
    'movie.promotionalElements.poster': 'Poster',
    'movie.main.title.original': 'Original title',
    'movie.main.productionYear': 'Production year',
    'price': 'Price',
    'movie.main.storeConfig.status': 'Status',
    'movie.main.storeConfig.storeType': 'Store type',
    'deals': 'Deals',
    'exploredeals': 'All deals for this title',
    'edit': 'Edit',
  };

  public initialColumnsTableTitles: string[] = [
    'id',
    'movie.main.internalRef',
    'movie.promotionalElements.poster',
    'movie.main.title.original',
    'movie.main.productionYear',
    'price',
    'movie.main.storeConfig.status',
    'movie.main.storeConfig.storeType',
    'deals',
    'exploredeals',
    'edit',
  ];

  // FILTERS
  filterPredicateTableTitles(data: any, filter) {
    const columnsToFilter = [
      'id',
      'movie.main.internalRef',
      'movie.promotionalElements.poster',
      'movie.main.title.original',
      'movie.main.productionYear',
      'price',
      'movie.main.storeConfig.status',
      'movie.main.storeConfig.storeType',
    ];
    const dataStr = columnsToFilter.map(c => getValue(data, c)).join();
    return dataStr.toLowerCase().indexOf(filter) !== -1;
  }

  filterPredicateTableVersions(data: any, filter) {
    const columnsToFilter = [
      'id',
    ];
    const dataStr = columnsToFilter.map(c => getValue(data, c)).join();
    return dataStr.toLowerCase().indexOf(filter) !== -1;
  }

  constructor(
    private movieService: MovieService,
    private contractService: ContractService,
    private contractVersionService: ContractVersionService,
    private route: ActivatedRoute,
    private cdRef: ChangeDetectorRef,
    private snackBar: MatSnackBar,
    private dialog: MatDialog
  ) {
  }

  async ngOnInit() {
    this.route.params.subscribe(async params => {
      this.contractId = params.contractId;
      this.publicContract$ = this.contractService.listenOnPublicContract(this.contractId);

      this.contract$ = this.contractService.listenOnContract(this.contractId).pipe(map(c => {
        this.contract = c;
        this.version = parseInt(this.contract.lastVersion.id, 10);
        this.contractForm = new ContractAdminForm(this.contract);
        this.contractVersionForm = new ContractVersionAdminForm(this.contract.lastVersion);
        this.cdRef.markForCheck();
        this.titles = [];
        if(c.titleIds && c.lastVersion.titles){
          c.titleIds.forEach(async titleId => {
            const movie = await this.movieService.getValue(titleId);
            this.titles.push({
              titleId,
              price: c.lastVersion.titles[titleId].price,
              movie,
              deals: c.lastVersion.titles[titleId].distributionDealIds ? c.lastVersion.titles[titleId].distributionDealIds.map(d => ({ id: d, movie: titleId })) : [],
              exploredeals: `/c/o/admin/panel/deals/${titleId}`,
              edit: titleId,
            });
            this.titles = [...this.titles];
          });
        }
        return c;
      }));
      this.contractVersions$ = this.contractVersionService.listenOnContractVersions(this.contractId);
      this.cdRef.markForCheck();
    });
  }

  /**
   * Update contract document
   */
  public async updateContract() {
    if (this.contractForm.invalid) {
      this.snackBar.open('Information not valid', 'close', { duration: 5000 });
      return;
    }

    const update = {
      type: this.contractForm.get('type').value,
    }

    await this.contractService.update(this.contractId, update);

    this.snackBar.open('Informations updated !', 'close', { duration: 5000 });
  }

  /**
   * Create a new contract version
   */
  public async updateVersion() {
    if (this.contractVersionForm.invalid) {
      this.snackBar.open('Information not valid', 'close', { duration: 5000 });
      return;
    }

    const update = {
      ...this.contract.lastVersion,
      creationDate: new Date(),
      status: this.contractVersionForm.get('status').value,
    }

    // @TODO (#1887)
    await this.contractService.addContractAndVersion({ doc: this.contract, last: update });

    this.snackBar.open('Informations updated !', 'close', { duration: 5000 });
  }

  public editParty(index: number) {
    const dialogRef = this.dialog.open(EditPartyComponent, {
      data: {
        title: 'Edit contract party.',
        subtitle: 'If you leave now, your changes will not be saved.',
        party: this.contract.parties[index]
      },
      disableClose: true
    });

    return dialogRef.afterClosed().subscribe((output: ContractPartyDetail | { remove: boolean }) => this.updateParty(index, output));
  }

  public addParty() {
    const party = createContractPartyDetail();
    const index = this.contract.parties.length;
    const dialogRef = this.dialog.open(EditPartyComponent, {
      data: {
        title: 'Add a contract party.',
        subtitle: 'If you leave now, your changes will not be saved.',
        party
      },
      disableClose: true
    });
    return dialogRef.afterClosed().subscribe((output: ContractPartyDetail | { remove: boolean }) => this.updateParty(index, output));
  }

  private async updateParty(index: number, output: ContractPartyDetail | { remove: boolean }): Promise<boolean> {
    if (!output) return false;
    const writeableContract = { ... this.contract }

    if ((output as { remove: boolean }).remove === true) {
      writeableContract.parties.splice(index, 1);
    } else {
      output = output as ContractPartyDetail;
      // Hack because we actually need a multiselect form input
      if (output.childRoles && !Array.isArray(output.childRoles)) {
        output.childRoles = [output.childRoles];
      }
      writeableContract.parties[index] = output;
    }

    writeableContract.partyIds = this.contract.parties.filter(p => p.party.orgId).map(p => p.party.orgId);

    this.contract = writeableContract;
    await this.contractService.update(this.contract);
    this.cdRef.markForCheck();
    this.snackBar.open('Informations updated !', 'close', { duration: 5000 });
    return true;
  }

  public addTitle() {
    const titleDetail = createContractTitleDetail();
    const dialogRef = this.dialog.open(EditTitleComponent, {
      data: {
        title: 'Add a contract title.',
        subtitle: 'If you leave now, your changes will not be saved.',
        titleDetail
      },
      disableClose: true
    });
    return dialogRef.afterClosed().subscribe((output: ContractTitleDetail | { remove: boolean }) => this.updateTitle(output));
  }

  public editTitle(titleId: string) {
    const dialogRef = this.dialog.open(EditTitleComponent, {
      data: {
        title: 'Edit a contract title.',
        titleId,
        subtitle: 'If you leave now, your changes will not be saved.',
        titleDetail: this.contract.lastVersion.titles[titleId]
      },
      disableClose: true
    });
    return dialogRef.afterClosed().subscribe((output: ContractTitleDetail | { remove: boolean }) => this.updateTitle(output, titleId));
  }

  /**
   * @param output ContractTitleDetail | { remove: boolean }
   * @param titleId string
   * If output is a boolean (sent by EditTitleComponent) and is set to false : remove title
   * Else, output is a ContractTitleDetail object that is created or updated.
   */
  private async updateTitle(output: ContractTitleDetail | { remove: boolean }, titleIdToRemove?: string, ): Promise<boolean> {
    if (!output) return false;

    // @TODO (#1887) last version will be accessible directly with the contract document
    const writeableVersion = { ...this.contract.lastVersion };
    const writeableContract = { ... this.contract }

    if ((output as { remove: boolean }).remove === true && titleIdToRemove) {
      delete writeableVersion.titles[titleIdToRemove];
      // @TODO (#2090) should also update distribution deal ? contractId etc
    } else {
      output = output as ContractTitleDetail;
      const titleId = output.titleId.trim();
      writeableVersion.titles[titleId] = output;
      const movie = await this.movieService.getValue(titleId);
      if (!movie) {
        this.snackBar.open(`Title "${titleId}" not found.`, 'close', { duration: 5000 });
        return false;
      }
    }

    // A title have been updated, added or removed. Need to re-calculate contract price.
    calculatePrice(writeableVersion);

    // Udpate titleIds array
    writeableContract.titleIds = Object.keys(writeableVersion.titles);

    // @TODO (#1887) move thoses functions to a service
    // Update contract and create a new version
    await this.contractService.addContractAndVersion({ doc: writeableContract, last: writeableVersion });

    this.snackBar.open('Informations updated !', 'close', { duration: 5000 });
    return true;
  }

  /** Utils function to get currency code for currency pipe. */
  public getCurrencyCode(currency: MovieCurrenciesSlug) {
    return getCodeBySlug('MOVIE_CURRENCIES', currency);
  }

  public getDealPath(dealId: string, movieId: string) {
    return `/c/o/admin/panel/deal/${dealId}/m/${movieId}`;
  }

  public getContractTunnelPath(contract: Contract) {
    return `/c/o/marketplace/tunnel/contract/${contract.id}/${contract.type}`;
  }

  /**
   * @dev this method uses titles.price to update global contract price
   */
  public async updatePrice() {
    const update = calculatePrice({ ...this.contract.lastVersion });

    // @TODO (#1887)
    await this.contractService.addContractAndVersion({ doc: this.contract, last: update });

    this.snackBar.open('Contract global price updated !', 'close', { duration: 5000 });
  }
}<|MERGE_RESOLUTION|>--- conflicted
+++ resolved
@@ -16,11 +16,8 @@
 import { EditPartyComponent } from '../../components/edit-party/edit-party.component';
 import { EditTitleComponent } from '../../components/edit-title/edit-title.component';
 import { calculatePrice } from '@blockframes/contract/contract/+state/contract.utils';
-<<<<<<< HEAD
 import { map } from 'rxjs/operators';
-=======
 import { getValue } from '@blockframes/utils/helpers';
->>>>>>> c51b9a16
 
 @Component({
   selector: 'admin-contract',
@@ -39,13 +36,8 @@
   public version: number;
   public publicContract$: Observable<PublicContract>;
 
-<<<<<<< HEAD
   // Tables 
   public contractVersions$: Observable<ContractVersion[]>;
-=======
-  // Tables
-  public contractVersions: ContractVersion[] = [];
->>>>>>> c51b9a16
   public titles: any = [];
   public distributionDeals = [];
 
