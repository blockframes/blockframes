--- conflicted
+++ resolved
@@ -99,24 +99,5 @@
       <h3>Movie poster</h3>
     </admin-image-sizes>
   </mat-card>
-<<<<<<< HEAD
-=======
-
-  <mat-card *ngIf="movie">
-    <h2>Movie private config :</h2>
-
-    <ng-container *ngIf="privateConfigForm">
-      <form [formGroup]="privateConfigForm" fxLayout="column">
-        <mat-form-field appearance="outline">
-          <mat-label>Something private</mat-label>
-          <input matInput type="text" placeholder="Something private" formControlName="url" />
-        </mat-form-field>
-        <mat-card-actions align="end">
-          <button type="submit" mat-flat-button color="primary" (click)="setMoviePrivateConfig()">Update</button>
-        </mat-card-actions>
-      </form>
-    </ng-container>
-  </mat-card>
->>>>>>> 87670dad
 
 </main>