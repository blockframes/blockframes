<main>
  <h1><a routerLink="/c/o/admin/panel/">Administration panel</a> > Movie > {{ movieId }} </h1>

  <mat-card *ngIf="movie">
    <movie-header *ngIf="movie" [movie]="movie"></movie-header>
  </mat-card>

  <article fxLayout="row" fxLayoutAlign="space-between start" *ngIf="movie">
    <mat-card>
      <h2>
        {{ movie.title.international }} ({{ movie.internalRef || 'missing internal ref' }})
        <admin-go-to type="title" [id]="movieId"></admin-go-to>
      </h2>

      <h4>({{ movie.title.original }})</h4>

      <ng-container *ngIf="movieForm">
        <form [formGroup]="movieForm" fxLayout="column">
          <mat-form-field appearance="outline">
            <mat-label>Internal ref</mat-label>
            <input matInput type="text" placeholder="Internal ref" formControlName="internalRef" />
          </mat-form-field>
          <mat-form-field appearance="outline">
            <mat-label>Movie Store Status</mat-label>
            <mat-select formControlName="storeStatus" required>
              <mat-option *ngFor="let status of storeStatus | keyvalue" [value]="status.key">
                {{ status.value }}
              </mat-option>
            </mat-select>
          </mat-form-field>
          <mat-form-field appearance="outline">
            <mat-label>Movie Store Type</mat-label>
            <mat-select formControlName="storeType" required>
              <mat-option *ngFor="let type of storeType | keyvalue" [value]="type.key">
                {{ type.value }}
              </mat-option>
            </mat-select>
          </mat-form-field>
          <mat-form-field appearance="outline">
            <mat-label>Production Status</mat-label>
            <mat-select formControlName="productionStatus" required>
              <mat-option *ngFor="let status of staticConsts.productionStatus | keyvalue" [value]="status.key">
                {{ status.value }}
              </mat-option>
            </mat-select>
          </mat-form-field>
          <mat-card-actions align="end">
            <button type="submit" mat-flat-button color="primary" (click)="update()">Update</button>
          </mat-card-actions>
        </form>
      </ng-container>
    </mat-card>

    <mat-card>
      <h2>Application Access</h2>
      <form [formGroup]="movieAppAccessForm" fxLayout="column">
        <mat-form-field *ngFor="let a of app" appearance="outline">
          <mat-label>{{ a | titlecase }} App</mat-label>
          <mat-select [formControlName]="a" required>
            <mat-option [value]="true">Yes</mat-option>
            <mat-option [value]="false">No</mat-option>
          </mat-select>
        </mat-form-field>
        <mat-card-actions align="end">
          <button type="submit" mat-flat-button color="primary" (click)="updateAppAccess()">Update</button>
        </mat-card-actions>
      </form>
    </mat-card>

    <mat-card>
      <h2>Rights :</h2>

      <bf-table-filter class="rights-table"
        [source]="rows"
        [columns]="versionColumnsTable"
        [initialColumns]="initialColumnsTable"
        [filterPredicate]="filterPredicate"
        showFilter
        showLoader
        showPaginator>
        <ng-template colRef="contractId" let-contractId>
          <a [routerLink]="['/c/o/admin/panel/contract', contractId]" routerLinkActive="active"> {{ contractId }}</a>
        </ng-template>
        <ng-template colRef="terms" let-terms>
          <strong>From : </strong>{{ terms | termDate: 'start' }} <strong>To : </strong>{{ terms | termDate: 'end' }}
        </ng-template>
        <ng-template colRef="rightLink" let-rightLink>
          <a [routerLink]="['/c/o/admin/panel/right',rightLink.id, 'm', rightLink.movieId]"><mat-icon svgIcon="pencil"></mat-icon></a>
        </ng-template>
        <ng-template colRef="status" let-status>
          {{ status | toLabel: 'distributionRightStatus' | async }}
        </ng-template>
      </bf-table-filter>
    </mat-card>
  </article>
<<<<<<< HEAD
  <mat-card *ngIf="movie">
    <h2>Promotional Elements :</h2>

    <admin-image-sizes *ngIf="movie.banner" title="Movie banner" [form]="movie.banner">
      <h3>Movie Banner</h3>
    </admin-image-sizes>
    <admin-image-sizes *ngIf="movie.poster" title="Movie poster" [form]="movie.poster">
      <h3>Movie poster</h3>
    </admin-image-sizes>
  </mat-card>

=======
>>>>>>> 1008e328
</main><|MERGE_RESOLUTION|>--- conflicted
+++ resolved
@@ -93,18 +93,4 @@
       </bf-table-filter>
     </mat-card>
   </article>
-<<<<<<< HEAD
-  <mat-card *ngIf="movie">
-    <h2>Promotional Elements :</h2>
-
-    <admin-image-sizes *ngIf="movie.banner" title="Movie banner" [form]="movie.banner">
-      <h3>Movie Banner</h3>
-    </admin-image-sizes>
-    <admin-image-sizes *ngIf="movie.poster" title="Movie poster" [form]="movie.poster">
-      <h3>Movie poster</h3>
-    </admin-image-sizes>
-  </mat-card>
-
-=======
->>>>>>> 1008e328
 </main>