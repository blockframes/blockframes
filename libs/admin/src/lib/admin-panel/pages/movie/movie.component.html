<main>
  <h1><a routerLink="/c/o/admin/panel/">Administration panel</a> > Movie > {{ movieId }} </h1>

  <article fxLayout="row" fxLayoutAlign="space-between start" *ngIf="movie">
    <mat-card>
      <h2>
        {{ movie.main.title.international }} ({{ movie.main.internalRef || 'missing internal ref' }})
<<<<<<< HEAD
        <admin-go-to type="movie" [id]="movieId"></admin-go-to>
=======
        <admin-go-to type="title" [id]="movieId"></admin-go-to>
>>>>>>> 8eb94d3c
      </h2>

      <h4>({{ movie.main.title.original }})</h4>

      <ng-container *ngIf="movieForm">
        <form [formGroup]="movieForm" fxLayout="column">
          <mat-form-field appearance="outline">
            <mat-label>Internal ref</mat-label>
            <input matInput type="text" placeholder="Internal ref" formControlName="internalRef" />
          </mat-form-field>
          <mat-form-field appearance="outline">
            <mat-label>Movie Store Status</mat-label>
            <mat-select formControlName="storeStatus" required>
              <mat-option *ngFor="let status of storeStatus | keyvalue" [value]="status.key">
                {{ status.value }}
              </mat-option>
            </mat-select>
          </mat-form-field>
          <mat-form-field appearance="outline">
            <mat-label>Movie Store Type</mat-label>
            <mat-select formControlName="storeType" required>
              <mat-option *ngFor="let type of storeType | keyvalue" [value]="type.key">
                {{ type.value }}
              </mat-option>
            </mat-select>
          </mat-form-field>
          <mat-form-field appearance="outline">
            <mat-label>Production Status</mat-label>
            <mat-select formControlName="productionStatus" required>
              <mat-option *ngFor="let status of staticModels.MOVIE_STATUS" [value]="status.slug">
                {{ status.label }}
              </mat-option>
            </mat-select>
          </mat-form-field>
          <mat-card-actions align="end">
            <button type="submit" mat-flat-button color="primary" (click)="update()">Update</button>
          </mat-card-actions>
        </form>
      </ng-container>
    </mat-card>

    <mat-card>
      <h2>Application Access</h2>
      <form [formGroup]="movieAppAccessForm" fxLayout="column">
        <mat-form-field *ngFor="let a of app" appearance="outline">
          <mat-label>{{ a | titlecase }} App</mat-label>
          <mat-select [formControlName]="a" required>
            <mat-option [value]="true">Yes</mat-option>
            <mat-option [value]="false">No</mat-option>
          </mat-select>
        </mat-form-field>
        <mat-card-actions align="end">
          <button type="submit" mat-flat-button color="primary" (click)="updateAppAccess()">Update</button>
        </mat-card-actions>
      </form>
    </mat-card>

    <mat-card>
      <h2>Rights :</h2>

      <bf-table-filter class="rights-table"
        [source]="rows"
        [columns]="versionColumnsTable"
        [initialColumns]="initialColumnsTable"
        [filterPredicate]="filterPredicate"
        showFilter
        showLoader
        showPaginator>
        <ng-template colRef="contractId" let-contractId>
          <a [routerLink]="['/c/o/admin/panel/contract', contractId]" routerLinkActive="active"> {{ contractId }}</a>
        </ng-template>
        <ng-template colRef="terms" let-terms>
          <strong>From : </strong>{{ terms | termDate: 'start' }} <strong>To : </strong>{{ terms | termDate: 'end' }}
        </ng-template>
        <ng-template colRef="rightLink" let-rightLink>
          <a [routerLink]="['/c/o/admin/panel/right',rightLink.id, 'm', rightLink.movieId]"><mat-icon svgIcon="pencil"></mat-icon></a>
        </ng-template>
        <ng-template colRef="status" let-status>
          {{ status | toLabel: 'distributionRightStatus' | async }}
        </ng-template>
      </bf-table-filter>
    </mat-card>
  </article>
  <mat-card *ngIf="movie">
    <h2>Promotional Elements :</h2>

    <admin-image-sizes *ngIf="movie.promotionalElements.banner.media" title="Movie banner" [imgRef]="movie.promotionalElements.banner.media">
      <h3>Movie Banner</h3>
    </admin-image-sizes>
    <ng-container *ngFor="let poster of movie.promotionalElements.poster; let i = index; let last = last">
      <admin-image-sizes [imgRef]="poster.media">
        <h3>Movie poster n°{{ i + 1 }}</h3>
      </admin-image-sizes>
    </ng-container>
  </mat-card>
  
  <mat-card *ngIf="movie">
    <h2>Movie private config :</h2>

    <ng-container *ngIf="privateConfigForm">
      <form [formGroup]="privateConfigForm" fxLayout="column">
        <mat-form-field appearance="outline">
          <mat-label>Something private</mat-label>
          <input matInput type="text" placeholder="Something private" formControlName="url" />
        </mat-form-field>
        <mat-card-actions align="end">
          <button type="submit" mat-flat-button color="primary" (click)="setMoviePrivateConfig()">Update</button>
        </mat-card-actions>
      </form>
    </ng-container>
  </mat-card>

</main><|MERGE_RESOLUTION|>--- conflicted
+++ resolved
@@ -5,11 +5,7 @@
     <mat-card>
       <h2>
         {{ movie.main.title.international }} ({{ movie.main.internalRef || 'missing internal ref' }})
-<<<<<<< HEAD
-        <admin-go-to type="movie" [id]="movieId"></admin-go-to>
-=======
         <admin-go-to type="title" [id]="movieId"></admin-go-to>
->>>>>>> 8eb94d3c
       </h2>
 
       <h4>({{ movie.main.title.original }})</h4>
