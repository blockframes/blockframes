import { Component, OnInit, ChangeDetectionStrategy, ChangeDetectorRef } from '@angular/core';
import { ActivatedRoute, Router } from '@angular/router';
import { User } from '@blockframes/auth/+state/auth.store';
import { UserAdminForm } from '../../forms/user-admin.form';
import { UserService } from '@blockframes/user/+state/user.service';
import { OrganizationService, Organization } from '@blockframes/organization/+state';
import { UserRole, PermissionsService } from '@blockframes/permissions/+state';
import { AdminService } from '@blockframes/admin/admin/+state';
import { Subscription } from 'rxjs';
import { CrmFormDialogComponent } from '../../components/crm-form-dialog/crm-form-dialog.component';
import { datastudio } from '@env'

// Material
import { MatDialog } from '@angular/material/dialog';
import { MatSnackBar } from '@angular/material/snack-bar';
import { Invitation, InvitationService } from '@blockframes/invitation/+state';
import { EventService } from '@blockframes/event/+state/event.service';
import { DomSanitizer, SafeResourceUrl } from '@angular/platform-browser';

@Component({
  selector: 'admin-user',
  templateUrl: './user.component.html',
  styleUrls: ['./user.component.scss'],
  changeDetection: ChangeDetectionStrategy.OnPush
})
export class UserComponent implements OnInit {
  public userId = '';
  public user: User;
  public userOrg: Organization;
  public userOrgRole: UserRole;
  public isUserBlockframesAdmin = false;
  public userForm: UserAdminForm;
  public invitations: Invitation[];
  private originalOrgValue: string;

  public dashboardURL: SafeResourceUrl

  public invitationsColumns = {
    date: 'Date',
    mode: 'Mode',
    type: 'Type',
    'fromOrg.denomination.full': 'From Organization',
    'toOrg.denomination.full': 'To Organization',
    status: 'Status',
  };

  public initialInvitationsColumns = ['date', 'mode', 'type', 'fromOrg.denomination.full', 'toOrg.denomination.full', 'status'];

  constructor(
    private userService: UserService,
    private eventService: EventService,
    private organizationService: OrganizationService,
    private router: Router,
    private route: ActivatedRoute,
    private cdRef: ChangeDetectorRef,
    private permissionService: PermissionsService,
    private adminService: AdminService,
    private invitationService: InvitationService,
    private dialog: MatDialog,
    private snackBar: MatSnackBar,
    private sanitizer: DomSanitizer
  ) { }

  async ngOnInit() {
    this.route.params.subscribe(async params => {
      this.userId = params.userId;
      this.user = await this.userService.getUser(this.userId);
      if (this.user.orgId) {
        this.originalOrgValue = this.user.orgId;
        this.userOrg = await this.organizationService.getValue(this.user.orgId);
        this.userOrgRole = await this.organizationService.getMemberRole(this.user.orgId, this.user.uid);
      }

      this.userForm = new UserAdminForm(this.user);
      this.isUserBlockframesAdmin = await this.userService.isBlockframesAdmin(this.userId);

      if (!!datastudio.user) {
        const prms = JSON.stringify({ "ds2.user_id": this.userId });
        const encodedPrms = encodeURIComponent(prms);
        this.dashboardURL = this.sanitizer.bypassSecurityTrustResourceUrl(`https://datastudio.google.com/embed/reporting/${datastudio.user}?params=${encodedPrms}`);
      }

      this.cdRef.markForCheck();
    });

    const invitationTo = await this.invitationService.getValue(ref => ref.where('toUser.uid', '==', this.userId));
    const invitationFrom = await this.invitationService.getValue(ref => ref.where('fromUser.uid', '==', this.userId));
    this.invitations = [...invitationFrom, ...invitationTo];
  }

  public async update() {
    if (this.userForm.invalid) {
      this.snackBar.open('Information not valid', 'close', { duration: 5000 });
      return;
    }

    const { email, orgId, firstName, lastName, phoneNumber, position } = this.userForm.value

    if (!!orgId && !!this.originalOrgValue && orgId !== this.originalOrgValue) {
      // get the users current permissions
      const permissions = await this.permissionService.getValue(this.originalOrgValue);
      const permission = permissions.roles[this.userId];

      // remove user from org
      this.organizationService.removeMember(this.userId);

      // Waiting for backend function to be triggered (which removes the orgId from a user when userId is removed from org)
      let subscription: Subscription;
      await new Promise((resolve) => {
        subscription = this.userService.valueChanges(this.userId).subscribe((res) => {
          if (!!res && res.orgId === '') {
            resolve();
          }
        })
      })
      subscription.unsubscribe();

      // add user to organization
      const org = await this.organizationService.getValue(orgId as string);
      org.userIds.push(this.userId);
      this.organizationService.update(orgId, { userIds: org.userIds });

      // add permission
      this.permissionService.updateMemberRole(this.userId, permission);
    }

    const update = {
      email,
      orgId,
      firstName,
      lastName,
      phoneNumber,
      position
    };

    await this.userService.updateById(this.user.uid, update);
    this.originalOrgValue = orgId;

    this.user = await this.userService.getUser(this.userId);
    this.cdRef.markForCheck();

    this.snackBar.open('Informations updated !', 'close', { duration: 5000 });
  }


  public async setBlockframesAdmin() {
    this.isUserBlockframesAdmin = !this.isUserBlockframesAdmin;
    await this.userService.setBlockframesAdmin(this.isUserBlockframesAdmin, this.userId);
    this.cdRef.markForCheck();
  }

  /** Update user role. */
  public async updateRole(uid: string, role: UserRole) {
    const message = await this.permissionService.updateMemberRole(uid, role);
    this.userOrgRole = role;
    this.cdRef.markForCheck();
    return this.snackBar.open(message, 'close', { duration: 2000 });
  }

  public async removeMember(uid: string) {
    try {
      await this.organizationService.removeMember(uid);
      this.snackBar.open('Member removed.', 'close', { duration: 2000 });
    } catch (error) {
      this.snackBar.open(error.message, 'close', { duration: 2000 });
    }
  }

  public async sendPasswordResetEmail() {
    await this.adminService.sendPasswordResetEmail(this.user.email);
    this.snackBar.open(`Reset password email sent to : ${this.user.email}`, 'close', { duration: 2000 });
  }

  public async deleteUser() {
    // check if user is not last superAdmin
    const permissions = await this.permissionService.getValue(this.user.orgId);
    if (!!this.user.orgId && !this.permissionService.hasLastSuperAdmin(permissions, this.userId, 'member')) {
      throw new Error('There must be at least one Super Admin in the organization.');
    }

    const simulation = await this.simulateDeletion(this.user);
    this.dialog.open(CrmFormDialogComponent, {
      data: {
<<<<<<< HEAD
        title: 'You are currently deleting this user from Archipel, are you sure ?',
        text: 'If yes, please write \'DELETE\' inside the form below.',
=======
        question: 'You are currently deleting this user from Archipel, Are you sure?',
>>>>>>> a6137cfc
        warning: 'This user will be deleted from the application.',
        simulation,
        confirmationWord: 'delete',
        confirmButtonText: 'delete',
        onConfirm: async () => {
          await this.userService.remove(this.userId);
          this.snackBar.open('User deleted !', 'close', { duration: 5000 });
          this.router.navigate(['c/o/admin/panel/users']);
        }
      }
    });
  }

  /** Simulate how many document will be deleted if we delete this user */
  private async simulateDeletion(user: User) {
    const output: string[] = [];

    // organization update
    if (!!user.orgId) {
      output.push('An organization will be updating without this user.');
    }

    // Calculate how many invitation will be deleted
    const invitFrom = await this.invitationService.getValue(ref => ref.where('fromUser.uid', '==', user.uid));
    const invitTo = await this.invitationService.getValue(ref => ref.where('toUser.uid', '==', user.uid));
    const allInvit = [...invitFrom, ...invitTo];
    if (allInvit.length) {
      output.push(`${allInvit.length} invitation(s) will be removed.`)
    }

    const organizerEvent = await this.eventService.getValue(ref => ref.where('meta.organizerUid', '==', user.uid));
    if (organizerEvent.length) {
      output.push(`${organizerEvent.length} meetings event(s) will have no organizer anymore.`);
    }

    return output;
  }
}<|MERGE_RESOLUTION|>--- conflicted
+++ resolved
@@ -181,12 +181,8 @@
     const simulation = await this.simulateDeletion(this.user);
     this.dialog.open(CrmFormDialogComponent, {
       data: {
-<<<<<<< HEAD
-        title: 'You are currently deleting this user from Archipel, are you sure ?',
+        title: 'You are currently deleting this user from Archipel, are you sure?',
         text: 'If yes, please write \'DELETE\' inside the form below.',
-=======
-        question: 'You are currently deleting this user from Archipel, Are you sure?',
->>>>>>> a6137cfc
         warning: 'This user will be deleted from the application.',
         simulation,
         confirmationWord: 'delete',
