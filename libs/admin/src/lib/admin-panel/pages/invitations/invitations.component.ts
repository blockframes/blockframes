import { Component, OnInit, ChangeDetectionStrategy, ChangeDetectorRef } from '@angular/core';
import { InvitationService, InvitationDetailed } from '@blockframes/invitation/+state';
import { OrganizationService, Organization, orgName } from '@blockframes/organization/+state';
import { EventService, Event } from '@blockframes/event/+state/';
import { downloadCsvFromJson } from '@blockframes/utils/helpers';
import { getHost } from '@blockframes/invitation/pipes/host.pipe';
import { getGuest } from '@blockframes/invitation/pipes/guest.pipe';
import { MovieService, Movie } from '@blockframes/movie/+state';


@Component({
  selector: 'admin-invitations',
  templateUrl: './invitations.component.html',
  styleUrls: ['./invitations.component.scss'],
  changeDetection: ChangeDetectionStrategy.OnPush
})
export class InvitationsComponent implements OnInit {

  public invitations: any[];
  public invitationListLoaded = false;
  public orgs: Record<string, Organization> = {};
  public events: Record<string, Event> = {};
  public movies: Record<string, Movie> = {};

  public columns: string[] = [
    'id',
    'org',
    'eventTitle',
    'eventId',
    'eventStart',
    'eventEnd',
    'eventType',
    'movie',
    'eventIsPrivate',
    'guestEmail',
    'guestFirstName',
    'guestLastName',
    'guestOrg',
    'date',
    'mode',
    'status',
  ];

  constructor(
    private invitationService: InvitationService,
    private orgService: OrganizationService,
    private eventService: EventService,
    private movieService: MovieService,
    private cdRef: ChangeDetectorRef,
  ) { }

  async ngOnInit() {
    const invitations = await this.invitationService.getValue(ref => ref.where('type', '==', 'attendEvent'));

<<<<<<< HEAD
    const orgs = invitations.map(async i => {
      const invitation: any = { ...i } as any;
      invitation.org = await this.getOrg(getHost(invitation, 'org').id);
      invitation.event = await this.getEvent(invitation.docId);
=======
    const invitationsDetailed = invitations.map(async i => {

      const org = await this.getOrg(getHost(i, 'org').id);
      const event = await this.getEvent(i.docId);

      const invitation = { 
        ...i,
        org,
        eventTitle: event.title,
        eventId: event.id,
        eventStart: event.start,
        eventEnd: event.end,
        eventType: event.type,
        eventIsPrivate: event.isPrivate,
       } as InvitationDetailed;

>>>>>>> 3147902a
      const guestOrgId = getGuest(i, 'user').orgId;
      if (guestOrgId) {
        invitation.guestOrg = await this.getOrg(guestOrgId);
      }

      if (invitation.eventType === 'screening') {
        const titleId = event.meta.titleId as string;
        if (titleId) {
          try {
            invitation.movie = await this.getMovie(titleId);
          } catch (err) {
            console.log(`Error while loading movie for event : ${invitation.eventId}`);
          }
        }
      }
      return invitation;
    })

    this.invitations = await Promise.all(invitationsDetailed);
    this.invitationListLoaded = true;
    this.cdRef.markForCheck();
  }

  public exportTable() {
    const exportedRows = this.invitations.map(i => ({
      'event id': i.eventId,
      'event name': i.eventTitle,
      'start date': i.eventStart,
      'end date': i.eventEnd,
      'host organization': orgName(i.org),
      'host org id': i.org.id,
      'event type': i.eventType,
      'title': i.movie ? i.movie.title.international : '--',
      'privacy status': i.eventIsPrivate ? 'private' : 'public',
      'invitation date': i.date,
      'guest email': getGuest(i, 'user').email,
      'guest first name': getGuest(i, 'user').firstName || '--',
      'guest last name': getGuest(i, 'user').lastName || '--',
      'guest organization': i.guestOrg ? orgName(i.guestOrg) : '--',
      'invitation mode': i.mode,
      'invitation status': i.status,
    }))
    downloadCsvFromJson(exportedRows, 'invitations-list');
  }

  private async getOrg(id: string): Promise<Organization> {
    if (!this.orgs[id]) {
      this.orgs[id] = await this.orgService.getValue(id);
    }

    return this.orgs[id];
  }

  private async getEvent(id: string): Promise<Event> {
    if (!this.events[id]) {
      this.events[id] = await this.eventService.getValue(id);
    }

    return this.events[id];
  }

  private async getMovie(id: string): Promise<Movie> {
    if (!this.movies[id]) {
      this.movies[id] = await this.movieService.getValue(id);
    }

    return this.movies[id];
  }

}<|MERGE_RESOLUTION|>--- conflicted
+++ resolved
@@ -16,7 +16,7 @@
 })
 export class InvitationsComponent implements OnInit {
 
-  public invitations: any[];
+  public invitations: InvitationDetailed[];
   public invitationListLoaded = false;
   public orgs: Record<string, Organization> = {};
   public events: Record<string, Event> = {};
@@ -52,29 +52,10 @@
   async ngOnInit() {
     const invitations = await this.invitationService.getValue(ref => ref.where('type', '==', 'attendEvent'));
 
-<<<<<<< HEAD
     const orgs = invitations.map(async i => {
-      const invitation: any = { ...i } as any;
+      const invitation: InvitationDetailed = { ...i } as InvitationDetailed;
       invitation.org = await this.getOrg(getHost(invitation, 'org').id);
       invitation.event = await this.getEvent(invitation.docId);
-=======
-    const invitationsDetailed = invitations.map(async i => {
-
-      const org = await this.getOrg(getHost(i, 'org').id);
-      const event = await this.getEvent(i.docId);
-
-      const invitation = { 
-        ...i,
-        org,
-        eventTitle: event.title,
-        eventId: event.id,
-        eventStart: event.start,
-        eventEnd: event.end,
-        eventType: event.type,
-        eventIsPrivate: event.isPrivate,
-       } as InvitationDetailed;
-
->>>>>>> 3147902a
       const guestOrgId = getGuest(i, 'user').orgId;
       if (guestOrgId) {
         invitation.guestOrg = await this.getOrg(guestOrgId);
