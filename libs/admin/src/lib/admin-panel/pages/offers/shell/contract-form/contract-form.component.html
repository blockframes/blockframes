--- conflicted
+++ resolved
@@ -10,16 +10,9 @@
     </mat-form-field>
     <mat-form-field appearance="outline">
       <mat-label>Title price</mat-label>
-<<<<<<< HEAD
-      <input type="number" matInput formControlName="price" />
-      <mat-icon matPrefix *ngIf="currency" [svgIcon]="currency"></mat-icon>
-      <!-- <mat-error *ngIf="form.hasError('required', 'price')">Price field is required!</mat-error> -->
-      <mat-hint>If no price entered. Seller will recieve active price.</mat-hint>
-=======
       <input type="number" matInput formControlName="price" min="0"/>
       <mat-icon matPrefix *ngIf="currency" [svgIcon]="currency"></mat-icon>
       <mat-hint>If no price entered, Seller will receive Asking Price</mat-hint>
->>>>>>> 56d86d76
     </mat-form-field>
   </header>
   <bf-form-table [form]="form.get('terms')" [columns]="termColumns" tablePosition="bottom" [active]="indexId">
