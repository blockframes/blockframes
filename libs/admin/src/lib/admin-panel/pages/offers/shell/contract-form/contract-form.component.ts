import { Component, ChangeDetectionStrategy, OnInit} from '@angular/core';
import { FormControl, FormGroup, Validators } from '@angular/forms';
import { ActivatedRoute } from '@angular/router';

// Services
import { MovieService } from "@blockframes/movie/+state";
import { Income, IncomeService } from '@blockframes/contract/income/+state';
import { Contract, ContractService } from '@blockframes/contract/contract/+state';
import { Term, TermService } from "@blockframes/contract/term/+state";
import { OfferService } from '@blockframes/contract/offer/+state';

// Components
import { DetailedTermsComponent } from '@blockframes/contract/term/components/detailed/detailed.component';

// Forms
import { FormList } from '@blockframes/utils/form';
import { AvailsForm } from '@blockframes/contract/avails/form/avails.form';
import { MovieVersionInfoForm } from "@blockframes/movie/form/movie.form";
import { RunsForm } from "@blockframes/contract/avails/form/runs.form";
import { Scope } from '@blockframes/utils/static-model';

// Material
import { MatDialog } from '@angular/material/dialog';

function toTerm({ id, avails, runs, versions }, contractId: string): Partial<Term> {
  return { id, contractId, runs, languages: versions, ...avails };
}

@Component({
  selector: 'contract-form',
  templateUrl: './contract-form.component.html',
  styleUrls: ['./contract-form.component.scss'],
  changeDetection: ChangeDetectionStrategy.OnPush
})
export class ContractFormComponent implements OnInit {
  private contract?: Contract;
  private income?: Income;
  form = new FormGroup({
    titleId: new FormControl(null, Validators.required),
    price: new FormControl(Validators.min(0)),
    terms: FormList.factory([], (term: Term) => new FormGroup({
      id: new FormControl(term.id),
      avails: new AvailsForm(term, []),
      versions: new MovieVersionInfoForm(term.languages),
      runs: new RunsForm(term.runs)
    }))
  })
  titles$ = this.service.valueChanges(ref => ref.where('app.catalog.status', '==', 'accepted'));
  currency?: string;
  indexId: number;
  termColumns = {
    'avails.duration': 'Duration',
    'avails.territories': 'Territories',
    'avails.medias': 'Medias',
    'avails.exclusive': 'Exclusivity',
    'versions': 'Versions',
    'runs': '# of broadcasts'
  }
  
  constructor(
    private service: MovieService,
    private route: ActivatedRoute,
    private incomeService: IncomeService,
    private contractService: ContractService,
    private termService: TermService,
<<<<<<< HEAD
    private offerService: OfferService,
    private dialog: MatDialog
=======
    private offerService: OfferService
>>>>>>> 79f2e248
    ){}

    async ngOnInit() {
      const contractId: string = this.route.snapshot.params.contractId;
      const offerId: string = this.route.snapshot.params.offerId;
      const [ contract, income, offer ] = await Promise.all([
        this.contractService.getValue(contractId),
        this.incomeService.getValue(contractId),
        this.offerService.getValue(offerId)
      ]);
      this.form.patchValue({
        titleId: contract?.titleId,
        price: income?.price
      })
      this.contract = contract;
      this.income = income;
      this.currency = offer?.currency;
      const terms = await this.termService.getValue(contract.termIds);
      (this.form.get('terms') as FormList<any>).patchAllValue(terms);

      // We show the term sent in the Query from the view terms page
      if (this.route.snapshot.queryParams.termId) {
        const termId = this.route.snapshot.queryParams.termId;
        const tabTerms = this.form.get('terms').value;
        const index = tabTerms.findIndex(value => value.id === termId);
        this.indexId = index;
        }
      }

    async save() {
      if (this.form.valid) {
        const { terms, titleId, price } = this.form.value;
        const contractId = this.route.snapshot.params.contractId;
        const write = this.contractService.batch(); // create a batch
        const termList = (terms as any[]).map(term => toTerm(term, contractId));
        const termIds = await this.termService.upsert(termList, { write });
        const existingTermIds = this.contract?.termIds || [];
        const termIdsToDelete = existingTermIds.filter(id => !termIds.includes(id));
        await this.termService.remove(termIdsToDelete, { write });
        if(titleId !== this.contract.titleId) {
          await this.contractService.update(contractId, { titleId, termIds  }, { write });
        }
        if(price !== this.income.price) {
          await this.incomeService.update(contractId, { price }, { write }); // Update the price in the batch
        }
        await write.commit();
      }
    }

    openDetails(terms: string, scope: Scope) {
      this.dialog.open(DetailedTermsComponent, { data: { terms, scope }, maxHeight: '80vh', autoFocus: false });
    }
}<|MERGE_RESOLUTION|>--- conflicted
+++ resolved
@@ -63,12 +63,8 @@
     private incomeService: IncomeService,
     private contractService: ContractService,
     private termService: TermService,
-<<<<<<< HEAD
     private offerService: OfferService,
     private dialog: MatDialog
-=======
-    private offerService: OfferService
->>>>>>> 79f2e248
     ){}
 
     async ngOnInit() {
