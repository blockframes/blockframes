import { Component, ChangeDetectionStrategy, OnInit} from '@angular/core';
import { FormControl, FormGroup, Validators } from '@angular/forms';
import { ActivatedRoute } from '@angular/router';

// Services
import { MovieService } from "@blockframes/movie/+state";
import { Income, IncomeService } from '@blockframes/contract/income/+state';
import { Contract, ContractService } from '@blockframes/contract/contract/+state';
import { Term, TermService } from "@blockframes/contract/term/+state";
import { OfferService } from '@blockframes/contract/offer/+state';

// Components
import { DetailedTermsComponent } from '@blockframes/contract/term/components/detailed/detailed.component';

// Forms
import { FormList } from '@blockframes/utils/form';
import { AvailsForm } from '@blockframes/contract/avails/form/avails.form';
import { MovieVersionInfoForm } from "@blockframes/movie/form/movie.form";
import { RunsForm } from "@blockframes/contract/avails/form/runs.form";
import { Scope } from '@blockframes/utils/static-model';

// Material
import { MatDialog } from '@angular/material/dialog';

function toTerm({ id, avails, runs, versions }, contractId: string): Partial<Term> {
  return { id, contractId, runs, languages: versions, ...avails };
}

@Component({
  selector: 'contract-form',
  templateUrl: './contract-form.component.html',
  styleUrls: ['./contract-form.component.scss'],
  changeDetection: ChangeDetectionStrategy.OnPush
})
export class ContractFormComponent implements OnInit {
  private contract?: Contract;
  private income?: Income;
  form = new FormGroup({
    titleId: new FormControl(null, Validators.required),
    price: new FormControl(Validators.min(0)),
    terms: FormList.factory([], (term: Term) => new FormGroup({
      id: new FormControl(term.id),
      avails: new AvailsForm(term, []),
      versions: new MovieVersionInfoForm(term.languages),
      runs: new RunsForm(term.runs)
    }))
  });
  titles$ = this.service.valueChanges(ref => ref.where('app.catalog.status', '==', 'accepted'));
  currency?: string;
  indexId: number;
  termColumns = {
    'avails.duration': 'Duration',
    'avails.territories': 'Territories',
    'avails.medias': 'Medias',
    'avails.exclusive': 'Exclusivity',
    'versions': 'Versions',
    'runs': '# of broadcasts'
  };
  
  constructor(
    private service: MovieService,
    private route: ActivatedRoute,
    private incomeService: IncomeService,
    private contractService: ContractService,
    private termService: TermService,
    private offerService: OfferService,
    private dialog: MatDialog
    ){}

    async ngOnInit() {
      const contractId: string = this.route.snapshot.params.contractId;
      const offerId: string = this.route.snapshot.params.offerId;
      const [ contract, income, offer ] = await Promise.all([
        this.contractService.getValue(contractId),
        this.incomeService.getValue(contractId),
        this.offerService.getValue(offerId)
      ]);
      this.form.patchValue({
        titleId: contract?.titleId,
<<<<<<< HEAD
        price: income?.price ? income.price :  0
=======
        price: income.price ? income.price :  0
>>>>>>> 56d86d76
      })
      this.contract = contract;
      this.income = income;
      this.currency = offer?.currency;
      const terms = await this.termService.getValue(contract.termIds);
      (this.form.get('terms') as FormList<any>).patchAllValue(terms);

      // We show the term sent in the Query from the view terms page
      if (this.route.snapshot.queryParams.termId) {
        const termId = this.route.snapshot.queryParams.termId;
        const tabTerms = this.form.get('terms').value;
        const index = tabTerms.findIndex(value => value.id === termId);
        this.indexId = index;
      }
    }

    async save() {
      if (this.form.valid) {
        const { terms, titleId, price } = this.form.value;
        const contractId = this.route.snapshot.params.contractId;
        const write = this.contractService.batch(); // create a batch
        const termList = (terms as any[]).map(term => toTerm(term, contractId));
        const termIds = await this.termService.upsert(termList, { write });
        const existingTermIds = this.contract?.termIds || [];
        const termIdsToDelete = existingTermIds.filter(id => !termIds.includes(id));
        await this.termService.remove(termIdsToDelete, { write });
        if(titleId !== this.contract.titleId) {
          await this.contractService.update(contractId, { titleId, termIds  }, { write });
        }
        if(price !== this.income.price) {
          await this.incomeService.update(contractId, { price }, { write });
        }
        
        await write.commit();
      }
    }

    openDetails(terms: string, scope: Scope) {
      this.dialog.open(DetailedTermsComponent, { data: { terms, scope }, maxHeight: '80vh', autoFocus: false });
    }
}<|MERGE_RESOLUTION|>--- conflicted
+++ resolved
@@ -77,11 +77,7 @@
       ]);
       this.form.patchValue({
         titleId: contract?.titleId,
-<<<<<<< HEAD
-        price: income?.price ? income.price :  0
-=======
         price: income.price ? income.price :  0
->>>>>>> 56d86d76
       })
       this.contract = contract;
       this.income = income;
