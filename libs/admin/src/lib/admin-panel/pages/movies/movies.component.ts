import { Component, OnInit, ChangeDetectorRef, ChangeDetectionStrategy } from '@angular/core';
import { MovieService } from '@blockframes/movie/+state/movie.service';
import { getValue, downloadCsvFromJson } from '@blockframes/utils/helpers';
import { BehaviorStore } from '@blockframes/utils/observable-helpers';
import { OrganizationService, orgName } from '@blockframes/organization/+state';
import { Router } from '@angular/router';
import { EventService } from '@blockframes/event/+state';

@Component({
  selector: 'admin-movies',
  templateUrl: './movies.component.html',
  styleUrls: ['./movies.component.scss'],
  changeDetection: ChangeDetectionStrategy.OnPush
})
export class MoviesComponent implements OnInit {
  public versionColumns = {
    'id': { value: 'Id', disableSort: true },
    'poster': { value: 'Poster', disableSort: true },
    'title.international': 'International title',
    'org': 'Organization',
<<<<<<< HEAD
=======
    'storeConfig.status': 'Status',
>>>>>>> 7678d799
    'screeningCount': 'Screening count'
  };

  public initialColumns: string[] = [
    'id',
    'poster',
    'title.international',
    'org',
<<<<<<< HEAD
=======
    'storeConfig.status',
>>>>>>> 7678d799
    'screeningCount'
  ];
  public rows: any[] = [];
  public exporting = new BehaviorStore(false);

  constructor(
    private movieService: MovieService,
    private orgService: OrganizationService,
    private eventService: EventService,
    private cdRef: ChangeDetectorRef,
    private router: Router
  ) { }

  async ngOnInit() {
    const movies = await this.movieService.getAllMovies();
    // movie.orgIds is an array but in the front-end we only display one
    const orgIds = movies.map(movie => movie.orgIds[0]);

    const [orgs, screenings] = await Promise.all([
      this.orgService.getValue(orgIds),
      this.eventService.getValue(ref => ref.where('type', '==', 'screening'))
    ])

    this.rows = movies.map(movie => {
      const org = orgs.find(o => o.id === movie.orgIds[0]);
      const screeningCount = screenings.filter(e => e.meta?.titleId === movie.id).length.toString();
      return { org, ...movie, screeningCount };
    })
    this.cdRef.markForCheck();
  }

  goToEdit(movie) {
    this.router.navigate([`/c/o/admin/panel/movie/${movie.id}`])
  }

  public filterPredicate(data: any, filter: string) {
    const columnsToFilter = [
      'id',
      'internalRef',
      'title.international',
      'org.denomination.full',
      'org.denomination.public'
    ];
    const dataStr = columnsToFilter.map(c => getValue(data, c)).join();
    return dataStr.toLowerCase().indexOf(filter) !== -1;
  }

  public async exportTable() {
    try {
      this.exporting.value = true;

      const exportedRows = this.rows.map(m => ({
        'movie id': m.id,
        'title': m.title.international,
        'internal ref': m.internalRef ? m.internalRef : '--',
        'org': m.org ? orgName(m.org) : '--',
        'orgId': m.org ? m.org.id : '--',
<<<<<<< HEAD
=======
        'status': m.storeConfig.status,
        'storeType': m.storeConfig.storeType,
>>>>>>> 7678d799
        'screeningCount': m.screeningCount,
      }));

      downloadCsvFromJson(exportedRows, 'movies-list');

      this.exporting.value = false;
    } catch (err) {
      this.exporting.value = false;
    }

  }
}<|MERGE_RESOLUTION|>--- conflicted
+++ resolved
@@ -18,10 +18,7 @@
     'poster': { value: 'Poster', disableSort: true },
     'title.international': 'International title',
     'org': 'Organization',
-<<<<<<< HEAD
-=======
     'storeConfig.status': 'Status',
->>>>>>> 7678d799
     'screeningCount': 'Screening count'
   };
 
@@ -30,10 +27,7 @@
     'poster',
     'title.international',
     'org',
-<<<<<<< HEAD
-=======
     'storeConfig.status',
->>>>>>> 7678d799
     'screeningCount'
   ];
   public rows: any[] = [];
@@ -91,11 +85,8 @@
         'internal ref': m.internalRef ? m.internalRef : '--',
         'org': m.org ? orgName(m.org) : '--',
         'orgId': m.org ? m.org.id : '--',
-<<<<<<< HEAD
-=======
         'status': m.storeConfig.status,
         'storeType': m.storeConfig.storeType,
->>>>>>> 7678d799
         'screeningCount': m.screeningCount,
       }));
 
