--- conflicted
+++ resolved
@@ -14,39 +14,19 @@
 export class MoviesComponent implements OnInit {
   public versionColumns = {
     'id': 'Id',
-<<<<<<< HEAD
-    'internalRef': 'Internal Ref',
-=======
->>>>>>> 6070c0b2
     'poster': 'Poster',
     'title.original': 'Original title',
     'org': 'Organization',
     'storeConfig.status': 'Status',
-<<<<<<< HEAD
-    'storeConfig.storeType': 'Store type',
-    'distributionRightsInfo': 'Distribution rights',
-    'contractsInfo': 'Contracts',
-=======
->>>>>>> 6070c0b2
     'edit': 'Edit',
   };
 
   public initialColumns: string[] = [
     'id',
     'poster',
-<<<<<<< HEAD
-    'internalRef',
     'title.original',
     'org',
     'storeConfig.status',
-    'storeConfig.storeType',
-    'distributionRightsInfo',
-    'contractsInfo',
-=======
-    'title.original',
-    'org',
-    'storeConfig.status',
->>>>>>> 6070c0b2
     'edit',
   ];
   public rows: any[] = [];
@@ -91,31 +71,13 @@
       'title.original',
       'storeConfig.status',
       'storeConfig.storeType',
-<<<<<<< HEAD
-=======
       'org.denomination.full',
       'org.denomination.public'
->>>>>>> 6070c0b2
     ];
     const dataStr = columnsToFilter.map(c => getValue(data, c)).join();
     return dataStr.toLowerCase().indexOf(filter) !== -1;
   }
 
-<<<<<<< HEAD
-  public exportTable() {
-    const exportedRows = this.rows.map(m => ({
-      'movie id': m.id,
-      'title': m.title.international,
-      'internal ref': m.internalRef ? m.internalRef : '--',
-      'org': m.org ? orgName(m.org) : '--',
-      'orgId': m.org ? m.org.id : '--',
-      'status': m.storeConfig.status,
-      'storeType': m.storeConfig.storeType,
-      'distributionRightsInfo': m.distributionRightsInfo.count,
-      'contractsInfo': m.contractsInfo.count,
-    }))
-    downloadCsvFromJson(exportedRows, 'movies-list');
-=======
   public async exportTable() {
     try {
       this.exporting.value = true;
@@ -160,7 +122,6 @@
       this.exporting.value = false;
     }
 
->>>>>>> 6070c0b2
   }
 
   private async getOrg(id: string): Promise<Organization> {
