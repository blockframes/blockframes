import { Component, OnInit, ChangeDetectorRef, ChangeDetectionStrategy } from '@angular/core';
import { Router } from '@angular/router';
import { getValue, downloadCsvFromJson } from '@blockframes/utils/helpers';
import { BehaviorStore } from '@blockframes/utils/observable-helpers';
import { UserService } from '@blockframes/user/+state/user.service';
import { AdminService } from '@blockframes/admin/admin/+state/admin.service';
import { AdminQuery } from '@blockframes/admin/admin/+state/admin.query';
import { OrganizationService } from '@blockframes/organization/+state/organization.service';
import { orgName } from '@blockframes/organization/+state';
<<<<<<< HEAD
import { getAllAppsExcept, appName, getOrgModuleAccess, modules } from '@blockframes/utils/apps';
=======
import { app, appName, getOrgModuleAccess, modules } from '@blockframes/utils/apps';
>>>>>>> 7678d799
import { territories } from '@blockframes/utils/static-model/static-model';

@Component({
  selector: 'admin-users',
  templateUrl: './users.component.html',
  styleUrls: ['./users.component.scss'],
  changeDetection: ChangeDetectionStrategy.OnPush
})
export class UsersComponent implements OnInit {
  public versionColumns = {
    'uid': { value: 'Id', disableSort: true },
    'firstName': 'FirstName',
    'lastName': 'LastName',
    'org': 'Organization',
    'email': 'Email',
    'firstConnexion': 'First connexion',
    'lastConnexion': 'Last connexion',
    'pageView': 'Page view',
    'sessionCount': 'Session count',
    'createdFrom': 'Created from',
  };

  public initialColumns: string[] = [
    'uid',
    'firstName',
    'lastName',
    'org',
    'email',
    'firstConnexion',
    'lastConnexion',
    'pageView',
    'sessionCount',
    'createdFrom',
  ];
  public rows: any[] = [];
  public exporting = new BehaviorStore(false);
<<<<<<< HEAD
  public app = getAllAppsExcept(['crm']);
=======
  public app = app.filter(a => !['crm', 'cms'].includes(a));
>>>>>>> 7678d799

  constructor(
    private userService: UserService,
    private cdRef: ChangeDetectorRef,
    private adminService: AdminService,
    private adminQuery: AdminQuery,
    private orgService: OrganizationService,
    private router: Router,
  ) { }

  async ngOnInit() {
    const [users, orgs] = await Promise.all([
      this.userService.getAllUsers(),
      this.orgService.getValue(),
      this.adminService.loadAnalyticsData()
    ]);
    this.rows = users.map(u => {
      const org = orgs.find(o => o.id === u.orgId);
      return {
        uid: u.uid,
        firstName: u.firstName,
        lastName: u.lastName,
        email: u.email,
        firstConnexion: this.adminQuery.getFirstConnexion(u.uid),
        lastConnexion: this.adminQuery.getLastConnexion(u.uid),
        pageView: this.adminQuery.getPageView(u.uid),
        sessionCount: this.adminQuery.getSessionCount(u.uid),
        createdFrom: !!u._meta?.createdFrom ? appName[u._meta?.createdFrom] : '',
        org: org,
      };
    })

    this.cdRef.markForCheck();
  }

  public goToEdit(user) {
    this.router.navigate([`c/o/admin/panel/user/${user.uid}`]);
  }

  public filterPredicate(data: any, filter: string) {
    const columnsToFilter = [
      'uid',
      'firstName',
      'lastName',
      'email'
    ];
    if (data.org?.denomination?.full) columnsToFilter.push('org.denomination.full', 'org.denomination.public');
    const dataStr = columnsToFilter.map(c => getValue(data, c)).join();
    return dataStr.toLowerCase().indexOf(filter) !== -1;
  }

  public async exportTable() {
    try {
      this.exporting.value = true;

      const [users, orgs] = await Promise.all([this.userService.getAllUsers(), this.orgService.getValue()]);
      const promises = users.map(async u => {
        const org = orgs.find(o => o.id === u.orgId);
        return {
          ...u,
          firstConnexion: this.adminQuery.getFirstConnexion(u.uid),
          lastConnexion: this.adminQuery.getLastConnexion(u.uid),
          pageView: this.adminQuery.getPageView(u.uid),
          sessionCount: this.adminQuery.getSessionCount(u.uid),
          createdFrom: !!u._meta?.createdFrom ? appName[u._meta?.createdFrom] : '',
          edit: {
            id: u.uid,
            link: `/c/o/admin/panel/user/${u.uid}`,
          },
          org: org,
<<<<<<< HEAD
          orgCountry: territories[org.addresses?.main.country] ?? '--',
=======
          orgCountry: org?.addresses?.main.country && territories[org.addresses?.main.country] ? territories[org.addresses?.main.country] : '--',
>>>>>>> 7678d799
          userOrgRole: org ? await this.orgService.getMemberRole(org, u.uid) : undefined,
          type: org ? (getOrgModuleAccess(org).includes('dashboard') ? 'seller' : 'buyer') : undefined
        }
      });

      const data = await Promise.all(promises);
      const exportedRows = data.map(r => {
        const row = {
          'userId': r.uid,
<<<<<<< HEAD
          'first name': r.firstName ?? '--',
          'last name': r.lastName ?? '--',
          'organization': r.org ? orgName(r.org) : '--',
          'org id': r.orgId ?? '--',
=======
          'first name': r.firstName ? r.firstName : '--',
          'last name': r.lastName ? r.lastName : '--',
          'organization': r.org ? orgName(r.org) : '--',
          'org id': r.orgId ? r.orgId : '--',
>>>>>>> 7678d799
          'org status': r.org ? r.org.status : '--',
          'type': r.type ? r.type : '--',
          'country': r.orgCountry,
          'role': r.userOrgRole ? r.userOrgRole : '--',
<<<<<<< HEAD
          'position': r.position ?? '--',
          'org activity': r.org ? r.org.activity : '--',
          'email': r.email,
          'first connexion': r.firstConnexion ?? '--',
          'last connexion': r.lastConnexion ?? '--',
          'page view': r.pageView ?? '--',
          'session count': r.sessionCount ?? '--',
          'created from': r.createdFrom ?? '--',
=======
          'position': r.position ? r.position : '--',
          'org activity': r.org ? r.org.activity : '--',
          'email': r.email,
          'first connexion': r.firstConnexion ? r.firstConnexion : '--',
          'last connexion': r.lastConnexion ? r.lastConnexion : '--',
          'page view': r.pageView ? r.pageView : '--',
          'session count': r.sessionCount ? r.sessionCount : '--',
          'created from': r.createdFrom ? r.createdFrom : '--',
>>>>>>> 7678d799
        }

        for (const a of this.app) {
          for (const module of modules) {
<<<<<<< HEAD
            row[`${appName[a]} - ${module}`] = r.org.appAccess[a][module] ? 'true' : 'false';
=======
            row[`${appName[a]} - ${module}`] = !!r.org?.appAccess[a] && r.org.appAccess[a][module] ? 'true' : 'false';
>>>>>>> 7678d799
          }
        }

        return row;
      })
      downloadCsvFromJson(exportedRows, 'user-list');

      this.exporting.value = false;
    } catch (err) {
      this.exporting.value = false;
    }
  }
}<|MERGE_RESOLUTION|>--- conflicted
+++ resolved
@@ -7,11 +7,7 @@
 import { AdminQuery } from '@blockframes/admin/admin/+state/admin.query';
 import { OrganizationService } from '@blockframes/organization/+state/organization.service';
 import { orgName } from '@blockframes/organization/+state';
-<<<<<<< HEAD
 import { getAllAppsExcept, appName, getOrgModuleAccess, modules } from '@blockframes/utils/apps';
-=======
-import { app, appName, getOrgModuleAccess, modules } from '@blockframes/utils/apps';
->>>>>>> 7678d799
 import { territories } from '@blockframes/utils/static-model/static-model';
 
 @Component({
@@ -48,11 +44,7 @@
   ];
   public rows: any[] = [];
   public exporting = new BehaviorStore(false);
-<<<<<<< HEAD
   public app = getAllAppsExcept(['crm']);
-=======
-  public app = app.filter(a => !['crm', 'cms'].includes(a));
->>>>>>> 7678d799
 
   constructor(
     private userService: UserService,
@@ -123,11 +115,7 @@
             link: `/c/o/admin/panel/user/${u.uid}`,
           },
           org: org,
-<<<<<<< HEAD
-          orgCountry: territories[org.addresses?.main.country] ?? '--',
-=======
           orgCountry: org?.addresses?.main.country && territories[org.addresses?.main.country] ? territories[org.addresses?.main.country] : '--',
->>>>>>> 7678d799
           userOrgRole: org ? await this.orgService.getMemberRole(org, u.uid) : undefined,
           type: org ? (getOrgModuleAccess(org).includes('dashboard') ? 'seller' : 'buyer') : undefined
         }
@@ -137,22 +125,14 @@
       const exportedRows = data.map(r => {
         const row = {
           'userId': r.uid,
-<<<<<<< HEAD
           'first name': r.firstName ?? '--',
           'last name': r.lastName ?? '--',
           'organization': r.org ? orgName(r.org) : '--',
           'org id': r.orgId ?? '--',
-=======
-          'first name': r.firstName ? r.firstName : '--',
-          'last name': r.lastName ? r.lastName : '--',
-          'organization': r.org ? orgName(r.org) : '--',
-          'org id': r.orgId ? r.orgId : '--',
->>>>>>> 7678d799
           'org status': r.org ? r.org.status : '--',
           'type': r.type ? r.type : '--',
           'country': r.orgCountry,
           'role': r.userOrgRole ? r.userOrgRole : '--',
-<<<<<<< HEAD
           'position': r.position ?? '--',
           'org activity': r.org ? r.org.activity : '--',
           'email': r.email,
@@ -161,25 +141,11 @@
           'page view': r.pageView ?? '--',
           'session count': r.sessionCount ?? '--',
           'created from': r.createdFrom ?? '--',
-=======
-          'position': r.position ? r.position : '--',
-          'org activity': r.org ? r.org.activity : '--',
-          'email': r.email,
-          'first connexion': r.firstConnexion ? r.firstConnexion : '--',
-          'last connexion': r.lastConnexion ? r.lastConnexion : '--',
-          'page view': r.pageView ? r.pageView : '--',
-          'session count': r.sessionCount ? r.sessionCount : '--',
-          'created from': r.createdFrom ? r.createdFrom : '--',
->>>>>>> 7678d799
         }
 
         for (const a of this.app) {
           for (const module of modules) {
-<<<<<<< HEAD
-            row[`${appName[a]} - ${module}`] = r.org.appAccess[a][module] ? 'true' : 'false';
-=======
             row[`${appName[a]} - ${module}`] = !!r.org?.appAccess[a] && r.org.appAccess[a][module] ? 'true' : 'false';
->>>>>>> 7678d799
           }
         }
 
