import { Component, OnInit, ChangeDetectorRef, ChangeDetectionStrategy } from '@angular/core';
import { Router } from '@angular/router';
import { getValue, downloadCsvFromJson } from '@blockframes/utils/helpers';
import { BehaviorStore } from '@blockframes/utils/observable-helpers';
import { UserService } from '@blockframes/user/+state/user.service';
import { AdminService } from '@blockframes/admin/admin/+state/admin.service';
import { AdminQuery } from '@blockframes/admin/admin/+state/admin.query';
import { OrganizationService } from '@blockframes/organization/+state/organization.service';
import { orgName } from '@blockframes/organization/+state';
import { app, appName, getOrgModuleAccess, modules } from '@blockframes/utils/apps';
import { territories } from '@blockframes/utils/static-model/static-model';

@Component({
  selector: 'admin-users',
  templateUrl: './users.component.html',
  styleUrls: ['./users.component.scss'],
  changeDetection: ChangeDetectionStrategy.OnPush
})
export class UsersComponent implements OnInit {
  public versionColumns = {
    'uid': { value: 'Id', disableSort: true },
    'firstName': 'FirstName',
    'lastName': 'LastName',
    'org': 'Organization',
    'email': 'Email',
    'firstConnexion': 'First connexion',
    'lastConnexion': 'Last connexion',
    'pageView': 'Page view',
    'sessionCount': 'Session count',
    'createdFrom': 'Created from',
  };

  public initialColumns: string[] = [
    'uid',
    'firstName',
    'lastName',
    'org',
    'email',
    'firstConnexion',
    'lastConnexion',
    'pageView',
    'sessionCount',
    'createdFrom',
  ];
  public rows: any[] = [];
  public exporting = new BehaviorStore(false);
  public app = app.filter(a => !['crm', 'cms'].includes(a));

  constructor(
    private userService: UserService,
    private cdRef: ChangeDetectorRef,
    private adminService: AdminService,
    private adminQuery: AdminQuery,
    private orgService: OrganizationService,
    private router: Router,
  ) { }

  async ngOnInit() {
    const [users, orgs] = await Promise.all([
      this.userService.getAllUsers(),
      this.orgService.getValue(),
      this.adminService.loadAnalyticsData()
    ]);
    this.rows = users.map(u => {
      const org = orgs.find(o => o.id === u.orgId);
      return {
        uid: u.uid,
        firstName: u.firstName,
        lastName: u.lastName,
        email: u.email,
        firstConnexion: this.adminQuery.getFirstConnexion(u.uid),
        lastConnexion: this.adminQuery.getLastConnexion(u.uid),
        pageView: this.adminQuery.getPageView(u.uid),
        sessionCount: this.adminQuery.getSessionCount(u.uid),
        createdFrom: !!u._meta?.createdFrom ? appName[u._meta?.createdFrom] : '',
        org: org,
      };
    })

    this.cdRef.markForCheck();
  }

  public goToEdit(user) {
    this.router.navigate([`c/o/admin/panel/user/${user.uid}`]);
  }

  public filterPredicate(data: any, filter: string) {
    const columnsToFilter = [
      'uid',
      'firstName',
      'lastName',
      'email'
    ];
    if (data.org?.denomination?.full) columnsToFilter.push('org.denomination.full', 'org.denomination.public');
    const dataStr = columnsToFilter.map(c => getValue(data, c)).join();
    return dataStr.toLowerCase().indexOf(filter) !== -1;
  }

  public async exportTable() {
    try {
      this.exporting.value = true;

      const [users, orgs] = await Promise.all([this.userService.getAllUsers(), this.orgService.getValue()]);
      const promises = users.map(async u => {
        const org = orgs.find(o => o.id === u.orgId);
        return {
          ...u,
          firstConnexion: this.adminQuery.getFirstConnexion(u.uid),
          lastConnexion: this.adminQuery.getLastConnexion(u.uid),
          pageView: this.adminQuery.getPageView(u.uid),
          sessionCount: this.adminQuery.getSessionCount(u.uid),
          createdFrom: !!u._meta?.createdFrom ? appName[u._meta?.createdFrom] : '',
          edit: {
            id: u.uid,
            link: `/c/o/admin/panel/user/${u.uid}`,
          },
          org: org,
          orgCountry: org?.addresses?.main.country && territories[org.addresses?.main.country] ? territories[org.addresses?.main.country] : '--',
          userOrgRole: org ? await this.orgService.getMemberRole(org, u.uid) : undefined,
          type: org ? (getOrgModuleAccess(org).includes('dashboard') ? 'seller' : 'buyer') : undefined
        }
      });

      const data = await Promise.all(promises);
<<<<<<< HEAD
      const exportedRows = data.map(r => {
        const row = {
          'userId': r.uid,
          'first name': r.firstName ? r.firstName : '--',
          'last name': r.lastName ? r.lastName : '--',
          'organization': r.org ? orgName(r.org) : '--',
          'org id': r.orgId ? r.orgId : '--',
          'org status': r.org ? r.org.status : '--',
          'type': r.type ? r.type : '--',
          'country': r.orgCountry,
          'role': r.userOrgRole ? r.userOrgRole : '--',
          'position': r.position ? r.position : '--',
          'org activity': r.org ? r.org.activity : '--',
          'email': r.email,
          'first connexion': r.firstConnexion ? r.firstConnexion : '--',
          'last connexion': r.lastConnexion ? r.lastConnexion : '--',
          'page view': r.pageView ? r.pageView : '--',
          'session count': r.sessionCount ? r.sessionCount : '--',
          'created from': r.createdFrom ? r.createdFrom : '--',
        }

        for (const a of this.app) {
          for (const module of modules) {
            row[`${appName[a]} - ${module}`] = !!r.org?.appAccess[a] && r.org.appAccess[a][module] ? 'true' : 'false';
          }
        }

        return row;
      })
=======
      const exportedRows = data.map(r => ({
        'userId': r.uid,
        'first name': r.firstName ? r.firstName : '--',
        'last name': r.lastName ? r.lastName : '--',
        'organization': r.org ? orgName(r.org) : '--',
        'org id': r.orgId ? r.orgId : '--',
        'type': r.type ? r.type : '--',
        'country': r.org?.addresses.main.country ?? '--',
        'role': r.userOrgRole ? r.userOrgRole : '--',
        'position': r.position ? r.position : '--',
        'org activity': r.org ? r.org.activity : '--',
        'email': r.email,
        'first connexion': r.firstConnexion ? r.firstConnexion : '--',
        'last connexion': r.lastConnexion ? r.lastConnexion : '--',
        'page view': r.pageView ? r.pageView : '--',
        'session count': r.sessionCount ? r.sessionCount : '--',
        'created from': r.createdFrom ? r.createdFrom : '--',
      }))
>>>>>>> b558b101
      downloadCsvFromJson(exportedRows, 'user-list');

      this.exporting.value = false;
    } catch (err) {
      this.exporting.value = false;
    }
  }
}<|MERGE_RESOLUTION|>--- conflicted
+++ resolved
@@ -122,7 +122,6 @@
       });
 
       const data = await Promise.all(promises);
-<<<<<<< HEAD
       const exportedRows = data.map(r => {
         const row = {
           'userId': r.uid,
@@ -152,26 +151,6 @@
 
         return row;
       })
-=======
-      const exportedRows = data.map(r => ({
-        'userId': r.uid,
-        'first name': r.firstName ? r.firstName : '--',
-        'last name': r.lastName ? r.lastName : '--',
-        'organization': r.org ? orgName(r.org) : '--',
-        'org id': r.orgId ? r.orgId : '--',
-        'type': r.type ? r.type : '--',
-        'country': r.org?.addresses.main.country ?? '--',
-        'role': r.userOrgRole ? r.userOrgRole : '--',
-        'position': r.position ? r.position : '--',
-        'org activity': r.org ? r.org.activity : '--',
-        'email': r.email,
-        'first connexion': r.firstConnexion ? r.firstConnexion : '--',
-        'last connexion': r.lastConnexion ? r.lastConnexion : '--',
-        'page view': r.pageView ? r.pageView : '--',
-        'session count': r.sessionCount ? r.sessionCount : '--',
-        'created from': r.createdFrom ? r.createdFrom : '--',
-      }))
->>>>>>> b558b101
       downloadCsvFromJson(exportedRows, 'user-list');
 
       this.exporting.value = false;
