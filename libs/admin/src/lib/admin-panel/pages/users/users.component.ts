import { Component, OnInit, ChangeDetectorRef, ChangeDetectionStrategy } from '@angular/core';
import { Router } from '@angular/router';
import { getValue, downloadCsvFromJson } from '@blockframes/utils/helpers';
import { BehaviorStore } from '@blockframes/utils/observable-helpers';
import { UserService } from '@blockframes/user/+state/user.service';
import { AdminService } from '@blockframes/admin/admin/+state/admin.service';
import { AdminQuery } from '@blockframes/admin/admin/+state/admin.query';
import { OrganizationService } from '@blockframes/organization/+state/organization.service';
import { orgName } from '@blockframes/organization/+state';
import { getAllAppsExcept, appName, getOrgModuleAccess, modules } from '@blockframes/utils/apps';
import { territories } from '@blockframes/utils/static-model/static-model';

@Component({
  selector: 'admin-users',
  templateUrl: './users.component.html',
  styleUrls: ['./users.component.scss'],
  changeDetection: ChangeDetectionStrategy.OnPush
})
export class UsersComponent implements OnInit {
  public versionColumns = {
    'uid': { value: 'Id', disableSort: true },
    'firstName': 'FirstName',
    'lastName': 'LastName',
    'org': 'Organization',
    'email': 'Email',
    'firstConnexion': 'First connexion',
    'lastConnexion': 'Last connexion',
    'pageView': 'Page view',
    'sessionCount': 'Session count',
    'createdFrom': 'Created from',
  };

  public initialColumns: string[] = [
    'uid',
    'firstName',
    'lastName',
    'org',
    'email',
    'firstConnexion',
    'lastConnexion',
    'pageView',
    'sessionCount',
    'createdFrom',
  ];
  public rows: any[] = [];
  public exporting = new BehaviorStore(false);
  public app = getAllAppsExcept(['crm']);

  constructor(
    private userService: UserService,
    private cdRef: ChangeDetectorRef,
    private adminService: AdminService,
    private adminQuery: AdminQuery,
    private orgService: OrganizationService,
    private router: Router,
  ) { }

  async ngOnInit() {
    const [users, orgs] = await Promise.all([
      this.userService.getAllUsers(),
      this.orgService.getValue(),
      this.adminService.loadAnalyticsData()
    ]);
    this.rows = users.map(u => {
      const org = orgs.find(o => o.id === u.orgId);
      return {
        uid: u.uid,
        firstName: u.firstName,
        lastName: u.lastName,
        email: u.email,
        firstConnexion: this.adminQuery.getFirstConnexion(u.uid),
        lastConnexion: this.adminQuery.getLastConnexion(u.uid),
        pageView: this.adminQuery.getPageView(u.uid),
        sessionCount: this.adminQuery.getSessionCount(u.uid),
        createdFrom: !!u._meta?.createdFrom ? appName[u._meta?.createdFrom] : '',
        org: org,
      };
    })

    this.cdRef.markForCheck();
  }

  public goToEdit(user) {
    this.router.navigate([`c/o/admin/panel/user/${user.uid}`]);
  }

  public filterPredicate(data: any, filter: string) {
    const columnsToFilter = [
      'uid',
      'firstName',
      'lastName',
      'email'
    ];
    if (data.org?.denomination?.full) columnsToFilter.push('org.denomination.full', 'org.denomination.public');
    const dataStr = columnsToFilter.map(c => getValue(data, c)).join();
    return dataStr.toLowerCase().indexOf(filter) !== -1;
  }

  public async exportTable() {
    try {
      this.exporting.value = true;

      const [users, orgs] = await Promise.all([this.userService.getAllUsers(), this.orgService.getValue()]);
      const promises = users.map(async u => {
        const org = orgs.find(o => o.id === u.orgId);
        return {
          ...u,
          firstConnexion: this.adminQuery.getFirstConnexion(u.uid),
          lastConnexion: this.adminQuery.getLastConnexion(u.uid),
          pageView: this.adminQuery.getPageView(u.uid),
          sessionCount: this.adminQuery.getSessionCount(u.uid),
          createdFrom: !!u._meta?.createdFrom ? appName[u._meta?.createdFrom] : '',
          edit: {
            id: u.uid,
            link: `/c/o/admin/panel/user/${u.uid}`,
          },
          org: org,
<<<<<<< HEAD
          orgCountry: territories[org.addresses?.main.country] ?? '--',
=======
          orgCountry: org?.addresses?.main.country && territories[org.addresses?.main.country] ? territories[org.addresses?.main.country] : '--',
>>>>>>> 97772efe
          userOrgRole: org ? await this.orgService.getMemberRole(org, u.uid) : undefined,
          type: org ? (getOrgModuleAccess(org).includes('dashboard') ? 'seller' : 'buyer') : undefined
        }
      });

      const data = await Promise.all(promises);
      const exportedRows = data.map(r => {
        const row = {
          'userId': r.uid,
          'first name': r.firstName ?? '--',
          'last name': r.lastName ?? '--',
          'organization': r.org ? orgName(r.org) : '--',
          'org id': r.orgId ?? '--',
          'org status': r.org ? r.org.status : '--',
          'type': r.type ? r.type : '--',
          'country': r.orgCountry,
          'role': r.userOrgRole ? r.userOrgRole : '--',
          'position': r.position ?? '--',
          'org activity': r.org ? r.org.activity : '--',
          'email': r.email,
          'first connexion': r.firstConnexion ?? '--',
          'last connexion': r.lastConnexion ?? '--',
          'page view': r.pageView ?? '--',
          'session count': r.sessionCount ?? '--',
          'created from': r.createdFrom ?? '--',
        }

        for (const a of this.app) {
          for (const module of modules) {
<<<<<<< HEAD
            row[`${appName[a]} - ${module}`] = r.org.appAccess[a][module] ? 'true' : 'false';
=======
            row[`${appName[a]} - ${module}`] = !!r.org?.appAccess[a] && r.org.appAccess[a][module] ? 'true' : 'false';
>>>>>>> 97772efe
          }
        }

        return row;
      })
      downloadCsvFromJson(exportedRows, 'user-list');

      this.exporting.value = false;
    } catch (err) {
      this.exporting.value = false;
    }
  }
}<|MERGE_RESOLUTION|>--- conflicted
+++ resolved
@@ -115,11 +115,7 @@
             link: `/c/o/admin/panel/user/${u.uid}`,
           },
           org: org,
-<<<<<<< HEAD
-          orgCountry: territories[org.addresses?.main.country] ?? '--',
-=======
           orgCountry: org?.addresses?.main.country && territories[org.addresses?.main.country] ? territories[org.addresses?.main.country] : '--',
->>>>>>> 97772efe
           userOrgRole: org ? await this.orgService.getMemberRole(org, u.uid) : undefined,
           type: org ? (getOrgModuleAccess(org).includes('dashboard') ? 'seller' : 'buyer') : undefined
         }
@@ -149,11 +145,7 @@
 
         for (const a of this.app) {
           for (const module of modules) {
-<<<<<<< HEAD
-            row[`${appName[a]} - ${module}`] = r.org.appAccess[a][module] ? 'true' : 'false';
-=======
             row[`${appName[a]} - ${module}`] = !!r.org?.appAccess[a] && r.org.appAccess[a][module] ? 'true' : 'false';
->>>>>>> 97772efe
           }
         }
 
