<main fxLayout="column">
  <h1><a routerLink="/c/o/admin/panel/">Administration panel</a> > Event > {{ eventId }} </h1>
  <article fxLayout="row" fxLayoutAlign="space-around start" *ngIf="event">

    <admin-event-info [event]="event"></admin-event-info>
    <section>
      <h2>Invite people</h2>
      <mat-card>
        <mat-card-content fxLayout="column">
          <invitation-form-user [docId]="eventId"></invitation-form-user>
        </mat-card-content>
      </mat-card>

      <article *ngIf="event.type === 'screening' && movie">
        <h2>Screening information</h2>
        <mat-card>
          <mat-card-header>
            <mat-card-title>
              Event for : {{ movie.main.title.international }} ({{ movie.main.internalRef }})
            </mat-card-title>
            <ng-container
              *ngIf="movie.promotionalElements.poster[0] && movie.promotionalElements.poster[0].media as poster;">
              <bf-img mat-card-avatar [ref]="poster" asset="empty_poster.webp"></bf-img>
            </ng-container>
          </mat-card-header>

          <mat-card-content fxLayout="column">
            <article>
              <span>Standard view/edit </span>
<<<<<<< HEAD
              <admin-go-to type="movie" [id]="movie.id"></admin-go-to>
=======
              <admin-go-to type="title" [id]="movie.id"></admin-go-to>
>>>>>>> 8eb94d3c
            </article>
            <a [routerLink]="['/c/o/admin/panel/movie', movie.id]">
              <span>Admin edit </span>
              <mat-icon svgIcon="pencil"></mat-icon>
            </a>
          </mat-card-content>
        </mat-card>
      </article>
    </section>
  </article>
</main><|MERGE_RESOLUTION|>--- conflicted
+++ resolved
@@ -27,11 +27,7 @@
           <mat-card-content fxLayout="column">
             <article>
               <span>Standard view/edit </span>
-<<<<<<< HEAD
-              <admin-go-to type="movie" [id]="movie.id"></admin-go-to>
-=======
               <admin-go-to type="title" [id]="movie.id"></admin-go-to>
->>>>>>> 8eb94d3c
             </article>
             <a [routerLink]="['/c/o/admin/panel/movie', movie.id]">
               <span>Admin edit </span>
