--- conflicted
+++ resolved
@@ -183,11 +183,7 @@
         </ng-template>
         <ng-template colRef="id" let-id>
           <span>{{ id }} </span>
-<<<<<<< HEAD
-          <admin-go-to type="movie" [id]="id"></admin-go-to>
-=======
           <admin-go-to type="title" [id]="id"></admin-go-to>
->>>>>>> 8eb94d3c
         </ng-template>
         <ng-template colRef="edit" let-edit>
           <a [routerLink]="edit.link"><mat-icon svgIcon="pencil"></mat-icon></a>
