import { Component, OnInit, ChangeDetectionStrategy, ChangeDetectorRef } from '@angular/core';
import { ActivatedRoute, Router } from '@angular/router';
import { OrganizationAdminForm } from '../../forms/organization-admin.form';
import { fromOrg, MovieService } from '@blockframes/movie/+state/movie.service';
import { getValue } from '@blockframes/utils/helpers';
import { MatSnackBar } from '@angular/material/snack-bar';
import { Organization } from '@blockframes/organization/+state/organization.model';
import { OrganizationService } from '@blockframes/organization/+state/organization.service';
import { FormControl } from '@angular/forms';
import { UserRole, PermissionsService } from '@blockframes/permissions/+state';
import { Observable } from 'rxjs';
import { Invitation, InvitationService } from '@blockframes/invitation/+state';
import { buildJoinOrgQuery } from '@blockframes/invitation/invitation-utils';
import { CrmFormDialogComponent } from '../../components/crm-form-dialog/crm-form-dialog.component';
import { MatDialog } from '@angular/material/dialog';
import { EventService } from '@blockframes/event/+state';
import { ContractService } from '@blockframes/contract/contract/+state';
import { Movie } from '@blockframes/movie/+state/movie.model';
import { FileUploaderService } from '@blockframes/media/+state/file-uploader.service';
import { App, OrgAppAccess } from '@blockframes/utils/apps';

@Component({
  selector: 'admin-organization',
  templateUrl: './organization.component.html',
  styleUrls: ['./organization.component.scss'],
  changeDetection: ChangeDetectionStrategy.OnPush
})
export class OrganizationComponent implements OnInit {
  public orgId = '';
  public org: Organization;
  public orgForm: OrganizationAdminForm;
  public movies: Movie[];
  public members: any[];
  public notifyCheckbox = new FormControl(false);
  public storagePath: string;

  public invitationsFromOrganization$: Observable<Invitation[]>;
  public invitationsToJoinOrganization$: Observable<Invitation[]>;

  public versionColumnsMovies = {
    'id': { value: 'Id', disableSort: true },
    'internalRef': 'Internal Ref',
    'poster': { value: 'Poster', disableSort: true },
    'title.original': 'Original title',
    'releaseYear': 'Release year',
  };

  public initialColumnsMovies: string[] = [
    'id',
    'poster',
    'internalRef',
    'title.original',
    'releaseYear',
  ];

  public memberColumns = {
    uid: '',
    firstName: 'First Name',
    avatar: 'Avatar',
    lastName: 'Last Name',
    email: 'Email Address',
    position: 'Position',
    role: 'Permissions',
    edit: 'Edit',
  };

  public memberColumnsIndex = ['firstName', 'avatar', 'lastName', 'email', 'position', 'role', 'edit'];

  constructor(
    private organizationService: OrganizationService,
    private movieService: MovieService,
    private route: ActivatedRoute,
    private cdRef: ChangeDetectorRef,
    private snackBar: MatSnackBar,
    private permissionService: PermissionsService,
    private invitationService: InvitationService,
    private eventService: EventService,
    private uploaderService: FileUploaderService,
    private contractService: ContractService,
    private dialog: MatDialog,
    private router: Router
  ) { }

  async ngOnInit() {
    this.orgId = this.route.snapshot.paramMap.get('orgId');
    this.org = await this.organizationService.getValue(this.orgId);

    this.orgForm = new OrganizationAdminForm();
    this.orgForm.reset(this.org);

    const movies = await this.movieService.getValue(fromOrg(this.orgId))
    this.movies = movies.filter(m => !!m);

    this.members = await this.getMembers();
    this.cdRef.markForCheck();

    const queryFn1 = buildJoinOrgQuery(this.orgId, 'invitation');
    const queryFn2 = buildJoinOrgQuery(this.orgId, 'request');

    this.invitationsFromOrganization$ = this.invitationService.valueChanges(queryFn1);
    this.invitationsToJoinOrganization$ = this.invitationService.valueChanges(queryFn2);

  }

  public acceptInvitation(invitation: Invitation) {
    this.invitationService.acceptInvitation(invitation);
  }

  public declineInvitation(invitation: Invitation) {
    this.invitationService.declineInvitation(invitation);
  }

  public deleteInvitation(invitation: Invitation) {
    this.invitationService.remove(invitation.id);
  }

  private async getMembers() {
    const members = await this.organizationService.getMembers(this.orgId);
    return members.map(m => ({
      ...m,
      userId: m.uid,
      edit: {
        id: m.uid,
        link: `/c/o/admin/panel/user/${m.uid}`,
      }
    }));
  }

  public async update() {
    if (this.orgForm.invalid) {
      this.snackBar.open('Information not valid', 'close', { duration: 5000 });
      return;
    }
    const org = await this.organizationService.getValue(this.orgId);

    this.uploaderService.upload();
    await this.organizationService.update(this.orgId, this.orgForm.value);

    if (this.notifyCheckbox.value) {
      const before = org.appAccess;
      const after = this.orgForm.value.appAccess as OrgAppAccess;

      for (const app in after) {
        if (Object.keys(after[app]).every(module => before[app][module] === false)
          && Object.keys(after[app]).some(module => after[app][module] === true)) {
          this.organizationService.notifyAppAccessChange(this.orgId, app as App)
        }
      }
    }

    this.snackBar.open('Informations updated !', 'close', { duration: 5000 });
  }

  filterPredicateMovies(data: any, filter) {
    const columnsToFilter = [
      'id',
      'internalRef',
      'title.original',
      'releaseYear',
    ];
    const dataStr = columnsToFilter.map(c => getValue(data, c)).join();
    return dataStr.toLowerCase().indexOf(filter) !== -1;
  }

  public async uniqueOrgName() {
    const orgName = this.orgForm.get('denomination').get('full').value
    const unique = await this.organizationService.uniqueOrgName(orgName);
    if (!unique) {
      this.orgForm.get('denomination').get('full').setErrors({ notUnique: true });
    }
  }

  /** Update user role. */
  public async updateRole(uid: string, role: UserRole) {
    const message = await this.permissionService.updateMemberRole(uid, role);
    this.members = await this.getMembers();
    this.cdRef.markForCheck();
    return this.snackBar.open(message, 'close', { duration: 2000 });
  }

  public async removeMember(uid: string) {
    try {
      await this.organizationService.removeMember(uid);
      this.members = await this.getMembers();
      this.cdRef.markForCheck();
      this.snackBar.open('Member removed.', 'close', { duration: 2000 });
    } catch (error) {
      this.snackBar.open(error.message, 'close', { duration: 2000 });
    }
  }

  public async deleteOrg() {
    const simulation = await this.simulateDeletion(this.orgId);
    this.dialog.open(CrmFormDialogComponent, {
      data: {
<<<<<<< HEAD
        question: 'You are currently deleting this organization from Archipel, Are you sure?',
=======
        title: 'You are currently deleting this organization from Archipel, are you sure?',
        text: 'If yes, please write \'DELETE\' inside the form below.',
>>>>>>> 97772efe
        warning: 'You will also delete everything regarding this organization',
        simulation,
        confirmationWord: 'delete',
        confirmButtonText: 'delete',
        onConfirm: async () => {
          await this.organizationService.remove(this.orgId);
          this.snackBar.open('Organization deleted!', 'close', { duration: 5000 });
          this.router.navigate(['c/o/admin/panel/organizations']);
        }
      }
    });
  }

  /**
   * Simulate how many others documents will be deleted if we delete this organization
   * @param organization The organization that will be deleted
   */
  private async simulateDeletion(orgId: string) {
    const organization = await this.organizationService.getValue(orgId);
    const output: string[] = [];

    // Calculate how many users will be remove from the org
    const users = organization.userIds;
    if (users.length) {
      output.push(`${users.length} user(s) will be erased from the organization.`);
    }

    // Calculate how many movie will be removed
    const movies = await this.movieService.getValue(ref => ref.where('orgIds', 'array-contains', organization.id));
    if (movies.length) {
      output.push(`${movies.length} movie(s) will be deleted.`);
    }

    // Calculate how many events will be removed
    const ownerEvent = await this.eventService.getValue(ref => ref.where('ownerOrgId', '==', organization.id));
    if (ownerEvent.length) {
      output.push(`${ownerEvent.length} event(s) will be cancelled or deleted.`)
    }

    // Calculate how many invitation will be removed
    const invitFrom = await this.invitationService.getValue(ref => ref.where('fromOrg.id', '==', organization.id));
    const invitTo = await this.invitationService.getValue(ref => ref.where('toOrg.id', '==', organization.id));
    const allInvit = [...invitFrom, ...invitTo];
    if (allInvit.length) {
      output.push(`${allInvit.length} invitation(s) will be removed.`);
    }

    // Calculate how many contracts will be updated
    const contracts = await this.contractService.getValue(ref => ref.where('partyIds', 'array-contains', organization.id))
    if (contracts.length) {
      output.push(`${contracts.length} contract(s) will be updated.`)
    }
    return output;
  }

  goToMovieEdit(movie: Movie) {
    this.router.navigate([`/c/o/admin/panel/movie/${movie.id}`]);
  }
}<|MERGE_RESOLUTION|>--- conflicted
+++ resolved
@@ -193,12 +193,8 @@
     const simulation = await this.simulateDeletion(this.orgId);
     this.dialog.open(CrmFormDialogComponent, {
       data: {
-<<<<<<< HEAD
-        question: 'You are currently deleting this organization from Archipel, Are you sure?',
-=======
         title: 'You are currently deleting this organization from Archipel, are you sure?',
         text: 'If yes, please write \'DELETE\' inside the form below.',
->>>>>>> 97772efe
         warning: 'You will also delete everything regarding this organization',
         simulation,
         confirmationWord: 'delete',
