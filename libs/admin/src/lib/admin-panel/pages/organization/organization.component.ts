--- conflicted
+++ resolved
@@ -193,19 +193,15 @@
     const simulation = await this.simulateDeletion(this.orgId);
     this.dialog.open(CrmFormDialogComponent, {
       data: {
-<<<<<<< HEAD
-        title: 'You are currently deleting this organization from Archipel, are you sure ?',
+        title: 'You are currently deleting this organization from Archipel, are you sure?',
         text: 'If yes, please write \'DELETE\' inside the form below.',
-=======
-        question: 'You are currently deleting this organization from Archipel, Are you sure?',
->>>>>>> a6137cfc
         warning: 'You will also delete everything regarding this organization',
         simulation,
         confirmationWord: 'delete',
         confirmButtonText: 'delete',
         onConfirm: async () => {
           await this.organizationService.remove(this.orgId);
-          this.snackBar.open('Organization deleted !', 'close', { duration: 5000 });
+          this.snackBar.open('Organization deleted!', 'close', { duration: 5000 });
           this.router.navigate(['c/o/admin/panel/organizations']);
         }
       }
