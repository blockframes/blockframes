import { Component, OnInit, ChangeDetectionStrategy, ChangeDetectorRef } from '@angular/core';
import { ActivatedRoute } from '@angular/router';
import { OrganizationAdminForm } from '../../forms/organization-admin.form';
import { MovieService } from '@blockframes/movie/+state/movie.service';
import { getValue } from '@blockframes/utils/helpers';
import { MatSnackBar } from '@angular/material/snack-bar';
import { Organization } from '@blockframes/organization/+state/organization.model';
import { organizationStatus } from '@blockframes/organization/+state/organization.firestore';
import { OrganizationService } from '@blockframes/organization/+state/organization.service';
import { app } from '@blockframes/utils/apps';
import { FormControl } from '@angular/forms';

@Component({
  selector: 'admin-organization',
  templateUrl: './organization.component.html',
  styleUrls: ['./organization.component.scss'],
  changeDetection: ChangeDetectionStrategy.OnPush
})
export class OrganizationComponent implements OnInit {
  public orgId = '';
  public org: Organization;
  public orgForm: OrganizationAdminForm;
  public organizationStatus = organizationStatus;
  public movies: any[];
  public app = app;
  public members: any[];
  public notifyCheckbox = new FormControl(false);
  public storagePath: string;

  public versionColumnsMovies = {
    'id': 'Id',
    'main.internalRef': 'Internal Ref',
    'promotionalElements.poster': 'Poster',
    'main.title.original': 'Original title',
    'main.productionYear': 'Production year',
    'main.storeConfig.status': 'Status',
    'main.storeConfig.storeType': 'Store type',
    'edit': 'Edit',
  };

  public initialColumnsMovies: string[] = [
    'id',
    'promotionalElements.poster',
    'main.internalRef',
    'main.title.original',
    'main.productionYear',
    'main.storeConfig.status',
    'main.storeConfig.storeType',
    'edit',
  ];

  public versionColumnsMembers = {
    'uid': 'Id',
    'avatar': 'Avatar',
    'email': 'Email',
    'firstName': 'FirstName',
    'lastName': 'LastName',
    'role': 'Org role',
    'edit': 'Edit',
  };

  public initialColumnsMembers: string[] = [
    'uid',
    'avatar',
    'email',
    'firstName',
    'lastName',
    'role',
    'edit',
  ];
  constructor(
    private organizationService: OrganizationService,
    private movieService: MovieService,
    private route: ActivatedRoute,
    private cdRef: ChangeDetectorRef,
    private snackBar: MatSnackBar
  ) { }

  async ngOnInit() {
    this.orgId = this.route.snapshot.paramMap.get('orgId');
    this.org = await this.organizationService.getValue(this.orgId);
    this.storagePath = `orgs/${this.orgId}/logo`;
    this.orgForm = new OrganizationAdminForm(this.org);

    const moviePromises = this.org.movieIds.map(m => this.movieService.getValue(m));
    const movies = await Promise.all(moviePromises);
    this.movies = movies.filter(m => !!m).map(m => ({
      ...m,
      edit: {
        id: m.id,
        link: `/c/o/admin/panel/movie/${m.id}`,
      }
    }));

    const members = await this.organizationService.getMembers(this.orgId);
    this.members = members.map(m => ({
      ...m,
      edit: {
        id: m.uid,
        link: `/c/o/admin/panel/user/${m.uid}`,
      }
    }));

    this.cdRef.markForCheck();
  }

  public async update() {
    if (this.orgForm.invalid) {
      this.snackBar.open('Information not valid', 'close', { duration: 5000 });
      return;
    }

    const update = {
      denomination: this.orgForm.get('denomination').value,
      email: this.orgForm.get('email').value,
      addresses: this.orgForm.get('addresses').value,
      activity: this.orgForm.get('activity').value,
      fiscalNumber: this.orgForm.get('fiscalNumber').value,
      status: this.orgForm.get('status').value,
      appAccess: this.orgForm.appAccess.value,
    }

    // @TODO (#2987) (check org import via excel)
    await this.organizationService.update(this.orgId, update);
    if (this.notifyCheckbox.value) {
      this.organizationService.notifyAppAccessChange(this.orgId);
    }

    this.snackBar.open('Informations updated !', 'close', { duration: 5000 });
  }

  filterPredicateMovies(data: any, filter) {
    const columnsToFilter = [
      'id',
      'main.internalRef',
      'main.title.original',
      'main.productionYear',
      'main.storeConfig.status',
      'main.storeConfig.storeType',
    ];
    const dataStr = columnsToFilter.map(c => getValue(data, c)).join();
    return dataStr.toLowerCase().indexOf(filter) !== -1;
  }

  filterPredicateMembers(data: any, filter) {
    const columnsToFilter = [
      'uid',
      'email',
      'firstName',
      'lastName',
      'role'
    ];
    const dataStr = columnsToFilter.map(c => getValue(data, c)).join();
    return dataStr.toLowerCase().indexOf(filter) !== -1;
  }

  public getMoviePath(movieId: string, segment: string = 'main') {
    return `/c/o/dashboard/tunnel/movie/${movieId}/${segment}`;
  }

  public getOrgMemberPath(orgId: string) {
    return `/c/o/organization/${orgId}/view/members`;
  }

<<<<<<< HEAD
  public getOrgEditPath(orgId: string) {
    return `/c/o/organization/${orgId}/view/org`;
  }

  public async uniqueOrgName() {
    const orgName = this.orgForm.get('denomination').get('full').value
    const unique = await this.organizationService.uniqueOrgName(orgName);
    if (!unique) {
      this.orgForm.get('denomination').get('full').setErrors({ notUnique: true });
    }
  }

=======
>>>>>>> f4465024
}<|MERGE_RESOLUTION|>--- conflicted
+++ resolved
@@ -162,11 +162,6 @@
     return `/c/o/organization/${orgId}/view/members`;
   }
 
-<<<<<<< HEAD
-  public getOrgEditPath(orgId: string) {
-    return `/c/o/organization/${orgId}/view/org`;
-  }
-
   public async uniqueOrgName() {
     const orgName = this.orgForm.get('denomination').get('full').value
     const unique = await this.organizationService.uniqueOrgName(orgName);
@@ -174,7 +169,4 @@
       this.orgForm.get('denomination').get('full').setErrors({ notUnique: true });
     }
   }
-
-=======
->>>>>>> f4465024
 }