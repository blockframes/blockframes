--- conflicted
+++ resolved
@@ -1,38 +1,4 @@
 <h1><a routerLink="/c/o/admin/panel/">Administration panel</a> > Organizations</h1>
-<<<<<<< HEAD
-
-<bf-table-filter 
-  [source]="rows" 
-  [columns]="versionColumns" 
-  [initialColumns]="initialColumns" 
-  [filterPredicate]="filterPredicate"
-  showFilter
-  showLoader
-  showPaginator>
-  <ng-template colRef="logo" let-logo>
-    <ng-container *ngIf="logo; else nologo">
-      <img class="logo" [ref]="logo"  asset="empty_poster.webp">
-    </ng-container>
-    <ng-template #nologo>
-      --
-    </ng-template>
-  </ng-template>
-  <ng-template colRef="edit" let-edit>
-    <a [routerLink]="edit.link"><mat-icon svgIcon="pencil"></mat-icon></a>
-  </ng-template>
-  <ng-template colRef="denomination" let-denomination>
-    {{ denomination.full }} <ng-container *ngIf="denomination.public">({{ denomination.public }})</ng-container>
-  </ng-template>
-  <ng-template colRef="appAccess" let-appAccess>
-    <ul>
-      <ng-container *ngFor="let access of appAccess | keyvalue">
-        <li>{{ access.key }}-dashboard : {{ access.value.dashboard ? 'yes': 'no' }} </li>
-        <li>{{ access.key }}-marketplace : {{ access.value.marketplace ? 'yes': 'no' }} </li>
-      </ng-container>
-    </ul>
-  </ng-template>
-</bf-table-filter>
-=======
 <section fxLayout="row" fxLayoutAlign="space-around start">
   <article fxLayout="column" fxLayoutAlign="center center">
     <button mat-flat-button color="primary" routerLink="/c/o/dashboard/import">
@@ -54,7 +20,7 @@
         </a>
       </ng-template>
       <ng-template colRef="denomination" let-denomination>
-        {{ denomination.full }}
+        {{ denomination.full }} <ng-container *ngIf="denomination.public">({{ denomination.public }})</ng-container>
       </ng-template>
       <ng-template colRef="appAccess" let-appAccess>
         <ul>
@@ -66,5 +32,4 @@
       </ng-template>
     </bf-table-filter>
   </article>
-</section>
->>>>>>> f4465024
+</section>