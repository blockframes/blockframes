--- conflicted
+++ resolved
@@ -3,46 +3,6 @@
   <button mat-button [matMenuTriggerFor]="homeMenu">
     <mat-icon svgIcon="home"></mat-icon><span matLine></span>
   </button>
-<<<<<<< HEAD
-  <mat-menu #homeMenu="matMenu">
-    <mat-list>
-      <button mat-menu-item routerLink="/c/o/admin/panel/overview">
-        <mat-icon svgIcon="home"></mat-icon><span matLine>Admin panel</span>
-      </button>
-      
-
-      <button mat-menu-item [matMenuTriggerFor]="contentMenu">
-        <mat-icon svgIcon="logo_archipel_content_fill"></mat-icon><span matLine>Archipel Content</span>
-      </button>
-      <mat-menu #contentMenu="matMenu">
-        <mat-list>
-          <a mat-menu-item [href]="'catalog' | goToApp:'marketplace'">
-            <mat-icon svgIcon="marketplace"></mat-icon><span matLine>Marketplace</span>
-          </a>
-          <a mat-menu-item [href]="'catalog' | goToApp:'dashboard'">
-            <mat-icon svgIcon="dashboard"></mat-icon><span matLine>Dashboard</span>
-          </a>
-        </mat-list>
-      </mat-menu>
-
-      <button mat-menu-item [matMenuTriggerFor]="marketMenu">
-        <mat-icon svgIcon="logo_archipel_market_fill"></mat-icon><span matLine>Archipel Market</span>
-      </button>
-      <mat-menu #marketMenu="matMenu">
-        <mat-list>
-          <a mat-menu-item [href]="'festival' | goToApp:'marketplace'">
-            <mat-icon svgIcon="marketplace"></mat-icon><span matLine>Marketplace</span>
-          </a>
-          <a mat-menu-item [href]="'festival' | goToApp:'dashboard'">
-            <mat-icon svgIcon="dashboard"></mat-icon><span matLine>Dashboard</span>
-          </a>
-        </mat-list>
-      </mat-menu>
-      
-    </mat-list>
-  </mat-menu>
-=======
->>>>>>> 8eb94d3c
 
   <button mat-button routerLink="/c/o/admin/panel/users">
     <mat-icon svgIcon="profile"></mat-icon><span matLine>Users</span>
@@ -69,23 +29,6 @@
   <button mat-button [matMenuTriggerFor]="accountingMenu">
     <mat-icon svgIcon="basket"></mat-icon><span matLine>Accounting</span>
   </button>
-<<<<<<< HEAD
-  <mat-menu #accountingMenu="matMenu">
-    <mat-list>
-      <button mat-menu-item routerLink="/c/o/admin/panel/invoices">
-        <mat-icon svgIcon="CAD"></mat-icon><span matLine>Invoices</span>
-      </button>
-      <button mat-menu-item routerLink="/c/o/admin/panel/financial-reports">
-        <mat-icon svgIcon="template"></mat-icon><span matLine>Financial reports</span>
-      </button>
-      <button mat-menu-item routerLink="/c/o/admin/panel/expenses">
-        <mat-icon svgIcon="EUR"></mat-icon><span matLine>Expenses</span>
-      </button>
-    </mat-list>
-  </mat-menu>
-=======
-
->>>>>>> 8eb94d3c
 
   <a mat-button [href]="'festival' | goToApp:'dashboard':'import'">
     <mat-icon svgIcon="excel"></mat-icon><span matLine>Import</span>
