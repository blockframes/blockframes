import {
  createBoxOffice,
  createMovieOriginalRelease,
  createMovieRating,
  createMovieReview,
  createPrize,
  createAudienceGoals,
  Movie,
  populateMovieLanguageSpecification
} from "@blockframes/movie/+state/movie.model";
import { MovieImportState } from "libs/import/src/lib/import-utils";
import { createCredit, createStakeholder } from "../common-interfaces/identity";
import { getKeyIfExists } from "../helpers";
import { Scope } from "../static-model/static-model";

const datesRegex = /^(0?[1-9]|[12][0-9]|3[01])[/-](0?[1-9]|1[012])[/-](\d{4})$/;

export function formatOriginalRelease(originalRelease: { date: string, country: string, media: string }[], state: MovieImportState) {
  return originalRelease.filter(r => r.date).map(r => {
    const dateParts = r.date.match(datesRegex);
    let date: Date;
    if (dateParts && dateParts.length === 4) {
      date = new Date(`${dateParts[3]}-${dateParts[2]}-${dateParts[1]}`);
    } else if (r.date.length === 5) {
      // https://gist.github.com/christopherscott/2782634
      date = new Date((parseInt(r.date, 10) - (25567 + 1)) * 86400 * 1000);
    }

    if (date) {
      const originalRelease = createMovieOriginalRelease({ date });
      const country = getKeyIfExists('territories', r.country);
      if (country) {
        originalRelease.country = country;
      }

      const media = getKeyIfExists('medias', r.media);
      if (media) {
        originalRelease.media = media;
      }

      return originalRelease;
    } else {
      state.errors.push({
        type: 'warning',
        field: 'movie.originalRelease',
        name: 'Original releases',
        reason: `Invalid date ${r.date}`,
        hint: 'Edit corresponding sheet field.'
      });
    }
  }).filter(r => r);
}

export function formatStakeholders(stakeholders: { displayName: string, country: string, role: string }[], movie: Movie, state: MovieImportState) {
  stakeholders.filter(s => s.displayName).forEach(s => {
    const stakeHolder = createStakeholder({ displayName: s.displayName });

    const country = getKeyIfExists('territories', s.country);
    if (country) {
      stakeHolder.countries.push(country);
    } else {
      state.errors.push({
        type: 'warning',
        field: 'movie.stakeholders',
        name: 'Stakeholders',
        reason: `${s.country} not found in territories list`,
        hint: 'Edit corresponding sheet field.'
      });
    }

    const role = getKeyIfExists('stakeholderRoles', s.role);
    if (role) {
      switch (role) {
        case 'broadcasterCoproducer':
          movie.stakeholders.broadcasterCoproducer.push(stakeHolder);
          break;
        case 'financier':
          movie.stakeholders.financier.push(stakeHolder);
          break;
        case 'laboratory':
          movie.stakeholders.laboratory.push(stakeHolder);
          break;
        case 'salesAgent':
          movie.stakeholders.salesAgent.push(stakeHolder);
          break;
        case 'distributor':
          movie.stakeholders.distributor.push(stakeHolder);
          break;
        case 'lineProducer':
          movie.stakeholders.lineProducer.push(stakeHolder);
          break;
        case 'coProducer':
          movie.stakeholders.coProductionCompany.push(stakeHolder);
          break;
        case 'executiveProducer':
        default:
          movie.stakeholders.productionCompany.push(stakeHolder);
          break;
      }
    } else {
      state.errors.push({
        type: 'error',
        field: 'movie.stakeholders',
        name: 'Stakeholders',
        reason: `${s.role} not found in Stakeholders roles list`,
        hint: 'Edit corresponding sheet field.'
      });
    }
  })
}

export function formatProductionStatus(productionStatus: string, movie: Movie, state: MovieImportState) {
  if (productionStatus) {

    const movieStatus = getKeyIfExists('productionStatus', productionStatus);
    if (movieStatus) {
      movie.productionStatus = movieStatus;
    } else {
      state.errors.push({
        type: 'warning',
        field: 'movie.productionStatus',
        name: 'Production status',
        reason: `Production status ${productionStatus} could not be parsed`,
        hint: 'Edit corresponding sheet field.'
      });
    }
  } else {
    movie.productionStatus = "finished";
    state.errors.push({
      type: 'warning',
      field: 'movie.productionStatus',
      name: 'Production status',
      reason: 'Production status not found, assumed "Completed"',
      hint: 'Edit corresponding sheet field.'
    });
  }
}

export function formatPrizes(prizes: { name: string, premiere: string, prize: string, year: number }[], movie: Movie) {
  movie.prizes = prizes.filter(f => f.name && getKeyIfExists('festival', f.name)).map(f => {
    const premiere = getKeyIfExists('premiereType', f.premiere);
    const prize = createPrize({
      prize: f.prize,
      name: getKeyIfExists('festival', f.name),
      year: f.year,
    });

    if (premiere) {
      prize.premiere = premiere;
    }

    return prize;
  });

  movie.customPrizes = prizes.filter(f => f.name && !getKeyIfExists('festival', f.name)).map(f => {
    const premiere = getKeyIfExists('premiereType', f.premiere);
    const prize = createPrize({
      prize: f.prize,
      name: f.name,
      year: f.year,
    });

    if (premiere) {
      prize.premiere = premiere;
    }

    return prize;
  });
}

export function formatRunningTime(time: string, status: string, movie: Movie) {
  if (!isNaN(Number(time))) {
    movie.runningTime.time = parseInt(time, 10);
  }

  const runningTimeStatus = getKeyIfExists('screeningStatus', status);
  if (runningTimeStatus) {
    movie.runningTime.status = runningTimeStatus;
  }
}

export function formatContentType(contentType: string, movie: Movie, state: MovieImportState) {
  if (contentType) {
    const key = getKeyIfExists('contentType', contentType);
    if (key) {
      movie.contentType = key;
    } else {
      state.errors.push({
        type: 'warning',
        field: 'movie.contentType',
        name: 'Work Type',
        reason: `Could not parse work type : ${contentType}`,
        hint: 'Edit corresponding sheet field.'
      });
    }
  }
}

export function formatOriginCountries(originCountries: string[], state: MovieImportState) {
  return originCountries.map(c => {
    const country = getKeyIfExists('territories', c);
    if (country) {
      return country;
    } else {
      state.errors.push({
        type: 'warning',
        field: 'movie.originCountries',
        name: 'Countries of origin',
        reason: `${c} not found in territories list`,
        hint: 'Edit corresponding sheet field.'
      });
    }
  }).filter(c => c);
}

export function formatOriginalLanguages(originalLanguages: string[], state: MovieImportState) {
  return originalLanguages.map(l => {
    const language = getKeyIfExists('languages', l);
    if (language) {
      return language;
    } else {
      state.errors.push({
        type: 'warning',
        field: 'movie.originalLanguages',
        name: 'Languages',
        reason: `${l} not found in languages list`,
        hint: 'Edit corresponding sheet field.'
      });
    }
  }).filter(l => l);
}

export function formatGenres(genres: string[], customGenres: string[], movie: Movie, state: MovieImportState) {
  movie.genres = genres.map(g => {
    const genre = getKeyIfExists('genres', g);
    if (genre) {
      return genre;
    } else {
      state.errors.push({
        type: 'warning',
        field: 'movie.genres',
        name: 'Genres',
        reason: `${g} not found in genres list`,
        hint: 'Edit corresponding sheet field.'
      });
    }
  }).filter(g => g);

  movie.customGenres = customGenres;
}

export function formatCredits(credits: { lastName: string, firstName: string, role?: string, description?: string, status?: string }[], scope?: Scope) {
  return credits.filter(c => c.firstName).map(c => {
    const credit = createCredit({ firstName: c.firstName, lastName: c.lastName });

    if (scope && c.role) {
      const role = getKeyIfExists(scope, c.role);
      if (role) {
        credit.role = role;
      }
    }

    if (scope && c.status) {
      const status = getKeyIfExists(scope, c.status);
      if (status) {
        credit.status = status;
      }
    }

    if (c.description) {
      credit.description = c.description;
    }
    return credit;
  });
}

export function formatReleaseYear(year: string, status: string, movie: Movie) {
  if (!isNaN(Number(year))) {
    movie.release.year = parseInt(year, 10);
  }

  const screeningStatus = getKeyIfExists('screeningStatus', status);
  if (screeningStatus) {
    movie.release.status = screeningStatus;
  }
}

export function formatBoxOffice(boxoffice: { territory: string, unit: string, value: string }[], state: MovieImportState) {
  return boxoffice.filter(b => b.territory).map(b => {
    const territory = getKeyIfExists('territories', b.territory);
    const unit = getKeyIfExists('unitBox', b.unit);
    if (territory) {
      if (unit) {
        const boxoffice = createBoxOffice(
          {
            unit,
            value: b.value ? parseInt(b.value, 10) : 0,
            territory
          }
        );
        return boxoffice;
      } else {
        state.errors.push({
          type: 'warning',
          field: 'movie.boxOffice',
          name: 'Box office',
          reason: `Could not parse box office unit : ${b.unit}`,
          hint: 'Edit corresponding sheet field.'
        });
      }
    } else {
      state.errors.push({
        type: 'warning',
        field: 'movie.boxOffice',
        name: 'Box office',
        reason: `Could not parse box office territory : ${b.territory}`,
        hint: 'Edit corresponding sheet field.'
      });
    }
  }).filter(b => b);

}

export function formatCertifications(certifications: string[], state: MovieImportState) {
  return certifications.filter(c => c).map(c => {
    const certification = getKeyIfExists('certifications', c);
    if (certification) {
      return certification;
    } else {
      state.errors.push({
        type: 'warning',
        field: 'certifications',
        name: 'Certifications',
        reason: `${c} not found in certifications list`,
        hint: 'Edit corresponding sheet field.'
      });
    }
  }).filter(b => b);
}

export function formatRatings(ratings: { country: string, value: string }[], state: MovieImportState) {
  return ratings.filter(r => r.value && r.country).map(r => {
    const country = getKeyIfExists('territories', r.country);
    const movieRating = createMovieRating({ value: r.value });
    if (country) {
      movieRating.country = country;
      return movieRating;
    } else {
      state.errors.push({
        type: 'warning',
        field: 'rating',
        name: 'Movie rating',
        reason: `Could not parse rating territory : ${r.country}`,
        hint: 'Edit corresponding sheet field.'
      });
    }
  }).filter(b => b);

}

<<<<<<< HEAD
export function formatAudienceGoals(audience: {goals: string, targets: string[]}[], state: MovieImportState) {
  const movieGoals = [];
  const movieTargets = [];
  audience.map(a => {
    let goalKey;
    if (a.goals) {
      goalKey = getKeyIfExists('socialGoals', a.goals);
      movieGoals.push(goalKey);
    }
    if (a.targets) movieTargets.push(a.targets);
  })
  const movieAudience = createAudienceGoals({ targets: movieTargets});
  if (movieGoals.length) {
    movieAudience.goals = movieGoals;
    return movieAudience;
  }
}

export function formatReview(reviews: { filmCriticName: string, revue: string, link: string, quote: string }[]) {
  return reviews.filter(r => !!r.revue).map(r => {
=======
export function formatReview(reviews: { revue: string, link: string, quote: string }[]) {
  return reviews.filter(r => r.revue).map(r => {
>>>>>>> 7dc36bd0
    return createMovieReview({
      criticName: r.filmCriticName,
      journalName: r.revue,
      revueLink: r.link,
      criticQuote: r.quote
    })
  }).filter(r => r);
}

export function formatSingleValue(value: string, scope: Scope, path: string, movie: Movie) {
  if (value) {
    const key = getKeyIfExists(scope, value);
    if (key) {
      const pathParts = path.split('.');
      if (pathParts.length === 1) {
        movie[pathParts[0]] = key;
      } else if (pathParts.length === 2) {
        movie[pathParts[0]][pathParts[1]] = key;
      } else if (pathParts.length === 3) {
        movie[pathParts[0]][pathParts[1]][pathParts[2]] = key;
      }
    }
  }
}

export function formatAvailableLanguages(versions: { language: string, dubbed: string, subtitle: string, caption: string }[], movie: Movie, state: MovieImportState) {
  versions.filter(v => v.language).forEach(v => {
    const language = getKeyIfExists('languages', v.language);
    if (language) {
      populateMovieLanguageSpecification(movie.languages, language, 'dubbed', v.dubbed.toLowerCase() === 'yes' ? true : false);
      populateMovieLanguageSpecification(movie.languages, language, 'subtitle', v.subtitle.toLowerCase() === 'yes' ? true : false);
      populateMovieLanguageSpecification(movie.languages, language, 'caption', v.caption.toLowerCase() === 'yes' ? true : false);
    } else {
      state.errors.push({
        type: 'warning',
        field: 'movie.languages',
        name: 'Available version(s)',
        reason: `${v.language} not found in languages list`,
        hint: 'Edit corresponding sheet field.'
      });
    }
  });
}<|MERGE_RESOLUTION|>--- conflicted
+++ resolved
@@ -358,7 +358,6 @@
 
 }
 
-<<<<<<< HEAD
 export function formatAudienceGoals(audience: {goals: string, targets: string[]}[], state: MovieImportState) {
   const movieGoals = [];
   const movieTargets = [];
@@ -379,10 +378,6 @@
 
 export function formatReview(reviews: { filmCriticName: string, revue: string, link: string, quote: string }[]) {
   return reviews.filter(r => !!r.revue).map(r => {
-=======
-export function formatReview(reviews: { revue: string, link: string, quote: string }[]) {
-  return reviews.filter(r => r.revue).map(r => {
->>>>>>> 7dc36bd0
     return createMovieReview({
       criticName: r.filmCriticName,
       journalName: r.revue,
