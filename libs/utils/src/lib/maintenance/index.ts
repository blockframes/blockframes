<<<<<<< HEAD
import { Timestamp } from 'firebase/firestore';

export interface IMaintenanceDoc {
  endedAt: Timestamp
  startedAt: Timestamp
}

export interface IVersionDoc {
  currentVersion: number;
}
=======
import { IMaintenanceDoc } from '@blockframes/model';
import firebase from 'firebase/app';
>>>>>>> 10bfc492

/** Delay before considering the maintenance over */
export const EIGHT_MINUTES_IN_MS = 8 * 60 * 1000; // 8 minutes in ms
export const META_COLLECTION_NAME = '_META';
export const MAINTENANCE_DOCUMENT_NAME = '_MAINTENANCE';
export const DB_DOCUMENT_NAME = '_VERSION';
export const TEST_DOCUMENT_NAME = '_TEST';

export const metaDoc = `${META_COLLECTION_NAME}/${MAINTENANCE_DOCUMENT_NAME}`;
export const dbVersionDoc = `${META_COLLECTION_NAME}/${DB_DOCUMENT_NAME}`;

export function _isInMaintenance(maintenanceDoc: IMaintenanceDoc, delay = EIGHT_MINUTES_IN_MS): boolean {
  try {
    if (!maintenanceDoc) {
      console.error(`Error while checking if app is in maintenance : missing maintenance doc`);
      return true;
    }

    if (maintenanceDoc.startedAt) {
      return true;
    }

    if (maintenanceDoc.endedAt) {
      // Wait `delay` minutes before allowing any operation on the db.
      // this prevents triggering firebase events.
      // NOTE: this is hack-ish but good enough for our needs! we'll revisit this later.
      const now = Date.now();
      return maintenanceDoc.endedAt.toMillis() + delay > now;
    }

    // We shouldn't throw here else if this happen it create cache issues
    console.error('Unexpected cases for maintenance check! please check the _META/_MAINTENANCE document.');

    return true;
  } catch (e) {
    console.error(`Error while checking if app is in maintenance : ${e.message}`);
    return true;
  }
}<|MERGE_RESOLUTION|>--- conflicted
+++ resolved
@@ -1,18 +1,4 @@
-<<<<<<< HEAD
-import { Timestamp } from 'firebase/firestore';
-
-export interface IMaintenanceDoc {
-  endedAt: Timestamp
-  startedAt: Timestamp
-}
-
-export interface IVersionDoc {
-  currentVersion: number;
-}
-=======
 import { IMaintenanceDoc } from '@blockframes/model';
-import firebase from 'firebase/app';
->>>>>>> 10bfc492
 
 /** Delay before considering the maintenance over */
 export const EIGHT_MINUTES_IN_MS = 8 * 60 * 1000; // 8 minutes in ms
