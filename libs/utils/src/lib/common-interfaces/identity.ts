import { ImgRef, createImgRef } from "../image-uploader";
import { StakeholderRolesSlug, CrewRolesSlug, ProducerRolesSlug, CastRolesSlug, LegalRolesSlug, TerritoriesSlug } from "@blockframes/utils/static-model/types";
import { Location } from "@blockframes/organization/+state/organization.firestore";


//////////////////////////
// VARIOUS IDENTIY OBJECTS
// @dev [WIP] Inclusive & LGBT compatible model
// right now even a company can identify as a human! @TODO (#1388)
//////////////////////////

/**
 * @dev Root object of any Person (physical, legal etc..)
 * Not exported and should not be used outside of this file
 */
interface IdentityRaw {
  orgId?: string,

  displayName?: string,

  showName?: boolean,

  /**
   * @see extending interface for enums
   * can be used for various usages: credit role, stakeholder role (for contracts)
   */
  role?: string,
}

/**
 * @dev Represents an human beeing with no specific purpose
 * Use a more representative interface entity (like Credit, SalesAgent) instead of this one if possible
 */
export interface Person extends IdentityRaw {
  firstName?: string,
  lastName?: string,
  avatar?: ImgRef,
}

export type StakeholderRaw = IdentityRaw;

export interface Stakeholder extends StakeholderRaw {
  role?: StakeholderRolesSlug, // overrided role scope from Person interface
  logo?: ImgRef;
  countries?: TerritoriesSlug[],
}

/**
 * @dev interface to represent a movie credit
 */
export interface Credit extends Person {
  shortBiography?: string,
};

/**
 * @dev interface to represent a producer credit
 */
export interface Producer extends Credit {
  role: ProducerRolesSlug, // overrided role scope from Producer interface
};

/**
 * @dev interface to represent a cast credit
 */
export interface Cast extends Credit {
  role: CastRolesSlug, // overrided role scope from Cast interface
};

/**
 * @dev interface to represent a crew credit
 */
export interface Crew extends Credit {
  role: CrewRolesSlug, // overrided role scope from Crew interface
};

/**
 * @dev interface to represent an entity within contracts
 */
export interface Party extends StakeholderRaw {
  role: LegalRolesSlug, // overrided role scope from Person interface
  address?: Location
}

// This is just for more readable code :

export type SalesAgent = Person;

export type Company = Stakeholder;

export type Licensee = Stakeholder;

export type Licensor = Stakeholder;


///////////////////
// CREATE FUNCTIONS
///////////////////

export function createStakeholder(params: Partial<Stakeholder> = {}): Stakeholder {
  return {
    orgId: '',
    logo: createImgRef(),
    ...params,
  }
}

export function createParty(params: Partial<Party> = {}): Party {
  return {
    orgId: '',
<<<<<<< HEAD
    role: null,
=======
    role: null as any, // @todo(#1607) remove as any
>>>>>>> bef422da
    showName: false,
    ...params,
  }
}

export function createCredit(params: Partial<Credit> = {}): Credit {
  return {
    firstName: '',
    lastName: '',
    role: '',
    shortBiography: '',
    avatar: createImgRef(),
    ...params
  };
}

export function createProducer(params: Partial<Credit> = {}): Producer {
  return createCredit(params) as Producer;
}

export function createCrew(params: Partial<Credit> = {}): Crew {
  return createCredit(params) as Crew;
}

export function createCast(params: Partial<Credit> = {}): Cast {
  return createCredit(params) as Cast;
}<|MERGE_RESOLUTION|>--- conflicted
+++ resolved
@@ -107,11 +107,7 @@
 export function createParty(params: Partial<Party> = {}): Party {
   return {
     orgId: '',
-<<<<<<< HEAD
     role: null,
-=======
-    role: null as any, // @todo(#1607) remove as any
->>>>>>> bef422da
     showName: false,
     ...params,
   }
