export enum Event {
  ContractSignatureDate = 'Contract Signature Date',
  WordlPremiere = 'World Premiere',
  AcceptationAllMaterials = 'Acceptation of all delivery materials',
  FirstTheatricalRelease = 'First theatrical release',
  FirstTvBroadcast = 'First TV broadcast'
}

export enum TimeUnit {
  days = 'Days',
  weeks = 'Weeks',
  months = 'Months',
  years = 'years'
}

<<<<<<< HEAD
export enum TemporalityUnit {
  after = 'After',
  before = 'Before',
  for = 'For'
}

=======
>>>>>>> 9decd572
export interface FloatingDuration {
  label?: string;
  duration?: number;
  unit?: TimeUnit,
  temporality?: TemporalityUnit,
}

export interface TermsRaw<D> {
  start?: D;
  approxStart?: string;
  /**
   * @example: 3 months around start
   */
  startLag?: string;
  end?: D;
  approxEnd?: string;
  /**
   * @example: 3 months around end
   */
  endLag?: string;
  /**
   * @example: 7 months after theatrical release
   */
  floatingStart?: Event;
  /**
   * @example: 1 year after floatingStart event occured
   */
  floatingDuration?: FloatingDuration;
}

export interface ScheduledDateRaw<D> extends TermsRaw<D> {
  dueDate: D,
  period: FloatingDuration, // @dev this replace floatingDuration for better readability
}

export interface Terms extends TermsRaw<Date> {
}

export interface ScheduledDate extends ScheduledDateRaw<Date> {
}

export function createFloatingDuration(params: Partial<FloatingDuration> = {}): FloatingDuration {
  return {
    ...params
  };
}

export function createTerms(params: Partial<Terms> = {}): Terms {
  return {
    ...params
  };
}

export function createScheduledDate(params: Partial<ScheduledDate> = {}): ScheduledDate {
  return {
    dueDate: new Date(),
    ...params,
    period: createFloatingDuration(params ? params.period : undefined),
  };
}<|MERGE_RESOLUTION|>--- conflicted
+++ resolved
@@ -13,15 +13,12 @@
   years = 'years'
 }
 
-<<<<<<< HEAD
 export enum TemporalityUnit {
   after = 'After',
   before = 'Before',
   for = 'For'
 }
 
-=======
->>>>>>> 9decd572
 export interface FloatingDuration {
   label?: string;
   duration?: number;
