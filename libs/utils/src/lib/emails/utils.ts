--- conflicted
+++ resolved
@@ -5,11 +5,6 @@
 import {
   Event,
   EventMeta,
-<<<<<<< HEAD
-  orgName,
-=======
-  User,
->>>>>>> d679ef96
   MailBucket,
   Bucket,
   createMailContract,
@@ -97,34 +92,6 @@
   duration: string;
 }
 
-<<<<<<< HEAD
-=======
-export interface OrgEmailData {
-  name: string;
-  email: string;
-  id: string;
-  country?: string;
-}
-
-/**
- * This interface is used mainly for the users who will receive this email.
- * @dev In the backend-function/templates/mail.ts, it will refer to the `user` variable.
- * @dev An other variable `userSubject` can be used also but it will be a subject of the email
- * @example An email is sent to admins of org to let them know a new member has joined :
- * `hi user.firstName, we let you know that userSubject.firstName has joined your org today`
- */
-export interface UserEmailData {
-  firstName?: string;
-  lastName?: string;
-  email: string;
-  password?: string;
-  isRegistered?: boolean;
-}
-
-export interface OfferEmailData {
-  id: string;
-}
->>>>>>> d679ef96
 
 
 
