--- conflicted
+++ resolved
@@ -2,7 +2,6 @@
 import { AttachmentData } from '@sendgrid/helpers/classes/attachment';
 import { App, sendgridEmailsFrom } from "../apps";
 import { format } from "date-fns";
-<<<<<<< HEAD
 import {
   EventDocument,
   EventMeta,
@@ -10,13 +9,10 @@
   MeetingEventDocument,
   ScreeningEventDocument,
   User,
+  PublicUser,
   OrganizationDocument,
-  orgName,
+  orgName
 } from '@blockframes/model';
-=======
-import { EventDocument, EventMeta, EventTypes, MeetingEventDocument, ScreeningEventDocument } from "@blockframes/event/+state/event.firestore";
-import { User, PublicUser, OrganizationDocument, orgName } from "@blockframes/model";
->>>>>>> c1298ed5
 import { AccessibilityTypes } from "../static-model";
 import { MailBucket } from '@blockframes/contract/bucket/+state/bucket.firestore';
 import { toIcsFile } from "../agenda/utils";
