--- conflicted
+++ resolved
@@ -15,15 +15,10 @@
   MailBucket,
   MovieDocument
 } from '@blockframes/model';
-import type {  ContractDocument } from '@blockframes/model';
+import type { ContractDocument } from '@blockframes/model';
 import { AccessibilityTypes } from "../static-model";
 import { toIcsFile } from "../agenda/utils";
 import { IcsEvent } from "../agenda/agenda.interfaces";
-<<<<<<< HEAD
-import type { ContractDocument } from '@blockframes/contract/contract/+state';
-=======
-import { MovieDocument } from '@blockframes/model';
->>>>>>> 368d7d8e
 import { Offer } from "@blockframes/contract/offer/+state";
 
 interface EmailData {
@@ -103,7 +98,7 @@
 }
 
 export interface MovieEmailData {
-  title : {
+  title: {
     international: string
   }
 }
