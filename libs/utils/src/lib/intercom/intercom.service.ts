import { Injectable, Optional } from '@angular/core';
<<<<<<< HEAD
import { Intercom } from '@supy-io/ngx-intercom';
=======
import { Intercom, IntercomBootInput } from '@supy-io/ngx-intercom';
>>>>>>> 1acba357
import { User } from '@blockframes/model';

@Injectable({ providedIn: 'root' })
export class IntercomService {

  constructor(
    @Optional() public ngIntercom?: Intercom
  ) { }

  enable(user: User) {
    this.ngIntercom?.boot(getIntercomOptions(user));
  }

  disable() {
    this.ngIntercom?.shutdown();
  }
}

<<<<<<< HEAD
export function getIntercomOptions(user?: User) {
  const widget = { custom_launcher_selector: '#intercom' };
  if (user) {
    const { email, uid, firstName } = user;
    return { email, ...widget, user_id: uid, name: firstName };
=======
export function getIntercomOptions(user?: User): IntercomBootInput {
  const options = { custom_launcher_selector: '#intercom' };
  if (user) {
    const { email, uid, firstName } = user;
    return { email, ...options, user_id: uid, name: firstName };
>>>>>>> 1acba357
  }
  return options;
}<|MERGE_RESOLUTION|>--- conflicted
+++ resolved
@@ -1,9 +1,5 @@
 import { Injectable, Optional } from '@angular/core';
-<<<<<<< HEAD
-import { Intercom } from '@supy-io/ngx-intercom';
-=======
 import { Intercom, IntercomBootInput } from '@supy-io/ngx-intercom';
->>>>>>> 1acba357
 import { User } from '@blockframes/model';
 
 @Injectable({ providedIn: 'root' })
@@ -22,19 +18,11 @@
   }
 }
 
-<<<<<<< HEAD
-export function getIntercomOptions(user?: User) {
-  const widget = { custom_launcher_selector: '#intercom' };
-  if (user) {
-    const { email, uid, firstName } = user;
-    return { email, ...widget, user_id: uid, name: firstName };
-=======
 export function getIntercomOptions(user?: User): IntercomBootInput {
   const options = { custom_launcher_selector: '#intercom' };
   if (user) {
     const { email, uid, firstName } = user;
     return { email, ...options, user_id: uid, name: firstName };
->>>>>>> 1acba357
   }
   return options;
 }