import { Pipe, PipeTransform } from '@angular/core';
import { NgModule } from '@angular/core';

@Pipe({ name: 'deepKey' })
export class DeepKeyPipe implements PipeTransform {
  transform(value: Object, deepKey: string) {
<<<<<<< HEAD
    try {
      if (!value) return;
      const getDeepValue = (val: Object) => deepKey.split('.')
        .reduce((result, key) => {
          if (!result) return;
          return result[key]
        }, val);

      if (Array.isArray(value)) {
        return value.map(obj => getDeepValue(obj)).filter(v => !!v);
      } else {
        return getDeepValue(value);
      }
    } catch(error) {
      console.warn('AN ERROR HAPPENED IN THE DeepKeyPipe');
      console.warn(error);
      return;
=======
    if (!value || !deepKey) return;

    const conditions = deepKey.split('||').map(p => p.trim());
    const getDeepValue = (val: Object, condition: string) => condition.split('.').reduce((result, key) => result?.[key], val);
    
    if (Array.isArray(value)) {
      return value.map(obj => {
        const condition = conditions.find(c => !!getDeepValue(obj, c));
        return condition ? getDeepValue(obj, condition) : undefined;
      });
    } else {
      const condition = conditions.find(c => !!getDeepValue(value, c));
      return condition ? getDeepValue(value, condition) : undefined;
>>>>>>> 488979c1
    }
  }
}

@NgModule({
  declarations: [DeepKeyPipe],
  exports: [DeepKeyPipe]
})
export class DeepKeyPipeModule { }<|MERGE_RESOLUTION|>--- conflicted
+++ resolved
@@ -4,45 +4,31 @@
 @Pipe({ name: 'deepKey' })
 export class DeepKeyPipe implements PipeTransform {
   transform(value: Object, deepKey: string) {
-<<<<<<< HEAD
+
     try {
-      if (!value) return;
-      const getDeepValue = (val: Object) => deepKey.split('.')
-        .reduce((result, key) => {
-          if (!result) return;
-          return result[key]
-        }, val);
+      if (!value || !deepKey) return;
+
+      const conditions = deepKey.split('||').map(p => p.trim());
+      const getDeepValue = (val: Object, condition: string) => condition.split('.').reduce((result, key) => result?.[key], val);
 
       if (Array.isArray(value)) {
-        return value.map(obj => getDeepValue(obj)).filter(v => !!v);
+        return value.map(obj => {
+          const condition = conditions.find(c => !!getDeepValue(obj, c));
+          return condition ? getDeepValue(obj, condition) : undefined;
+        });
       } else {
-        return getDeepValue(value);
+        const condition = conditions.find(c => !!getDeepValue(value, c));
+        return condition ? getDeepValue(value, condition) : undefined;
       }
-    } catch(error) {
+    } catch (error) {
       console.warn('AN ERROR HAPPENED IN THE DeepKeyPipe');
       console.warn(error);
       return;
-=======
-    if (!value || !deepKey) return;
-
-    const conditions = deepKey.split('||').map(p => p.trim());
-    const getDeepValue = (val: Object, condition: string) => condition.split('.').reduce((result, key) => result?.[key], val);
-    
-    if (Array.isArray(value)) {
-      return value.map(obj => {
-        const condition = conditions.find(c => !!getDeepValue(obj, c));
-        return condition ? getDeepValue(obj, condition) : undefined;
-      });
-    } else {
-      const condition = conditions.find(c => !!getDeepValue(value, c));
-      return condition ? getDeepValue(value, condition) : undefined;
->>>>>>> 488979c1
     }
   }
-}
 
-@NgModule({
-  declarations: [DeepKeyPipe],
-  exports: [DeepKeyPipe]
-})
-export class DeepKeyPipeModule { }+  @NgModule({
+    declarations: [DeepKeyPipe],
+    exports: [DeepKeyPipe]
+  })
+  export class DeepKeyPipeModule { }