--- conflicted
+++ resolved
@@ -37,11 +37,7 @@
     hour = hour % 24;
     hour += day * 24;
     // If the previous number is 0, do not show next smaller one
-<<<<<<< HEAD
-    return (hour > 0 ? hour + 'h ' : '') + (minute > 0 && hour > 0 ? minute + 'm ' : '') +
-=======
     return (hour > 0 ? hour + 'h ' : '') + (minute > 0 && hour > 0 ? minute + 'min' : '') + 
->>>>>>> 488979c1
       (second > 0 && minute > 0 ? second + 's' : '');
   }
 }
