import { Pipe, PipeTransform, NgModule } from '@angular/core';
import { CommonModule } from '@angular/common';
import { Person } from '../common-interfaces';
import { displayName } from '../utils'

/**
 * This pipe display the firstname and lastname of the person;
 * For an user, if you want to display organization name of the user also, use the displayUser pipe
 */
@Pipe({
  name: 'displayName'
})
export class DisplayNamePipe implements PipeTransform {

  /**
   * @param value value can be a Person, an array of Person or an
   * array of string if data comes from Algolia
   * @param max if value is an array, this can be used to tell how many items we want
   * @returns string
<<<<<<< HEAD
=======
   * @TODO #5530 remove max and use css instead
>>>>>>> e9159aa2
   */
  transform(value: Person | Person[] | string[], max?: number): string {
    if (Array.isArray(value)) {
      return (value as any)
        .map(person => typeof person === 'string' ? person : displayName(person))
        .slice(0, max)
        .join(', ');
    } else {
      return displayName(value);
    }
  }
}

@NgModule({
  declarations: [DisplayNamePipe],
  imports: [CommonModule],
  exports: [DisplayNamePipe]
})
export class DisplayNameModule { }<|MERGE_RESOLUTION|>--- conflicted
+++ resolved
@@ -17,10 +17,7 @@
    * array of string if data comes from Algolia
    * @param max if value is an array, this can be used to tell how many items we want
    * @returns string
-<<<<<<< HEAD
-=======
    * @TODO #5530 remove max and use css instead
->>>>>>> e9159aa2
    */
   transform(value: Person | Person[] | string[], max?: number): string {
     if (Array.isArray(value)) {
