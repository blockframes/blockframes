--- conflicted
+++ resolved
@@ -1,11 +1,5 @@
-<<<<<<< HEAD
-import { staticModel, Scope, GetKeys } from './static-model';
-import { Movie, User, Organization } from '@blockframes/model';
 import { Timestamp } from 'firebase/firestore';
-=======
-import firebase from 'firebase';
 import { staticModel, Scope, GetKeys, Movie, User, Organization } from '@blockframes/model';
->>>>>>> 43d2d8ed
 
 /**
  * This method is used before pushing data on db
