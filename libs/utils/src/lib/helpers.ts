import { firestore } from "firebase/app";

/**
 * @see #483
 * This method is used before pushing data on db
 * to prevent "Unsupported field value: undefined" errors.
 * Doing JSON.parse(JSON.stringify(data)) clones object and
 * removes undefined fields and empty arrays.
 * This methods also removes readonly settings on objects coming from Akita
 */
export function cleanModel<T>(data: T): T {
  return JSON.parse(JSON.stringify(data));
}

/** A custom interface for group of dates. Used in notifications/invitations components. */
export interface DateGroup<T> {
  [date: string]: T[];
}

/** Checks if the date is a firestore Timestamp. */
export function isTimeStamp(date: firestore.Timestamp | Date): date is firestore.Timestamp {
  return date && date instanceof firestore.Timestamp
}

/** Takes a Date or a Timestamp and returns it as a Date. */
export function toDate(date: firestore.Timestamp | Date): Date {
  if (isTimeStamp(date)) {
    return date.toDate();
  }
  return date;
}

/**
<<<<<<< HEAD
 * Get the value of an item based on a path
 * @example item = movie, key = 'budget.totalBudget'
 */
export function getValue(item: any, key: string) {
  const path = key.split('.');
  for (let i = 0; i < path.length; i++) {
    item = item[path[i]];
  }
  return item;
=======
 * Takes a list of items and an asynchronous filtering function and
 * returns a promise of the filtered list.
 * @param items A list of item to filter with an asynchronous function
 * @param filterFunction Asynchronous function that filters items
 */
export async function asyncFilter<T>(items: T[], filterFunction: (item: T) => Promise<boolean>) {
  const _null = Symbol();
  const x = items.map(async item => (await filterFunction(item)) ? item : _null);
  const y = await Promise.all(x);
  return y.filter(w => w !== _null) as T[];
>>>>>>> 9096a38d
}<|MERGE_RESOLUTION|>--- conflicted
+++ resolved
@@ -31,7 +31,6 @@
 }
 
 /**
-<<<<<<< HEAD
  * Get the value of an item based on a path
  * @example item = movie, key = 'budget.totalBudget'
  */
@@ -41,7 +40,9 @@
     item = item[path[i]];
   }
   return item;
-=======
+}
+
+/*
  * Takes a list of items and an asynchronous filtering function and
  * returns a promise of the filtered list.
  * @param items A list of item to filter with an asynchronous function
@@ -52,5 +53,4 @@
   const x = items.map(async item => (await filterFunction(item)) ? item : _null);
   const y = await Promise.all(x);
   return y.filter(w => w !== _null) as T[];
->>>>>>> 9096a38d
 }