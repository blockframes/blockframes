--- conflicted
+++ resolved
@@ -1,10 +1,5 @@
-<<<<<<< HEAD
 import { UntypedFormControl, Validators } from '@angular/forms';
-import { EntityControl, FormEntity } from '@blockframes/utils/form/forms/entity.form';
-=======
-import { FormControl, Validators } from '@angular/forms';
 import { EntityControl, FormEntity } from './../../form/forms/entity.form';
->>>>>>> 37cb40d1
 
 export interface CookiesConsent {
   intercom: boolean;
