--- conflicted
+++ resolved
@@ -38,14 +38,8 @@
 
   public acceptCookies() {
     this.confirmCookies();
-<<<<<<< HEAD
     this.gdpr.enableIntercom(true);
-    this.gdpr.enableAnalytics(true);
     this.gdpr.enableYandex(true);
-=======
-    this.enableIntercom();
-    this.enableYandex();
->>>>>>> d23f192b
   }
 
   public changePreferences() {
@@ -53,14 +47,8 @@
     dialogRef.afterClosed().subscribe(settings => {
       if (!!settings) {
         this.confirmCookies();
-<<<<<<< HEAD
-        this.gdpr.enableAnalytics(settings.googleAnalytics);
         this.gdpr.enableIntercom(settings.intercom);
         this.gdpr.enableYandex(settings.yandex);
-=======
-        if (settings.intercom) this.enableIntercom();
-        if (settings.yandex) this.enableYandex();
->>>>>>> d23f192b
       }
     })
   }
@@ -69,19 +57,6 @@
     this.document.cookie = 'blockframes=';
     this.hasAccepted = true;
     this.cdr.markForCheck();
-<<<<<<< HEAD
-=======
-  }
-
-  enableIntercom() {
-    this.gdpr.enable('intercom', true);
-    this.intercom.enable();
-  }
-
-  enableYandex() {
-    this.gdpr.enable('yandex', true);
-    this.yandex.insertMetrika(this.ymConfig);
->>>>>>> d23f192b
   }
 
 }