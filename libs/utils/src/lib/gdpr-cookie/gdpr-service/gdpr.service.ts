import { Injectable } from "@angular/core";
import { CookiesConsent } from "../cookie-form/cookie.form";
import { IntercomService } from '@blockframes/utils/intercom/intercom.service';
<<<<<<< HEAD
import { YandexMetricaService } from '@blockframes/utils/yandex-metrica/yandex-metrica.service';
import { User } from "@blockframes/model";
import { App } from "@blockframes/utils/apps";
import { APP } from '@blockframes/utils/routes/utils';
=======
import { User } from "@blockframes/user/types";
// #7936 this may be reactivated later
// import { YandexMetricaService } from '@blockframes/utils/yandex-metrica/yandex-metrica.service';
// import { App } from "@blockframes/utils/apps";
// import { APP } from '@blockframes/utils/routes/utils';
>>>>>>> b90e74ee

@Injectable({ providedIn: 'root' })
export class GDPRService {

  constructor(
    private intercom: IntercomService,
    // private yandex: YandexMetricaService,
    // @Inject(APP) private app: App
  ) { }

  get cookieConsent(): CookiesConsent {
    return JSON.parse(localStorage.getItem('gdpr')) ?? {};
  }

  enable(service: 'intercom' | 'yandex', enabled: boolean) {
    const cookieConsent = this.cookieConsent;
    cookieConsent[service] = enabled;
    localStorage.setItem('gdpr', JSON.stringify(cookieConsent));
  }

  enableIntercom(user: User, enable: boolean) {
    this.enable('intercom', enable);
    enable ? this.intercom.enable(user) : this.intercom.disable();
  }

  /*
  #7936 this may be reactivated later
  enableYandex(enable: boolean) {
    this.enable('yandex', enable);
    if (enable) this.yandex.insertMetrika(this.app);
  } */
}<|MERGE_RESOLUTION|>--- conflicted
+++ resolved
@@ -1,18 +1,11 @@
 import { Injectable } from "@angular/core";
 import { CookiesConsent } from "../cookie-form/cookie.form";
 import { IntercomService } from '@blockframes/utils/intercom/intercom.service';
-<<<<<<< HEAD
-import { YandexMetricaService } from '@blockframes/utils/yandex-metrica/yandex-metrica.service';
 import { User } from "@blockframes/model";
-import { App } from "@blockframes/utils/apps";
-import { APP } from '@blockframes/utils/routes/utils';
-=======
-import { User } from "@blockframes/user/types";
 // #7936 this may be reactivated later
 // import { YandexMetricaService } from '@blockframes/utils/yandex-metrica/yandex-metrica.service';
 // import { App } from "@blockframes/utils/apps";
 // import { APP } from '@blockframes/utils/routes/utils';
->>>>>>> b90e74ee
 
 @Injectable({ providedIn: 'root' })
 export class GDPRService {
