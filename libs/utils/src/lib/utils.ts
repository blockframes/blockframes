--- conflicted
+++ resolved
@@ -167,11 +167,6 @@
   return `${suffix}-${id}`;
 }
 
-<<<<<<< HEAD
-
-export function getWatermark(email: string, firstName: string = '', lastName: string = '') {
-  return `
-=======
 /**
  * 
  * @param email 
@@ -185,7 +180,6 @@
  */
 export function getWatermark(email: string, firstName: string = '', lastName: string = '') {
   const svg = `
->>>>>>> 0d700937
     <svg id="jwplayer-user-watermark" viewBox="0 0 640 360" xmlns="http://www.w3.org/2000/svg">
       <style>
         #jwplayer-user-watermark text { text-anchor: end; }
@@ -196,9 +190,6 @@
       <text x="100%" y="25%" fill="#fff" stroke="#000" class="email">${email}</text>
     </svg>
   `;
-<<<<<<< HEAD
-=======
 
   return `data:image/svg+xml;utf8,${encodeURIComponent(svg)}`;
->>>>>>> 0d700937
 }