--- conflicted
+++ resolved
@@ -138,17 +138,7 @@
 
 /** Return an array of the app access of the movie */
 export function getMovieAppAccess(movie: MovieDocument | Movie): App[] {
-<<<<<<< HEAD
-  const apps: App[] = [];
-  for(const a of app) {
-    if(!!movie.storeConfig.appAccess[a]) {
-      apps.push(a);
-    }
-  }
-  return apps;
-=======
   return app.filter(a => movie.storeConfig.appAccess[a]);
->>>>>>> e9159aa2
 }
 
 /**
