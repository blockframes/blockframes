/**
 * Apps definition
 */
import { OrganizationDocument, OrganizationDocumentWithDates } from "@blockframes/organization/+state/organization.firestore";
<<<<<<< HEAD
import { StoreStatus } from "@blockframes/utils/static-model/types";
import { EmailData } from '@sendgrid/helpers/classes/email-address';
=======
import { StoreStatus } from "./static-model";
import { EmailJSON } from '@sendgrid/helpers/classes/email-address';
>>>>>>> 6070c0b2
import { appUrl } from "@env";

export const app = ['catalog', 'festival'] as const;
export type App = typeof app[number];

export const module = ['dashboard', 'marketplace'] as const;
export type Module = typeof module[number];

export const appName = {
  catalog: 'Archipel Content',
  festival: 'Archipel Market',
  blockframes: 'Blockframes',
  crm: 'Blockframes CRM'
};

export const sendgridEmailsFrom: Record<App | 'default', EmailJSON> = {
  catalog: { email: 'team@archipelcontent.com', name: 'Archipel Content' },
  festival: { email: 'team@archipelmarket.com', name: 'Archipel Market' },
  default: { email: 'team@cascade8.com', name: 'Cascade 8' }
} as const;

export type ModuleAccess = Record<Module, boolean>;
export type OrgAppAccess = Record<App, ModuleAccess>;
export type MovieAppAccess = Record<App, boolean>;

export const applicationUrl: Record<App, string> = {
  festival: appUrl.market,
  catalog: appUrl.content
}

export function getCurrentApp(routerQuery: any): App {
  return routerQuery.getValue().state?.root.data.app;
}

export function getCurrentModule(path: string): Module | 'landing' {
  const fragments = path.split('/');
  if (fragments.includes('marketplace')) {
    return 'marketplace'
  } else if (fragments.includes('dashboard')) {
    return 'dashboard';
  } else {
    return 'landing';
  }
}

export function createOrgAppAccess(_appAccess: Partial<OrgAppAccess> = {}): OrgAppAccess {
  const appAccess = {} as OrgAppAccess;
  for (const a of app) {
    appAccess[a] = createModuleAccess(_appAccess[a] ? _appAccess[a] : {});
  }
  return appAccess;
}

export function createMovieAppAccess(_appAccess: Partial<MovieAppAccess> = {}): MovieAppAccess {
  const appAccess = {} as MovieAppAccess;
  for (const a of app) {
    appAccess[a] = _appAccess[a] === true;
  }
  return appAccess;
}

export function createModuleAccess(moduleAccess: Partial<ModuleAccess> = {}): ModuleAccess {
  return {
    dashboard: false,
    marketplace: false,
    ...moduleAccess
  }
}

export function getAppName(slug: App) {
  return { slug, label: appName[slug] };
}

/**
 * Returns the apps that the org have access to
 * @param org
 * @param first
 * @example
 * getOrgAppAccess(orgA); // ['catalog', 'festival']
 * getOrgAppAccess(orgB); // ['festival']
 */
export function getOrgAppAccess(org: OrganizationDocument | OrganizationDocumentWithDates, first: App = 'festival'): App[] {
  const allowedApps = {} as Record<App, boolean>;
  for (const a of app) {
    for (const m of module) {
      if (org.appAccess[a][m]) {
        allowedApps[a] = true;
      }
    }
  }

  const apps = Object.keys(allowedApps).map(k => k as App);
  // If org have access to several app, including "first",
  // we put it in first place of the response array
  // @TODO (#2848)
  if (apps.length > 1 && apps.includes(first)) {
    return [first, ...app.filter(a => a !== first)];
  } else {
    return apps;
  }
}

/**
 * Returns the modules an org have access to for a particular app or for all apps
 * @param org
 * @param a
 * @example
 * // we don't know in witch app the module is
 * getOrgModuleAccess(orgA); // ['dashboard', 'marketplace']
 * getOrgModuleAccess(orgB); // ['marketplace']
 */
export function getOrgModuleAccess(org: OrganizationDocument | OrganizationDocumentWithDates, _a?: App): Module[] {
  const allowedModules = {} as Record<Module, boolean>;

  if (_a) {
    for (const m of module) {
      if (org.appAccess[_a][m]) {
        allowedModules[m] = true;
      }
    }
  } else {
    for (const a of app) {
      for (const m of module) {
        if (org.appAccess[a][m]) {
          allowedModules[m] = true;
        }
      }
    }
  }
  return Object.keys(allowedModules).map(k => k as Module);
}

/**
 * Determine the status to update depending on the current app.
 * For app Festival, publish status is "accepted", "submitted" for other apps
 */
export function getMoviePublishStatus(a: App): StoreStatus {
  return a === 'festival' ? 'accepted' : 'submitted';
}

/**
 * Returns the "from" email that should be used depending on the current app
 * @param a
 */
export function getSendgridFrom(a?: App): EmailJSON {
  if (!a) {
    return sendgridEmailsFrom.default;
  } else {
    return sendgridEmailsFrom[a] || sendgridEmailsFrom.default;
  }
}
<|MERGE_RESOLUTION|>--- conflicted
+++ resolved
@@ -2,13 +2,8 @@
  * Apps definition
  */
 import { OrganizationDocument, OrganizationDocumentWithDates } from "@blockframes/organization/+state/organization.firestore";
-<<<<<<< HEAD
-import { StoreStatus } from "@blockframes/utils/static-model/types";
-import { EmailData } from '@sendgrid/helpers/classes/email-address';
-=======
 import { StoreStatus } from "./static-model";
 import { EmailJSON } from '@sendgrid/helpers/classes/email-address';
->>>>>>> 6070c0b2
 import { appUrl } from "@env";
 
 export const app = ['catalog', 'festival'] as const;
