<footer fxLayout="column" fxLayoutAlign="start center" fxLayout.lt-md="column" fxLayoutAlign.lt-md="center center">
  <a routerLink="/">
    <app-logo></app-logo>
  </a>
  <h3>Proudly associated with the following partners</h3>
<<<<<<< HEAD
  <span fxLayout="row wrap" fxLayoutAlign="space-evenly start" fxLayoutGap="80px">
    <img asset="CNC_logo.png" type="logo" alt="cnc logo"/>
    <img src="/assets/logo/BPIfrance.png" alt="BPI France logo"/>
    <img src="/assets/logo/creativemediaeurope.png" alt="creatiev media europe logo"/>
    <img asset="IFCIC_logo.webp" type="logo" alt="ifcic logo"/>
=======
  <span fxLayout="row wrap" fxLayoutAlign="space-evenly start" fxLayoutGap="30px">
    <bf-img asset="CNC_logo.png" type="logo" alt="cnc"></bf-img>
    <img src="/assets/logo/BPIfrance.png" />
    <img src="/assets/logo/creativemediaeurope.png" />
    <bf-img asset="IFCIC_logo.webp" type="logo" alt="ifcic"></bf-img>
>>>>>>> 83883733
  </span>
</footer><|MERGE_RESOLUTION|>--- conflicted
+++ resolved
@@ -3,18 +3,10 @@
     <app-logo></app-logo>
   </a>
   <h3>Proudly associated with the following partners</h3>
-<<<<<<< HEAD
   <span fxLayout="row wrap" fxLayoutAlign="space-evenly start" fxLayoutGap="80px">
-    <img asset="CNC_logo.png" type="logo" alt="cnc logo"/>
+    <bf-img asset="CNC_logo.png" type="logo" alt="cnc"></bf-img>
     <img src="/assets/logo/BPIfrance.png" alt="BPI France logo"/>
     <img src="/assets/logo/creativemediaeurope.png" alt="creatiev media europe logo"/>
-    <img asset="IFCIC_logo.webp" type="logo" alt="ifcic logo"/>
-=======
-  <span fxLayout="row wrap" fxLayoutAlign="space-evenly start" fxLayoutGap="30px">
-    <bf-img asset="CNC_logo.png" type="logo" alt="cnc"></bf-img>
-    <img src="/assets/logo/BPIfrance.png" />
-    <img src="/assets/logo/creativemediaeurope.png" />
     <bf-img asset="IFCIC_logo.webp" type="logo" alt="ifcic"></bf-img>
->>>>>>> 83883733
   </span>
 </footer>