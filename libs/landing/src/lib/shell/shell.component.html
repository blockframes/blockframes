--- conflicted
+++ resolved
@@ -108,11 +108,7 @@
           <div fxLayout fxFlex>
             <button app-logo (click)="scrollToTop()"></button>
           </div>
-<<<<<<< HEAD
-          <form fxFlex fxLayout.lt-sm="column" [formGroup]="newslettersForm" (ngSubmit)="subscribeToNewsletters(newslettersForm)" >
-=======
           <form fxFlex fxLayout.lt-sm="column" [formGroup]="newslettersForm" (ngSubmit)="subscibe(newslettersForm)" >
->>>>>>> f9173c78
             <mat-form-field appearance="outline" hideRequiredMarker>
               <mat-label>Enter your email address</mat-label>
               <input test-id="email" matInput type="email" placeholder="Email address" formControlName="email" required />
