--- conflicted
+++ resolved
@@ -37,27 +37,6 @@
             Please fill out the following form and we will get back to you asap.
           </p>
         </article>
-<<<<<<< HEAD
-        <article fxLayout fxLayoutAlign="space-between start" fxLayout.lt-md="column" fxLayoutGap="24px">
-          <mat-form-field appearance="outline">
-            <mat-label>Email Adress</mat-label>
-            <input test-id="email" matInput type="email" placeholder="E-mail address" formControlName="email" required />
-            <mat-error *ngIf="form.get('email').hasError('required')">
-              Email is <strong>required</strong>
-            </mat-error>
-          </mat-form-field>
-          <mat-form-field appearance="outline">
-            <tel-input test-id="phone-no" [form]="form.get('phoneNumber')" placeholder="Phone number"></tel-input>
-          </mat-form-field> 
-        </article>
-        <article fxLayout="row" fxLayoutAlign="center center">
-          <mat-checkbox formControlName="newsletters">Subscribe to the newsletter</mat-checkbox>
-        </article>
-        <button test-id="send-request" [disabled]="submitted" fxFlexAlign="center" mat-flat-button color="accent" type="submit">{{ buttonText }}</button>
-      </form>
-    </ng-template>
-  </mat-card>
-=======
         <form test-id="demo-form" fxLayout="column" fxLayoutAlign="start center" [formGroup]="form" (ngSubmit)="sendRequest(form)">
           <article fxLayout="row" fxLayoutAlign="space-between start" fxLayout.lt-md="column" fxLayoutGap="24px">
             <mat-form-field appearance="outline">
@@ -105,15 +84,14 @@
               <tel-input test-id="phone-no" [form]="form.get('phoneNumber')" placeholder="Phone number"></tel-input>
             </mat-form-field> 
           </article>
-          <!-- <article fxLayout="row" fxLayoutAlign="center center">
-            <mat-checkbox formControlName="newsletter">Subscribe to the newsletter</mat-checkbox>
-          </article> -->
+          <article fxLayout="row" fxLayoutAlign="center center">
+            <mat-checkbox formControlName="newsletters">Subscribe to the newsletters</mat-checkbox>
+          </article>
           <button test-id="send-request" [disabled]="submitted" fxFlexAlign="center" mat-flat-button color="accent" type="submit">{{ buttonText }}</button>
         </form>
       </ng-template>
     </section>
   </section>
->>>>>>> 9ab08050
 
   <!-- Festival landing page - They're talking about us -->
   <ng-content select="landing-detail"></ng-content>
@@ -123,62 +101,23 @@
     <ng-content select="landing-footer"></ng-content>
   </ng-container>
   <ng-template #footer>
-<<<<<<< HEAD
-    <footer fxLayout="column" fxLayoutAlign="start center" fxLayoutAlign.lt-md="center center"
-      fxLayoutGap="32px">
-      <div fxLayout="row wrap" fxLayoutAlign="space-between">
-        <app-logo></app-logo>
-        <form [formGroup]="newslettersForm" (ngSubmit)="subscribeToNewsletters(newslettersForm)" >
-          <mat-form-field appearance="outline" hideRequiredMarker>
-            <input test-id="email" matInput type="email" placeholder="Enter your email address" formControlName="email" required />
-            <mat-hint class="mat-caption">Subscribe to our newsletter now!</mat-hint>
-            <mat-error *ngIf="form.get('email').hasError('required')">
-              Email is <strong>required</strong>
-            </mat-error>
-          </mat-form-field>
-          <button id="newsletterButton" [disabled]="newslettersSubmitted" mat-flat-button color="accent" type="submit">Subscribe</button>
-        </form>
-      </div>
-      <mat-divider></mat-divider>
-      <div fxLayout fxLayoutAlign="space-between" fxLayout.lt-md="column" fxLayoutGap.lt-md="24px">
-        <article fxLayout="column" fxLayoutAlign="space-between start">
-          <p class="mat-body-2">Proudly associated with the following partners</p>
-          <span fxLayout="row wrap" fxLayoutAlign="start" fxLayoutGap="16px">
-            <img asset="BPI_france.png" type="logo" alt="BPI France logo" />
-            <img asset="creative_media_europe.png" type="logo" alt="creative media europe logo" />
-            <img asset="IFCIC_logo.png" type="logo" alt="ifcic">
-            <img asset="CNC_logo.png" type="logo" alt="cnc">
-          </span>
-        </article>
-        <article fxLayout="column" fxLayoutAlign="space-between start">
-          <p>Powered by</p>
-          <img asset="cascade8.svg" type="logo" alt="cascade8">
-        </article>
-        <article fxLayout="column" fxLayoutAlign="space-between start">
-          <p>Follow us</p>
-          <span fxLayout fxLayoutGap="24px">
-            <a href="https://twitter.com/cascade8_apps?lang=en" target="_blank">
-              <img asset="twitter.svg" type="logo" alt="twitter">
-            </a>
-            <a href="https://www.linkedin.com/company/cascade8/" target="_blank">
-              <img asset="linkedin.svg" type="logo" alt="linkedin" />
-            </a>
-            <a href="https://www.instagram.com/cascade8_apps/" target="_blank">
-              <img asset="instagram.svg" type="logo" alt="instagram" />
-            </a>
-            <a href="https://www.facebook.com/Cascade8" target="_blank">
-              <img asset="facebook.svg" type="logo" alt="facebook">
-            </a>
-          </span>
-        </article>
-      </div>
-=======
     <footer>
       <section class="max-width" fxLayout="column" fxLayoutAlign="start center" fxLayoutAlign.lt-md="center center"
         fxLayoutGap="32px">
-        <div fxLayout fxLayoutAlign="start">
+        <div fxLayout="row wrap" fxLayoutAlign="space-between">
           <app-logo></app-logo>
+          <form [formGroup]="newslettersForm" (ngSubmit)="subscribeToNewsletters(newslettersForm)" >
+            <mat-form-field appearance="outline" hideRequiredMarker>
+              <input test-id="email" matInput type="email" placeholder="Enter your email address" formControlName="email" required />
+              <mat-hint class="mat-caption">Subscribe to our newsletter now!</mat-hint>
+              <mat-error *ngIf="form.get('email').hasError('required')">
+                Email is <strong>required</strong>
+              </mat-error>
+            </mat-form-field>
+            <button id="newsletterButton" [disabled]="newslettersSubmitted" mat-flat-button color="accent" type="submit">Subscribe</button>
+          </form>
         </div>
+        
         <mat-divider></mat-divider>
         <div fxLayout fxLayoutAlign="space-between" fxLayout.lt-md="column" fxLayoutGap.lt-md="24px">
           <article fxLayout="column" fxLayoutAlign="space-between start">
@@ -213,7 +152,6 @@
           </article>
         </div>
       </section>
->>>>>>> 9ab08050
     </footer>
   </ng-template>
 
