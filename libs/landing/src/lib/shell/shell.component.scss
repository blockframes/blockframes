@import "~@angular/flex-layout/mq";
$banner-background: rgba(5, 7, 36);

// Maximum width for large screens
.max-width {
  max-width: 1920px; // equal to "lg" in Angular breakpoints
  margin: auto;
}

landing-shell-page {
  display: flex;
  flex-direction: column;
  height: 100vh;

  /* Toolbar */

  mat-toolbar {
    padding: 0 24px;

    nav {
      width: 100%;
      a:nth-child(2) {
        margin-right: auto;
      }

      a[app-logo] {
        margin-right: 96px;
      }

      #demo-link {
        letter-spacing: 0.5px;
        line-height: 24px;
        font-weight: 600;
      }
    }
  }

  main {
    flex: 1;
    overflow-y: auto;

    .demo {
      background-color: $banner-background;

      section {
        padding-block: 72px;
        background: linear-gradient(to right, $banner-background 0%, #2a1d34 50%, $banner-background 100%);
      }

      .banner-spacing {
        background-color: $banner-background;
      }
    }

    .contact-us {
      p {
        text-align: center;
        margin-bottom: 24px;
      }
    }

    form {
      article {
        width: 50%;

        mat-form-field {
          width: 100%;
        }
      }
    }

    #email-field {
      width: 50%;
      padding-right: 12px;
    }

    mat-checkbox {
      margin-bottom: 24px;
      color: var(--primary-contrast);
    }

    footer {
      background-color: var(--background-card);
<<<<<<< HEAD
      > * {
        width: 100%;
      }

      form {
        display: flex;
        gap: 16px;
        align-items: flex-start;
        flex-wrap: wrap;
        mat-form-field {
          width: 500px;
        }
        #newsletterButton {
          margin-top: 0.5em;
        }
      }

      mat-divider {
=======
      section {
        padding: 80px;
        text-align: center;
>>>>>>> 9ab08050
        width: 100%;
        > * {
          width: 100%;
        }
        mat-divider {
          width: 100%;
          border-top-width: 2px;
        }
        img {
          height: 30px;
        }
      }
    }

    landing-header {
      display: block;
      background: $banner-background;
      background-size: cover;
      padding: 72px 80px;
    }

    landing-content {
      display: block;
    }

    landing-detail {
      display: block;
    }
  }
}


@include layout-bp(lt-lg) {
  landing-shell-page main {
    landing-header {
      padding: 60px 100px;
    }
    form article {
      width: 80%;
    }
  }
}

@include layout-bp(lt-md) {
  landing-shell-page main {
    landing-header {
      padding: 60px 36px;
    }
    #email-field {
      width: 100%;
      padding: 0;
    }
  }
}

@include layout-bp(lt-sm) {
  landing-shell-page main {
    landing-header {
      padding: 24px 8px;
    }
    form article {
      width: 100%;
    }
  }
}<|MERGE_RESOLUTION|>--- conflicted
+++ resolved
@@ -81,33 +81,24 @@
 
     footer {
       background-color: var(--background-card);
-<<<<<<< HEAD
-      > * {
-        width: 100%;
-      }
-
-      form {
-        display: flex;
-        gap: 16px;
-        align-items: flex-start;
-        flex-wrap: wrap;
-        mat-form-field {
-          width: 500px;
-        }
-        #newsletterButton {
-          margin-top: 0.5em;
-        }
-      }
-
-      mat-divider {
-=======
       section {
         padding: 80px;
         text-align: center;
->>>>>>> 9ab08050
         width: 100%;
         > * {
           width: 100%;
+        }
+        form {
+          display: flex;
+          gap: 16px;
+          align-items: flex-start;
+          flex-wrap: wrap;
+          mat-form-field {
+            width: 500px;
+          }
+          #newsletterButton {
+            margin-top: 0.5em;
+          }
         }
         mat-divider {
           width: 100%;
