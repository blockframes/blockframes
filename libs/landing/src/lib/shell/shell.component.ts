--- conflicted
+++ resolved
@@ -6,11 +6,8 @@
 import { RouterQuery } from '@datorama/akita-ng-router-store';
 import { AngularFireFunctions } from '@angular/fire/functions';
 import { RequestDemoRole } from '@blockframes/utils/request-demo';
-<<<<<<< HEAD
 import { testEmail } from "@blockframes/e2e/utils";
-=======
 import { ThemeService } from '@blockframes/ui/theme';
->>>>>>> f3b95e1b
 
 @Directive({
   selector: 'landing-header, [landingHeader]',
