import { Component, OnInit, ChangeDetectionStrategy } from '@angular/core';
import { InvitationService } from '@blockframes/invitation/+state';
import { Observable } from 'rxjs';
import { DynamicTitleService } from '@blockframes/utils/dynamic-title/dynamic-title.service';
import { EventFormShellComponent } from '../shell/shell.component';
<<<<<<< HEAD
import { where } from 'firebase/firestore';
=======
import { Invitation } from '@blockframes/model';
>>>>>>> 2c567c5a

@Component({
  selector: 'event-invitation',
  templateUrl: './invitation.component.html',
  styleUrls: ['./invitation.component.scss'],
  host: {
    class: 'invitations surface'
  },
  changeDetection: ChangeDetectionStrategy.OnPush
})
export class InvitationComponent implements OnInit {

  invitations$: Observable<Invitation[]>;

  constructor(
    private invitationService: InvitationService,
    private dynTitle: DynamicTitleService,
    public shell: EventFormShellComponent,
  ) { }

  get eventId() {
    return this.shell.form.get('id').value;
  }

  ngOnInit(): void {
    this.dynTitle.setPageTitle('Add an event', 'Event invitations');
    const query = [where('type', '==', 'attendEvent'), where('eventId', '==', this.eventId)]
    this.invitations$ = this.invitationService.valueChanges(query);
  }
}<|MERGE_RESOLUTION|>--- conflicted
+++ resolved
@@ -3,11 +3,8 @@
 import { Observable } from 'rxjs';
 import { DynamicTitleService } from '@blockframes/utils/dynamic-title/dynamic-title.service';
 import { EventFormShellComponent } from '../shell/shell.component';
-<<<<<<< HEAD
 import { where } from 'firebase/firestore';
-=======
 import { Invitation } from '@blockframes/model';
->>>>>>> 2c567c5a
 
 @Component({
   selector: 'event-invitation',
