﻿<section class="surface" [formGroup]="formMeta" fxLayout="column">
  <h2>Presentation</h2>
  <div class="link" fxLayout>
    <mat-form-field class="link" appearance="outline" fxFlex>
      <mat-label>Direct link to presentation Room</mat-label>
      <input matInput type="text" disabled [value]="link">
    </mat-form-field>
    <button mat-icon-button [cdkCopyToClipboard]="link" (click)="copied()" matTooltip="Copy the link">
      <mat-icon svgIcon="file_copy"></mat-icon>
    </button>
  </div>
  <ng-container *ngIf="(titles$ | async) as titles; else loading">
    <ng-container *ngIf="(videos$ | async) as videos; else loading">
      <!-- Video -->
      <p>Add a video you'll want to screen. <br>
        If you can't find the videos you're looking for, you can upload them directly in <strong>My Files/Company/Videos</strong> section.</p>
      <mat-form-field appearance="outline">
        <mat-label>Select video to display</mat-label>
<<<<<<< HEAD
        <mat-select formControlName="video">
          <mat-option *ngFor="let video of videos" [value]="video.fileId">
            {{ video.storagePath | fileName }}
          </mat-option>
        </mat-select>
        <mat-hint id="missing-screener" *ngIf="screenerMissing || titleMissing">{{titleMissing ? 'No title selected' : 'This Title has no Screener attached.'}}</mat-hint>
      </mat-form-field>

=======

        <mat-select formControlName="video">
          <mat-option *ngFor="let video of videos" [value]="video.fileId">
            {{ video.storagePath | fileName }}
          </mat-option>
        </mat-select>
        <mat-hint id="missing-screener" *ngIf="screenerMissing || titleMissing">{{titleMissing ? 'No title selected' : 'This Title has no Screener attached.'}}</mat-hint>
      </mat-form-field>

>>>>>>> 5cc388b6
      <!-- Description -->
      <mat-form-field appearance="outline">
        <mat-label>Description</mat-label>
        <textarea matInput
          placeholder="Add a description"
          formControlName="description"
          cdkTextareaAutosize
          #autosize="cdkTextareaAutosize"
          cdkAutosizeMinRows="4"
          maxlength="500"></textarea>
        <mat-hint>Limited to 500 characters.</mat-hint>
      </mat-form-field>
      <!-- Title selection-->
      <mat-form-field appearance="outline">
        <mat-label>Select the titles you are going to promote</mat-label>
        <mat-select formControlName="titles" multiple>
          <mat-option *ngFor="let title of titles" [value]="title.id">
            {{ title.title.international }}
          </mat-option>
        </mat-select>
        <mat-hint id="missing-screener" *ngIf="screenerMissing || titleMissing">{{titleMissing ? 'No title selected' : 'This Title has no Screener attached.'}}</mat-hint>
      </mat-form-field>
    </ng-container>
  </ng-container>
  <ng-template #loading>
    <mat-spinner diameter="50"></mat-spinner>
  </ng-template>
</section><|MERGE_RESOLUTION|>--- conflicted
+++ resolved
@@ -1,7 +1,7 @@
 ﻿<section class="surface" [formGroup]="formMeta" fxLayout="column">
   <h2>Presentation</h2>
   <div class="link" fxLayout>
-    <mat-form-field class="link" appearance="outline" fxFlex>
+    <mat-form-field appearance="outline" fxFlex>
       <mat-label>Direct link to presentation Room</mat-label>
       <input matInput type="text" disabled [value]="link">
     </mat-form-field>
@@ -12,30 +12,18 @@
   <ng-container *ngIf="(titles$ | async) as titles; else loading">
     <ng-container *ngIf="(videos$ | async) as videos; else loading">
       <!-- Video -->
-      <p>Add a video you'll want to screen. <br>
+      <p>Add a video you'll want to screen.<br>
         If you can't find the videos you're looking for, you can upload them directly in <strong>My Files/Company/Videos</strong> section.</p>
       <mat-form-field appearance="outline">
-        <mat-label>Select video to display</mat-label>
-<<<<<<< HEAD
-        <mat-select formControlName="video">
+        <mat-label>{{videos.length ? 'Select video to display' : 'You have no video to select'}}</mat-label>
+        <mat-select formControlName="video" [disabled]="!videos.length" (selectionChange)="checkVideoSelected($event.value)">
           <mat-option *ngFor="let video of videos" [value]="video.fileId">
             {{ video.storagePath | fileName }}
           </mat-option>
         </mat-select>
-        <mat-hint id="missing-screener" *ngIf="screenerMissing || titleMissing">{{titleMissing ? 'No title selected' : 'This Title has no Screener attached.'}}</mat-hint>
+        <mat-hint id='missing-video' *ngIf="videoMissing">No video selected.</mat-hint>
       </mat-form-field>
 
-=======
-
-        <mat-select formControlName="video">
-          <mat-option *ngFor="let video of videos" [value]="video.fileId">
-            {{ video.storagePath | fileName }}
-          </mat-option>
-        </mat-select>
-        <mat-hint id="missing-screener" *ngIf="screenerMissing || titleMissing">{{titleMissing ? 'No title selected' : 'This Title has no Screener attached.'}}</mat-hint>
-      </mat-form-field>
-
->>>>>>> 5cc388b6
       <!-- Description -->
       <mat-form-field appearance="outline">
         <mat-label>Description</mat-label>
@@ -50,13 +38,12 @@
       </mat-form-field>
       <!-- Title selection-->
       <mat-form-field appearance="outline">
-        <mat-label>Select the titles you are going to promote</mat-label>
-        <mat-select formControlName="titles" multiple>
+        <mat-label>{{titles.length ? 'Select the titles you are going to promote' : 'You have no titles to select'}}</mat-label>
+        <mat-select formControlName="titles" [disabled]="!titles.length" multiple>
           <mat-option *ngFor="let title of titles" [value]="title.id">
             {{ title.title.international }}
           </mat-option>
         </mat-select>
-        <mat-hint id="missing-screener" *ngIf="screenerMissing || titleMissing">{{titleMissing ? 'No title selected' : 'This Title has no Screener attached.'}}</mat-hint>
       </mat-form-field>
     </ng-container>
   </ng-container>
