--- conflicted
+++ resolved
@@ -6,27 +6,15 @@
   <form [formGroup]="form" fxLayout="column">
     <mat-form-field fxFlex appearance="outline">
       <mat-label>Select Event Type</mat-label>
-      <mat-select test-id="event-type" required formControlName="type" (selectionChange)="onTypeSelected($event)">
-        <ng-container *ngFor="let type of types">
-          <mat-option [value]="type">{{ type | titlecase }}</mat-option>
+      <mat-select required formControlName="type" (selectionChange)="onTypeSelected($event)" test-id="event-type">
+        <ng-container *ngFor="let type of types; let i = index">
+          <mat-option [value]="type" [attr.test-id]="'type_' + i">{{ type | toLabel: 'eventTypes' }}</mat-option>
         </ng-container>
       </mat-select>
     </mat-form-field>
 
-<<<<<<< HEAD
-<form [formGroup]="form" fxLayout="column">
-  <mat-form-field fxFlex appearance="outline">
-    <mat-label>Select Event Type</mat-label>
-    <mat-select required formControlName="type" (selectionChange)="onTypeSelected($event)" test-id="event-type">
-      <ng-container *ngFor="let type of types; let i = index">
-        <mat-option [value]="type" [attr.test-id]="'type_' + i">{{ type | toLabel: 'eventTypes' }}</mat-option>
-      </ng-container>
-    </mat-select>
-  </mat-form-field>
-=======
     <event-details-edit [form]="form"></event-details-edit>
   </form>
->>>>>>> 126f090e
 
   <footer fxLayout fxLayoutAlign="end center"  fxLayoutGap="16px">
     <button type="button" mat-flat-button color="primary" (click)="createAndRedirect()" test-id="more-details" [disabled]="form.invalid">
