﻿<button mat-icon-button class="mat-dialog-close" mat-dialog-close>
  <mat-icon svgIcon="close"></mat-icon>
</button>

<h3>Add a New Event</h3>

<form [formGroup]="form" fxLayout="column">
  <mat-form-field fxFlex appearance="outline">
    <mat-label>Select Event Type</mat-label>
<<<<<<< HEAD
    <mat-select required formControlName="type" (selectionChange)="onTypeSelected($event)" test-id="event-type">
      <ng-container *ngFor="let type of types; let i = index">
        <mat-option [value]="type" [attr.test-id]="'type_' + i">{{ type | titlecase }}</mat-option>
=======
    <mat-select test-id="event-type" required formControlName="type" (selectionChange)="onTypeSelected($event)">
      <ng-container *ngFor="let type of types">
        <mat-option [value]="type">{{ type | toLabel: 'eventTypes' }}</mat-option>
>>>>>>> b25df2ae
      </ng-container>
    </mat-select>
  </mat-form-field>

  <event-details-edit [form]="form"></event-details-edit>

</form>

<footer fxLayout fxLayoutAlign="end center"  fxLayoutGap="16px">
  <button type="button" mat-flat-button color="primary" (click)="createAndRedirect()" test-id="more-details" [disabled]="form.invalid">
    More Details
  </button>
</footer><|MERGE_RESOLUTION|>--- conflicted
+++ resolved
@@ -7,15 +7,9 @@
 <form [formGroup]="form" fxLayout="column">
   <mat-form-field fxFlex appearance="outline">
     <mat-label>Select Event Type</mat-label>
-<<<<<<< HEAD
     <mat-select required formControlName="type" (selectionChange)="onTypeSelected($event)" test-id="event-type">
       <ng-container *ngFor="let type of types; let i = index">
-        <mat-option [value]="type" [attr.test-id]="'type_' + i">{{ type | titlecase }}</mat-option>
-=======
-    <mat-select test-id="event-type" required formControlName="type" (selectionChange)="onTypeSelected($event)">
-      <ng-container *ngFor="let type of types">
-        <mat-option [value]="type">{{ type | toLabel: 'eventTypes' }}</mat-option>
->>>>>>> b25df2ae
+        <mat-option [value]="type" [attr.test-id]="'type_' + i">{{ type | toLabel: 'eventTypes' }}</mat-option>
       </ng-container>
     </mat-select>
   </mat-form-field>
