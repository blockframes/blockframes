import { Component, ChangeDetectionStrategy, OnInit, ViewChild, TemplateRef, ChangeDetectorRef, OnDestroy, Inject } from '@angular/core';
import { Router, ActivatedRoute, RouterOutlet } from '@angular/router';
import { routeAnimation } from '@blockframes/utils/animations/router-animations';
import { EventForm } from '../../form/event.form';
import { EventService } from '../../+state/event.service';
import { MovieService } from '@blockframes/movie/+state/movie.service';
import { MatDialog } from '@angular/material/dialog';
import { ConfirmComponent } from '@blockframes/ui/confirm/confirm.component';
import { App, applicationUrl } from '@blockframes/utils/apps';
import { Observable, of, Subscription } from 'rxjs';
import { map, pluck, switchMap } from 'rxjs/operators';
import { NavTabs, TabConfig } from '@blockframes/utils/event';
import { MatSnackBar } from '@angular/material/snack-bar';
import { APP } from '@blockframes/utils/routes/utils';
import { SnackbarErrorComponent } from '@blockframes/ui/snackbar/snackbar-error.component';

const statisticsTab = { path: 'statistics', label: 'Statistics' };

const navTabs: NavTabs = {
  screening: [
    { path: 'screening', label: 'Screening' },
    { path: 'invitations', label: 'Invitations' }
  ],
  meeting: [
    { path: 'meeting', label: 'Meeting' },
    { path: 'invitations', label: 'Invitations' },
    { path: 'files', label: 'Files' },
  ],
  slate: [
    { path: 'slate', label: 'Slate Presentation' },
    { path: 'invitations', label: 'Invitations' },
  ]
}
@Component({
  selector: 'event-shell',
  templateUrl: './shell.component.html',
  styleUrls: ['./shell.component.scss'],
  animations: [routeAnimation],
  changeDetection: ChangeDetectionStrategy.OnPush
})
export class EventFormShellComponent implements OnInit, OnDestroy {
  tabs$: Observable<TabConfig[]>;
  private sub: Subscription;
  form: EventForm;
  @ViewChild('confirmExit') confirmExitTemplate: TemplateRef<any>;
  internalLink: string;
  link: string;
  errorChipMessage = '';
  constructor(
    private eventService: EventService,
    private movieService: MovieService,
    private router: Router,
    private route: ActivatedRoute,
    private dialog: MatDialog,
    private cdr: ChangeDetectorRef,
    private snackBar: MatSnackBar,
    @Inject(APP) private app: App
  ) { }

  ngOnInit(): void {
    const eventId$ = this.route.params.pipe(pluck('eventId'));

    this.sub = eventId$.pipe(
      switchMap((eventId: string) => this.eventService.valueChanges(eventId))
    ).subscribe(async event => {
      this.form = new EventForm(event);

      const type = this.form.value.type;
      const path = type === 'meeting' ? 'lobby' : 'session';
      this.internalLink = `/event/${this.form.value.id}/r/i/${path}`;
      const url = applicationUrl[this.app];
      this.link = `${url}${this.internalLink}`;

      this.tabs$ = this.eventService.valueChanges(this.form.value.id).pipe(
        map(e => e.start < new Date() && e.type !== 'meeting' ? navTabs[type].concat(statisticsTab) : navTabs[type])
      )

      if (type === 'screening') {
        this.checkTitleAndScreener(this.form.meta.value.titleId);
      } else if (type === 'slate') {
        this.checkSlateVideoMissing(this.form.meta.value.video);
      }

      this.cdr.markForCheck();
    });
  }

  ngOnDestroy() {
    this.sub.unsubscribe();
  }

  async save(options: { showSnackbar: boolean } = { showSnackbar: true }) {
<<<<<<< HEAD
    try {
      if (this.form.valid && this.form.dirty) {
        const value = this.form.value;
        if (this.form.value.allDay) {
          value.start.setHours(0, 0, 0);
          value.end.setHours(23, 59, 59);
        }
        await this.eventService.update(value);
        this.form.markAsPristine();
        this.cdr.markForCheck();
        if (options.showSnackbar) {
          this.snackBar.open('Event saved', 'CLOSE', { duration: 4000 });
        }
=======
    if (this.form.valid && this.form.dirty) {
      const value = this.form.value;
      if (this.form.value.allDay) {
        value.start.setHours(0, 0, 0);
        value.end.setHours(23, 59, 59);
      }
      await this.eventService.update(value);
      this.form.markAsPristine();
      this.cdr.markForCheck();
      if (options.showSnackbar) {
        this.snackBar.open('Event saved', 'CLOSE', { duration: 4000 });
>>>>>>> 4739185b
      }
      return true;
    }
<<<<<<< HEAD
    catch (err) {
      this.snackBar.openFromComponent(SnackbarErrorComponent, { duration: 5000 });
    }
=======
    return true;
>>>>>>> 4739185b
  }

  async remove() {
    this.dialog.open(ConfirmComponent, {
      data: {
        title: 'Are you sure you want to delete this event ?',
        question: 'If you\'ve already sent out invites, please note that the invitation emails were already sent and cannot be taken back.',
        advice: 'You might want to contact the people concerned to let them know that this event won\'t be happening.',
        confirm: 'Yes, delete',
        cancel: 'No, come back',
        onConfirm: () => {
          this.eventService.remove(this.form.value.id);
          //Here we add an eventDeleted to inform the guard thatthere is no need to display the popup
          this.router.navigate(['../..'], { relativeTo: this.route, state: { eventDeleted: true } });
        },
      },
      autoFocus: false,
    })
  }

  confirmExit() {
    if (!this.form?.dirty) {
      return true;
    }

    const dialogRef = this.dialog.open(this.confirmExitTemplate, {
      width: '80%',
      minWidth: '50vw',
      autoFocus: false,
    });
    return dialogRef.afterClosed().pipe(
      switchMap(shouldSave => {
        console.log("shouldSave", shouldSave)

        /* Undefined means user clicked on the backdrop, meaning just close the modal */
        if (typeof shouldSave === 'undefined') {
          return of(false);
        }
        return shouldSave ? this.save() : of(true);
      })
    );
  }

  animationOutlet(outlet: RouterOutlet) {
    return outlet?.activatedRouteData?.animation;
  }

  async checkTitleAndScreener(titleId: string) {
    if (!titleId) {
      this.errorChipMessage = 'No title selected';
    } else {
      const title = await this.movieService.getValue(titleId);
      if (!title.promotional.videos?.screener?.jwPlayerId) {
        this.errorChipMessage = 'Screening file missing';
      } else if (title.app.festival.status === 'draft') {
        // Titles in draft are not allowed for screenings
        this.errorChipMessage = 'No title selected';
      } else {
        this.errorChipMessage = '';
      }
    }
    this.cdr.markForCheck();
  }

  checkSlateVideoMissing(videoId: string) {
    this.errorChipMessage = !videoId ? 'Video file missing' : '';
    this.cdr.markForCheck();
  }
}<|MERGE_RESOLUTION|>--- conflicted
+++ resolved
@@ -90,7 +90,6 @@
   }
 
   async save(options: { showSnackbar: boolean } = { showSnackbar: true }) {
-<<<<<<< HEAD
     try {
       if (this.form.valid && this.form.dirty) {
         const value = this.form.value;
@@ -104,29 +103,12 @@
         if (options.showSnackbar) {
           this.snackBar.open('Event saved', 'CLOSE', { duration: 4000 });
         }
-=======
-    if (this.form.valid && this.form.dirty) {
-      const value = this.form.value;
-      if (this.form.value.allDay) {
-        value.start.setHours(0, 0, 0);
-        value.end.setHours(23, 59, 59);
-      }
-      await this.eventService.update(value);
-      this.form.markAsPristine();
-      this.cdr.markForCheck();
-      if (options.showSnackbar) {
-        this.snackBar.open('Event saved', 'CLOSE', { duration: 4000 });
->>>>>>> 4739185b
       }
       return true;
     }
-<<<<<<< HEAD
     catch (err) {
       this.snackBar.openFromComponent(SnackbarErrorComponent, { duration: 5000 });
     }
-=======
-    return true;
->>>>>>> 4739185b
   }
 
   async remove() {
