﻿<section class="surface" [formGroup]="formMeta" fxLayout="column">
  <h2>Screening</h2>
  <div class="link" fxLayout>
    <mat-form-field class="link" appearance="outline" fxFlex>
      <mat-label>Direct link to Screening Room</mat-label>
      <input matInput type="text" disabled [value]="link">
    </mat-form-field>
    <button mat-icon-button [cdkCopyToClipboard]="link" (click)="copied()" matTooltip="Copy the link">
      <mat-icon svgIcon="file_copy"></mat-icon>
    </button>
  </div>
  <ng-container *ngIf="(titles$ | async) as titles else loading">
    <!-- Title -->
    <mat-form-field appearance="outline">
<<<<<<< HEAD
      <mat-label>Select the title to display</mat-label>
      <mat-select formControlName="titleId" (selectionChange)="checkTitleAndScreener($event.value)" test-id="title">
        <mat-option *ngFor="let title of titles; let i = index" [value]="title.id" [attr.test-id]="'title_' + i">{{ title.title.international }}</mat-option>
=======
      <mat-label>Select the Title to display</mat-label>
      <mat-select formControlName="titleId" (selectionChange)="checkTitleAndScreener($event.value)">
        <mat-option *ngFor="let title of titles" [value]="title.id">
          {{ title.title.international }}
        </mat-option>
>>>>>>> b25df2ae
      </mat-select>
      <mat-hint id="missing-screener" *ngIf="screenerMissing || titleMissing">{{titleMissing ? 'No Title selected' : 'This Title has no Screener attached.'}}</mat-hint>
    </mat-form-field>

    <!-- Description -->
    <mat-form-field appearance="outline">
      <mat-label>Description</mat-label>
      <textarea matInput
        placeholder="Add a description"
        formControlName="description"
        cdkTextareaAutosize
        #autosize="cdkTextareaAutosize"
        cdkAutosizeMinRows="4"
        maxlength="500"
        test-id="description"></textarea>
      <mat-hint>Limited to 500 characters.</mat-hint>
    </mat-form-field>
  </ng-container>
  <ng-template #loading>
    <mat-spinner diameter="50"></mat-spinner>
  </ng-template>
</section><|MERGE_RESOLUTION|>--- conflicted
+++ resolved
@@ -12,17 +12,9 @@
   <ng-container *ngIf="(titles$ | async) as titles else loading">
     <!-- Title -->
     <mat-form-field appearance="outline">
-<<<<<<< HEAD
       <mat-label>Select the title to display</mat-label>
       <mat-select formControlName="titleId" (selectionChange)="checkTitleAndScreener($event.value)" test-id="title">
         <mat-option *ngFor="let title of titles; let i = index" [value]="title.id" [attr.test-id]="'title_' + i">{{ title.title.international }}</mat-option>
-=======
-      <mat-label>Select the Title to display</mat-label>
-      <mat-select formControlName="titleId" (selectionChange)="checkTitleAndScreener($event.value)">
-        <mat-option *ngFor="let title of titles" [value]="title.id">
-          {{ title.title.international }}
-        </mat-option>
->>>>>>> b25df2ae
       </mat-select>
       <mat-hint id="missing-screener" *ngIf="screenerMissing || titleMissing">{{titleMissing ? 'No Title selected' : 'This Title has no Screener attached.'}}</mat-hint>
     </mat-form-field>
