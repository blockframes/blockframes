--- conflicted
+++ resolved
@@ -6,12 +6,8 @@
 import { MatDialog } from '@angular/material/dialog';
 import { Subscription } from 'rxjs';
 import { EventService } from '@blockframes/event/+state';
-<<<<<<< HEAD
-import { AccessibilityTypes } from '@blockframes/utils/static-model';
 import { where } from 'firebase/firestore';
-=======
 import { AccessibilityTypes } from '@blockframes/model';
->>>>>>> 43d2d8ed
 
 @Component({
   selector: '[form] event-details-edit',
