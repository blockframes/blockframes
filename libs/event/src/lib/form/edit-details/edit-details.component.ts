import { ChangeDetectionStrategy, Component, Input, OnDestroy, OnInit, Optional, TemplateRef, ViewChild } from '@angular/core';
import { EventForm } from '../event.form';
import { appName, getCurrentApp } from '@blockframes/utils/apps';
import { RouterQuery } from '@datorama/akita-ng-router-store';
import { boolean } from '@blockframes/utils/decorators/decorators';
import { InvitationService } from '@blockframes/invitation/+state';
import { Intercom } from 'ng-intercom';
import { MatDialog } from '@angular/material/dialog';
import { Subscription } from 'rxjs';
import { EventService } from '@blockframes/event/+state';
import { AccessibilityTypes } from '@blockframes/utils/static-model';

@Component({
  selector: '[form] event-details-edit',
  templateUrl: 'edit-details.component.html',
  styleUrls: ['./edit-details.component.scss'],
  changeDetection: ChangeDetectionStrategy.OnPush
})
export class EditDetailsComponent implements OnInit, OnDestroy {
  @Input() form: EventForm;
  @Input() @boolean displayPrivacySettings = false;
  @ViewChild('noAccessibilityChange', { static: true }) noAccessibilityChange: TemplateRef<any>;
  private dialogSub: Subscription;
  private accessibilitySub: Subscription;
  appName: string = appName[getCurrentApp(this.routerQuery)];
  private previouslySavedAccessibility: AccessibilityTypes;

  constructor(
    private routerQuery: RouterQuery,
    private invitationService: InvitationService,
    private eventService: EventService,
    private dialog: MatDialog,
    @Optional() private intercom: Intercom
  ) { }

  ngOnInit() {
    if (this.displayPrivacySettings) {
      this.accessibilitySub = this.eventService.valueChanges(this.form.value.id).subscribe(e => {
        this.previouslySavedAccessibility = e.accessibility;
      });
    }
  }

  ngOnDestroy() {
<<<<<<< HEAD
    if (this.dialogSub) {
      this.dialogSub.unsubscribe();
    }
    if (this.accessibilitySub) {
      this.accessibilitySub.unsubscribe();
    }
=======
    this.dialogSub?.unsubscribe();
    this.accessibilitySub?.unsubscribe();
>>>>>>> 0db7ec6a
  }

  async accessibilityChanged(e) {
    if (this.previouslySavedAccessibility !== 'private' && e.value === 'private') {
      const invitations = await this.invitationService.getValue(ref => ref.where('type', '==', 'attendEvent').where('eventId', '==', this.form.value.id));

      if (invitations.length) {
        this.form.patchValue({ accessibility: this.previouslySavedAccessibility });

        const dialogRef = this.dialog.open(this.noAccessibilityChange, {
          width: '80%'
        });
        this.dialogSub = dialogRef.afterClosed().subscribe(contactTeam => {
          if (contactTeam) {
            this.intercom.show();
          }
        });
        return;
      }
    }
  }
}<|MERGE_RESOLUTION|>--- conflicted
+++ resolved
@@ -42,17 +42,8 @@
   }
 
   ngOnDestroy() {
-<<<<<<< HEAD
-    if (this.dialogSub) {
-      this.dialogSub.unsubscribe();
-    }
-    if (this.accessibilitySub) {
-      this.accessibilitySub.unsubscribe();
-    }
-=======
     this.dialogSub?.unsubscribe();
     this.accessibilitySub?.unsubscribe();
->>>>>>> 0db7ec6a
   }
 
   async accessibilityChanged(e) {
