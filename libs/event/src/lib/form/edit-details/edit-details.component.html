﻿<form [formGroup]="form" fxLayout="column">
  <mat-form-field appearance="outline">
    <mat-label>Title</mat-label>
    <input test-id="event-title-modal" matInput required formControlName="title" />
  </mat-form-field>

  <div fxLayout="column" fxLayoutGap="24px">
    <mat-slide-toggle test-id="all-day" formControlName="allDay" color="primary">All day</mat-slide-toggle>
    <div fxLayout fxLayoutAlign="space-between center" fxLayoutGap="24px">
      <mat-form-field fxFlex appearance="outline" test-id="event-start">
        <mat-label>Start</mat-label>
        <time-picker formControlName="start" [allDay]="form.value.allDay" tagID="start"></time-picker>
        <mat-error *ngIf="form.hasError('startOverEnd', 'start')">Start date must not be later than end date</mat-error>
      </mat-form-field>
      <span>to</span>
      <mat-form-field fxFlex appearance="outline" test-id="event-end">
        <mat-label>End</mat-label>
        <time-picker formControlName="end" [allDay]="form.value.allDay" tagID="end"></time-picker>
        <mat-error *ngIf="form.hasError('startOverEnd', 'end')">End date must not be earlier than start date</mat-error>
      </mat-form-field>
    </div>
  </div>

  <div *ngIf="displayPrivacySettings" fxLayout="column" fxLayoutGap="12px">
    <h3>Privacy Settings</h3>
<<<<<<< HEAD
    <mat-radio-group fxLayout="column" [value]="form.value.accessibility" formControlName="accessibility" (change)="onPrivacyChange($event.value)">
      <mat-radio-button  color="primary" value="public">
        PUBLIC - anyone who has a link can access your event (no statistics, no watermark) -- best for meetings
      </mat-radio-button>
      <mat-radio-button  color="primary" value="invitation-only">
        INVITATION ONLY - upon invited guests can access your event
      </mat-radio-button>
=======
    <mat-radio-group fxLayout="column" formControlName="accessibility">
      <mat-radio-button  color="primary" value="public">
        PUBLIC - anyone who has a link can access your event (no statistics, no watermark) -- best for meetings
      </mat-radio-button>
      <!-- @TODO #6756 uncomment once all is done 
      <mat-radio-button  color="primary" value="invitation-only">
        INVITATION ONLY - upon invited guests can access your event
      </mat-radio-button>-->
>>>>>>> cd9eb134
      <mat-radio-button  color="primary" value="private">
        PRIVATE - only {{ appName }} users can access your event --- best for Screenings
      </mat-radio-button>
    </mat-radio-group>
    
    <div fxLayout fxLayoutAlign="start center" fxLayoutGap="8px">
      <mat-checkbox formControlName="isSecret" color="primary">SECRET - not listed on the Marketplace</mat-checkbox>
      <mat-icon svgIcon="info" matTooltip="Only users with a direct link will be able to access your event."></mat-icon>
    </div>
  </div>

</form><|MERGE_RESOLUTION|>--- conflicted
+++ resolved
@@ -23,15 +23,6 @@
 
   <div *ngIf="displayPrivacySettings" fxLayout="column" fxLayoutGap="12px">
     <h3>Privacy Settings</h3>
-<<<<<<< HEAD
-    <mat-radio-group fxLayout="column" [value]="form.value.accessibility" formControlName="accessibility" (change)="onPrivacyChange($event.value)">
-      <mat-radio-button  color="primary" value="public">
-        PUBLIC - anyone who has a link can access your event (no statistics, no watermark) -- best for meetings
-      </mat-radio-button>
-      <mat-radio-button  color="primary" value="invitation-only">
-        INVITATION ONLY - upon invited guests can access your event
-      </mat-radio-button>
-=======
     <mat-radio-group fxLayout="column" formControlName="accessibility">
       <mat-radio-button  color="primary" value="public">
         PUBLIC - anyone who has a link can access your event (no statistics, no watermark) -- best for meetings
@@ -40,7 +31,6 @@
       <mat-radio-button  color="primary" value="invitation-only">
         INVITATION ONLY - upon invited guests can access your event
       </mat-radio-button>-->
->>>>>>> cd9eb134
       <mat-radio-button  color="primary" value="private">
         PRIVATE - only {{ appName }} users can access your event --- best for Screenings
       </mat-radio-button>
