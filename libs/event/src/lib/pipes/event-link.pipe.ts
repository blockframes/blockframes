import { Pipe, PipeTransform, NgModule } from '@angular/core';
import { Event } from '../+state/event.model';
import { EventService } from '../+state';

@Pipe({ name: 'eventLink', pure: false })
export class EventLinkPipe implements PipeTransform {
  constructor(private service: EventService) {}
<<<<<<< HEAD
  transform(event: Event, prefix: string = ''): string[] {
=======
  transform(event: Event, prefix: string = '.'): string[] {
>>>>>>> ae92584d
    if (this.service.isOwner(event)) {
      if (event.end.getTime() < Date.now()) {
        return [prefix, event.id];
      } else {
        return [prefix, event.id, 'edit'];
      }
    } else {
      if (event.start.getTime() < Date.now() || event.end.getTime() > Date.now()) {
        return [prefix, event.id];
      } else {
        return [prefix, event.id, 'session'];
      }
    }
  }
}

@NgModule({
  declarations: [EventLinkPipe],
  exports: [EventLinkPipe],
})
export class EventLinkModule {}<|MERGE_RESOLUTION|>--- conflicted
+++ resolved
@@ -5,11 +5,7 @@
 @Pipe({ name: 'eventLink', pure: false })
 export class EventLinkPipe implements PipeTransform {
   constructor(private service: EventService) {}
-<<<<<<< HEAD
-  transform(event: Event, prefix: string = ''): string[] {
-=======
   transform(event: Event, prefix: string = '.'): string[] {
->>>>>>> ae92584d
     if (this.service.isOwner(event)) {
       if (event.end.getTime() < Date.now()) {
         return [prefix, event.id];
