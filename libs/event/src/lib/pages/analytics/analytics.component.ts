import { Component, OnInit, ChangeDetectionStrategy, ChangeDetectorRef } from '@angular/core';
import { DynamicTitleService } from '@blockframes/utils/dynamic-title/dynamic-title.service';
import { Event } from '@blockframes/event/+state';
import { ActivatedRoute } from '@angular/router';
import { pluck, switchMap, take, tap } from 'rxjs/operators';
import { EventService } from '@blockframes/event/+state';
import { Observable } from 'rxjs';
import { BehaviorStore } from '@blockframes/utils/observable-helpers';
<<<<<<< HEAD
import { EventMeta, EventTypes } from '@blockframes/event/+state/event.firestore';
import { InvitationQuery } from '@blockframes/invitation/+state';
=======
import { EventAnalytics, EventMeta, EventTypes } from '@blockframes/event/+state/event.firestore';
import { InvitationService } from '@blockframes/invitation/+state';
>>>>>>> 0aa320a2
import { downloadCsvFromJson } from '@blockframes/utils/helpers';
import { toLabel } from '@blockframes/utils/pipes';
import { orgName } from '@blockframes/organization/+state/organization.firestore';
import { OrganizationService } from '@blockframes/organization/+state';

interface WatchTimeInfo {
  name: string, // firstName + lastName
  email: string,
  orgName?: string,
  orgActivity?: string,
  orgCountry?: string,
  watchTime?: number, // in seconds
}

@Component({
  selector: 'event-analytics-page',
  templateUrl: './analytics.component.html',
  styleUrls: ['./analytics.component.scss'],
  host: {
    class: 'surface'
  },
  changeDetection: ChangeDetectionStrategy.OnPush
})
export class AnalyticsComponent implements OnInit {


  event$: Observable<Event<EventMeta>>;
  private eventType: EventTypes;
  analytics: WatchTimeInfo[];
  public hasWatchTime = false;
  public exporting = new BehaviorStore(false);
  public averageWatchTime = 0; // in seconds
<<<<<<< HEAD
  public dataMissing = '(Not Registered)';
=======
>>>>>>> 0aa320a2

  constructor(
    private dynTitle: DynamicTitleService,
    private route: ActivatedRoute,
    private service: EventService,
    private invitationService: InvitationService,
    private cdr: ChangeDetectorRef,
    private orgService: OrganizationService,
  ) { }

  ngOnInit(): void {
    this.dynTitle.setPageTitle('Event', 'Event Statistics');

    this.event$ = this.route.params.pipe(
      pluck('eventId'),
      switchMap((eventId: string) => this.service.valueChanges(eventId)),
      tap(async event => {
        this.eventType = event.type;
<<<<<<< HEAD
=======
        const analytics = await this.service.queryAnalytics(event.id);
        const allInvitations = await this.invitationService.allInvitations$.pipe(take(1)).toPromise();
>>>>>>> 0aa320a2


<<<<<<< HEAD
        const invitations = this.invitationQuery.getAll({
          // we are looking for invitations related to this event
          filterBy: invit => invit.eventId === event.id && !!invit.watchTime
        });

        const allOrgIds = invitations.map(i => i.fromUser?.orgId || i.toUser?.orgId).filter(orgId => !!orgId);
        const orgIds = Array.from(new Set(allOrgIds));
        const orgs = await Promise.all(orgIds.map(orgId => this.orgService.getValue(orgId)));

        this.analytics = invitations.map(i => {
          const user = i.fromUser || i.toUser;
          const name = user.lastName && user.firstName ? `${user.firstName} ${user.lastName}` : this.dataMissing;
          const org = orgs.find(o => o.id === user.orgId);
          return {
            email: user.email,
            watchTime: i.watchTime,
            name,
            orgName: orgName(org),
            orgActivity: org?.activity,
            orgCountry: org?.addresses?.main.country
          };
=======
          // add watch time to the analytic record
          if (this.eventType === 'screening') {
            // retrieve watch time from invitation
            const invitation = allInvitations.find(invit => {
              if (invit.eventId !== analytic.eventId) return false;
              if (invit.toUser?.uid === analytic.userId) return true;
              if (invit.fromUser?.uid === analytic.userId) return true;
            });

            transformedAnalytic.watchTime = invitation?.watchTime ?? 0;
          }

          return transformedAnalytic;
>>>>>>> 0aa320a2
        });

        // if event is a screening we add the watch time column to the table
        // and we compute the average watch time
        if (this.eventType === 'screening') {
          this.hasWatchTime = true;
          const totalWatchTime = this.analytics.reduce((acc, curr) => acc + curr.watchTime, 0);
          this.averageWatchTime = totalWatchTime / this.analytics.length;
        }

        this.cdr.markForCheck();
      })
    );
  }

  public async exportTable() {
    try {
      this.exporting.value = true;

      const exportedRows = this.analytics.map(analytic => {
        const row: any = {
          'Name': analytic.name,
          'Email Address': analytic.email,
          'Company Name': analytic.orgName ?? '--',
          'Company Activity': analytic.orgActivity ? toLabel(analytic.orgActivity, 'orgActivity') as string : '--',
          'Country': analytic.orgCountry ? toLabel(analytic.orgCountry, 'territories') as string : '--',
        };

        if (this.eventType === 'screening') {
          row['Watch Time'] = analytic.watchTime;
        }
        return row;
      });

      downloadCsvFromJson(exportedRows, 'attendees-list');

      this.exporting.value = false;
    } catch (err) {
      this.exporting.value = false;
    }

  }

  // Will be used to show event statistics only if event started
  isEventStarted(event: Event) {
    if (!event) return false;
    const start = event.start;
    return start.getTime() < Date.now();
  }

}<|MERGE_RESOLUTION|>--- conflicted
+++ resolved
@@ -6,13 +6,8 @@
 import { EventService } from '@blockframes/event/+state';
 import { Observable } from 'rxjs';
 import { BehaviorStore } from '@blockframes/utils/observable-helpers';
-<<<<<<< HEAD
 import { EventMeta, EventTypes } from '@blockframes/event/+state/event.firestore';
-import { InvitationQuery } from '@blockframes/invitation/+state';
-=======
-import { EventAnalytics, EventMeta, EventTypes } from '@blockframes/event/+state/event.firestore';
 import { InvitationService } from '@blockframes/invitation/+state';
->>>>>>> 0aa320a2
 import { downloadCsvFromJson } from '@blockframes/utils/helpers';
 import { toLabel } from '@blockframes/utils/pipes';
 import { orgName } from '@blockframes/organization/+state/organization.firestore';
@@ -45,10 +40,7 @@
   public hasWatchTime = false;
   public exporting = new BehaviorStore(false);
   public averageWatchTime = 0; // in seconds
-<<<<<<< HEAD
   public dataMissing = '(Not Registered)';
-=======
->>>>>>> 0aa320a2
 
   constructor(
     private dynTitle: DynamicTitleService,
@@ -67,17 +59,13 @@
       switchMap((eventId: string) => this.service.valueChanges(eventId)),
       tap(async event => {
         this.eventType = event.type;
-<<<<<<< HEAD
-=======
-        const analytics = await this.service.queryAnalytics(event.id);
+
         const allInvitations = await this.invitationService.allInvitations$.pipe(take(1)).toPromise();
->>>>>>> 0aa320a2
 
-
-<<<<<<< HEAD
-        const invitations = this.invitationQuery.getAll({
-          // we are looking for invitations related to this event
-          filterBy: invit => invit.eventId === event.id && !!invit.watchTime
+        // we are looking for invitations related to this event
+        const invitations = allInvitations.filter(invit => {
+          if (invit.eventId !== event.id) return false;
+          if (!invit.watchTime) return false;
         });
 
         const allOrgIds = invitations.map(i => i.fromUser?.orgId || i.toUser?.orgId).filter(orgId => !!orgId);
@@ -96,21 +84,6 @@
             orgActivity: org?.activity,
             orgCountry: org?.addresses?.main.country
           };
-=======
-          // add watch time to the analytic record
-          if (this.eventType === 'screening') {
-            // retrieve watch time from invitation
-            const invitation = allInvitations.find(invit => {
-              if (invit.eventId !== analytic.eventId) return false;
-              if (invit.toUser?.uid === analytic.userId) return true;
-              if (invit.fromUser?.uid === analytic.userId) return true;
-            });
-
-            transformedAnalytic.watchTime = invitation?.watchTime ?? 0;
-          }
-
-          return transformedAnalytic;
->>>>>>> 0aa320a2
         });
 
         // if event is a screening we add the watch time column to the table
