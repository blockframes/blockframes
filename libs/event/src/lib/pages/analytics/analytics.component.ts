--- conflicted
+++ resolved
@@ -20,15 +20,11 @@
   invitationStatus
 } from '@blockframes/model';
 import { OrganizationService } from '@blockframes/organization/+state';
-<<<<<<< HEAD
 import { MovieService } from '@blockframes/movie/+state/movie.service';
 import { formatDate } from '@angular/common';
 import XLSX from "xlsx";
 import { where } from 'firebase/firestore';
-=======
-import { Event, EventMeta, EventTypes } from '@blockframes/model';
 import { sum } from '@blockframes/utils/utils';
->>>>>>> 42ddc9f0
 
 interface WatchTimeInfo {
   name: string, // firstName + lastName
@@ -120,13 +116,8 @@
         // and we compute the average watch time
         if (this.eventType === 'screening' || this.eventType === 'slate') {
           this.hasWatchTime = true;
-<<<<<<< HEAD
-          const totalWatchTime = this.attendeesAnalytics.reduce((acc, curr) => acc + curr.watchTime, 0);
+          const totalWatchTime = sum(this.attendeesAnalytics, a => a.watchTime);
           this.averageWatchTime = totalWatchTime / this.attendeesAnalytics.length;
-=======
-          const totalWatchTime = sum(this.analytics, a => a.watchTime);
-          this.averageWatchTime = totalWatchTime / this.analytics.length;
->>>>>>> 42ddc9f0
         }
 
         this.cdr.markForCheck();
