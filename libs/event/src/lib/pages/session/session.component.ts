import { Component, OnInit, ChangeDetectionStrategy, OnDestroy, ViewChild, ElementRef } from '@angular/core';
import { EventService, Event, EventQuery, isScreening } from '@blockframes/event/+state';
import { BehaviorSubject, interval, Observable, Subscription } from 'rxjs';
import { Meeting, MeetingPdfControl, MeetingVideoControl, Screening } from '@blockframes/event/+state/event.firestore';
import { MovieService } from '@blockframes/movie/+state/movie.service';
import { AuthQuery } from '@blockframes/auth/+state/auth.query';
import { MatBottomSheet } from '@angular/material/bottom-sheet'
import { DoorbellBottomSheetComponent } from '@blockframes/event/components/doorbell/doorbell.component';
import { UserService } from '@blockframes/user/+state/user.service';
import { Router } from '@angular/router';
import { DynamicTitleService } from '@blockframes/utils/dynamic-title/dynamic-title.service';
import { MatDialog, MatDialogRef } from '@angular/material/dialog';
import { ConfirmComponent } from '@blockframes/ui/confirm/confirm.component';
import { TwilioService } from '@blockframes/event/components/meeting/+state/twilio.service';
import { MatSnackBar } from '@angular/material/snack-bar';
import { getFileExtension } from '@blockframes/utils/file-sanitizer';
import { extensionToType } from '@blockframes/utils/utils';
import { MediaService } from '@blockframes/media/+state';
import { AngularFireFunctions } from '@angular/fire/functions';
import { StorageFile, StorageVideo } from '@blockframes/media/+state/media.firestore';
import { InvitationService } from '@blockframes/invitation/+state/invitation.service';
import { InvitationQuery } from '@blockframes/invitation/+state';
import { filter, scan } from 'rxjs/operators';
import { finalizeWithValue } from '@blockframes/utils/observable-helpers';


const isMeeting = (meetingEvent: Event): meetingEvent is Event<Meeting> => {
  return meetingEvent.type === 'meeting';
};

@Component({
  selector: 'event-session',
  templateUrl: './session.component.html',
  styleUrls: ['./session.component.scss'],
  changeDetection: ChangeDetectionStrategy.OnPush
})
export class SessionComponent implements OnInit, OnDestroy {

  public event$: Observable<Event>;
  public showSession = true;
  public mediaContainerSize: string;
  public visioContainerSize: string;
  public screeningFileRef: StorageVideo;

  public creatingControl$ = new BehaviorSubject(false);

  private sub: Subscription;
  private dialogSub: Subscription;

  private confirmDialog: MatDialogRef<unknown>
  private isAutoPlayEnabled = false;
  @ViewChild('autotester') autoPlayTester: ElementRef<HTMLVideoElement>;

  private countdownId: number = undefined;

  private watchTimeInterval: Subscription;
  public isPlaying = false;

  constructor(
    private functions: AngularFireFunctions,
    private eventQuery: EventQuery,
    private service: EventService,
    private invitationService: InvitationService,
    private invitationQuery: InvitationQuery,
    private movieService: MovieService,
    private mediaService: MediaService,
    private authQuery: AuthQuery,
    private bottomSheet: MatBottomSheet,
    private userService: UserService,
    private router: Router,
    private dynTitle: DynamicTitleService,
    private dialog: MatDialog,
    private twilioService: TwilioService,
    private snackbar: MatSnackBar,
  ) { }

  ngOnInit(): void {
    this.service.startLocalSession();
    this.event$ = this.service.queryDocs(this.eventQuery.getActiveId());

    this.sub = this.event$.subscribe(async event => {

      // SCREENING
      if (isScreening(event)) {
        this.dynTitle.setPageTitle(event.title, 'Screening');
        if ((event.meta as Screening).titleId) {
          const movie = await this.movieService.getValue(event.meta.titleId as string);
          this.screeningFileRef = movie.promotional.videos?.screener;

          // if user is not a screening owner we need to track the watch time
          if (event.ownerOrgId !== this.authQuery.orgId) {
            // Try to get invitation the regular way
            let [invitation] = this.invitationQuery.getAll({
              filterBy: invit => invit.eventId === event.id &&
                (
                  invit.toUser?.uid === this.authQuery.userId ||
                  invit.fromUser?.uid === this.authQuery.userId
                )
            });

            // If user is logged-in as anonymous
            if (!invitation && this.authQuery.anonymousCredentials?.invitationId) {
              const invitationId = this.authQuery.anonymousCredentials?.invitationId;
              invitation = await this.invitationService.getValue(invitationId);
            }

            if (!invitation && event.accessibility !== 'public') {
              // this should never happen since previous checks & guard should have worked
              throw new Error('Missing Screening Invitation');
<<<<<<< HEAD
            } else if (invitation) {
=======
            } else {
>>>>>>> 8fad1000
              this.watchTimeInterval?.unsubscribe();

              this.watchTimeInterval = interval(1000).pipe(
                filter(() => !!this.isPlaying),
                scan(watchTime => watchTime + 1, invitation.watchTime ?? 0),
                finalizeWithValue(watchTime => {
                  if (watchTime !== undefined) this.invitationService.update(invitation.id, { watchTime });
                }),
                filter(watchTime => watchTime % 60 === 0),
              ).subscribe(watchTime => {
                this.invitationService.update(invitation.id, { watchTime });
              });
            }

          }
        }

        // MEETING
      } else if (isMeeting(event)) {

        this.dynTitle.setPageTitle(event.title, 'Meeting');

        const fileSelected = !!event?.meta?.selectedFile;
        if (!fileSelected) {
          this.visioContainerSize = '100%';
        } else if (event.isOwner) {
          this.mediaContainerSize = '40%';
          this.visioContainerSize = '60%';
        } else {
          this.mediaContainerSize = '60%';
          this.visioContainerSize = '40%';
        }

        // Check for the autoplay
        try {
          if (!this.isAutoPlayEnabled) {
            await this.autoPlayTester.nativeElement.play();
            this.autoPlayTester.nativeElement.pause();
            this.isAutoPlayEnabled = true;
          }
        } catch (error) {
          if (!this.confirmDialog) {
            this.confirmDialog = this.dialog.open(ConfirmComponent, {
              data: {
                title: 'Your browser might be blocking autoplay',
                question: 'This can result in poor viewing experience during your meeting.\nYou can try to unblock autoplay by clicking the following button. If it doesn\'t work, please change your browser settings to allow autoplay.',
                confirm: 'Unblock autoplay',
                onConfirm: () => {
                  this.autoPlayTester.nativeElement.play();
                  this.autoPlayTester.nativeElement.pause();
                },
              },
              autoFocus: false,
            });
            this.dialogSub = this.confirmDialog.afterClosed().subscribe(confirmed => {
              this.isAutoPlayEnabled = !!confirmed;
            });
          }
        }

        // Manage redirect depending on attendees status & presence of meeting owners
        const uid = this.authQuery.userId;
        if (event.isOwner) {
          const attendees = event.meta.attendees;
          if (attendees[uid] !== 'owner') {
            const meta: Meeting = { ...event.meta, attendees: { ...event.meta.attendees, [uid]: 'owner' } };
            this.service.update(event.id, { meta });
          }

          const requestUids = Object.keys(attendees).filter(userId => attendees[userId] === 'requesting');
          const requests = await this.userService.getValue(requestUids);
          if (requests.length) {
            this.bottomSheet.open(DoorbellBottomSheetComponent, { data: { eventId: event.id, requests }, hasBackdrop: false });
          }

          // If the current selected file hasn't any controls yet we should create them
          if (event.meta.selectedFile) {
            const selectedFile = event.meta.files.find(file =>
              file.storagePath === event.meta.selectedFile
            );
            if (!selectedFile) {
              console.warn('Selected file doesn\'t exists in this Meeting!');
              this.select('');
            }
            if (!event.meta.controls[selectedFile.storagePath]) {
              const fileType = extensionToType(getFileExtension(selectedFile.storagePath));
              switch (fileType) {
                case 'pdf': {
                  this.creatingControl$.next(true);
                  const control = await this.createPdfControl(selectedFile, event.id);
                  const controls = { ...event.meta.controls, [event.meta.selectedFile]: control };
                  const meta = { ...event.meta, controls };
                  await this.service.update(event.id, { meta });
                  this.creatingControl$.next(false);
                  break;
                } case 'video': {
                  this.creatingControl$.next(true);
                  const control = await this.createVideoControl((selectedFile as StorageVideo), event.id);
                  const controls = { ...event.meta.controls, [event.meta.selectedFile]: control };
                  const meta = { ...event.meta, controls };
                  await this.service.update(event.id, { meta });
                  this.creatingControl$.next(false);
                  break;
                } default: break;
              }
            }
          }
        } else {
          const userStatus = event.meta.attendees[uid];

          if (!userStatus || userStatus === 'ended') { // meeting session is over
            this.router.navigateByUrl(`/c/o/marketplace/event/${event.id}/ended`);
          } else if (userStatus !== 'accepted') { // user has been banned or something else
            this.router.navigateByUrl(`/c/o/marketplace/event/${event.id}/lobby`);
          } else {

            const hasOwner = Object.values(event.meta.attendees).some(status => status === 'owner');
            if (!hasOwner) {
              this.createCountDown();
            } else if (!!hasOwner && !!this.countdownId) {
              this.snackbar.open(`The meeting owner has reconnected`, 'dismiss', { duration: 5000 });
              this.deleteCountDown();
            }
          }
        }
      }
    })
  }

  createCountDown() {
    this.deleteCountDown();
    const durationMinutes = 1;
    // we use a random duration to avoid the Thundering Herd effect (https://en.wikipedia.org/wiki/Thundering_herd_problem)
    // firestore document only supports 1 write per seconds
    const randomDurationSeconds = Math.floor(Math.random() * 10);

    this.snackbar.open(`The organizer just left the meeting room. You will be disconnected in ${durationMinutes} minute.`, 'dismiss', { duration: 5000 });
    this.countdownId = window.setTimeout(
      () => this.autoLeave(),
      ((1000 * 60) * durationMinutes) + (1000 * randomDurationSeconds)
    );
  }

  deleteCountDown() {
    window.clearTimeout(this.countdownId);
    this.countdownId = undefined;
  }

  autoLeave() {
    if (this.countdownId) this.twilioService.disconnect();
    this.deleteCountDown();
    this.watchTimeInterval?.unsubscribe();
  }

  ngOnDestroy() {
    this.watchTimeInterval?.unsubscribe();
    this.twilioService.disconnect();
    this.deleteCountDown();
    this.sub.unsubscribe();
    this.dialogSub?.unsubscribe();
  }

  select(selectedFile: string) {
    const event: Event<Meeting> = this.eventQuery.getActive() as Event<Meeting>;
    const meta = { ...event.meta, selectedFile };
    this.service.update(event.id, { meta });
  }

  picked(files: string[]) {
    const event: Event<Meeting> = this.eventQuery.getActive() as Event<Meeting>;
    const meta = { ...event.meta, files };
    this.service.update(event.id, { meta })
  }

  async createPdfControl(file: StorageFile, eventId: string): Promise<MeetingPdfControl> {
    // locally download the pdf file to count it's number of pages
    const url = await this.mediaService.generateImgIxUrl(file, {}, eventId);
    const response = await fetch(url);
    const textResult = await response.text();
    // this actually count the number of pages, the regex comes from stack overflow
    const totalPages = textResult.match(/\/Type[\s]*\/Page[^s]/g).length;

    return { type: 'pdf', currentPage: 1, totalPages };
  }

  async createVideoControl(video: StorageVideo, eventId: string): Promise<MeetingVideoControl> {
    const getVideoInfo = this.functions.httpsCallable('privateVideo');

    const { error, result } = await getVideoInfo({ video, eventId }).toPromise(); // @TODO #6756 meetings
    if (error) {
      // if error is set, result will contain the error message
      throw new Error(result);
    }

    const duration = parseFloat(result.info.duration);
    return { type: 'video', isPlaying: false, position: 0, duration };
  }
}<|MERGE_RESOLUTION|>--- conflicted
+++ resolved
@@ -107,11 +107,7 @@
             if (!invitation && event.accessibility !== 'public') {
               // this should never happen since previous checks & guard should have worked
               throw new Error('Missing Screening Invitation');
-<<<<<<< HEAD
-            } else if (invitation) {
-=======
-            } else {
->>>>>>> 8fad1000
+            } else if (invitation) { 
               this.watchTimeInterval?.unsubscribe();
 
               this.watchTimeInterval = interval(1000).pipe(
