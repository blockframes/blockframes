<layout-event>
  <ng-container *ngIf="event$ |  async as event">
      <!-- View component Layout header -->
      <header class="dark-contrast-theme" fxLayout="column" fxLayoutGap="16px">
        <a mat-icon-button (click)="goBack()">
          <mat-icon svgIcon="arrow_back"></mat-icon>
        </a>
        <section fxLayout="column" fxLayoutAlign="center center">
          <h1 class="mat-display-2">{{ event.title }}</h1>
          <ng-container [ngSwitch]="event | eventTime">
    
            <ng-container *ngSwitchCase="'early'">
              <h6>{{ event.accessibility | toLabel:'accessibility'}} {{ event.type }}</h6>
              <pre class="mat-body-1">{{ event | eventRange }}</pre>
              <p class="mat-body-2">{{ event.meta.description }}</p>
              <countdown-timer [title]="'Event will start in :'" [date]="event.start" [timeUnits]="['days', 'hours', 'minutes']"></countdown-timer>
              <ng-container *ngIf="event.isOwner; else notOwner">
                <h3>You are the owner of this event.</h3>
                <p>You can invite members and edit the event config in your dashboard.</p>
                <a mat-stroked-button color="primary" [routerLink]="editMeeting">Edit Event</a>
              </ng-container>
              <ng-template #notOwner>
                  <invitation-action *ngIf="invitation !== undefined" @fade [invitation]="invitation" [event]="event"></invitation-action>
                  <ng-container *ngIf="invitation?.status === 'accepted'  || event.accessibility === 'public'">
                    <a mat-flat-button color="accent" disabled matTooltip="You'll be able to join the screening when it starts.">Access {{ event.type | titlecase }} Room</a>
                  </ng-container>
              </ng-template>
            </ng-container>
    
            <ng-container *ngSwitchCase="'onTime'">
              <h6>{{ event.accessibility | toLabel:'accessibility' }} {{ event.type }}</h6>
              <pre class="mat-body-1">{{ event | eventRange }}</pre>
              <p class="mat-body-2">{{ event.meta.description }}</p>
              <p *ngIf="invitation === null">This event has already started.</p>
              <ng-container *ngIf="event.isOwner; else notOwner">
                <h3>You are the owner of this event.</h3>
                <p>You can invite members and <a [routerLink]="editMeeting">edit the event</a> config in your dashboard.</p>
                <a mat-stroked-button color="primary" [routerLink]="['lobby']">Go to Event</a>
              </ng-container>
              <ng-template #notOwner>
                <ng-container *ngIf="event.accessibility !== 'public' else publicEvent">
                  <div @fade *ngIf="invitation !== undefined" fxLayout="column" fxLayoutAlign="center center">
                    <invitation-action [invitation]="invitation" [event]="event"></invitation-action>
                    <ng-container *ngIf="invitation?.status === 'accepted'">
                      <a test-id="event-room" mat-flat-button [routerLink]="accessRoute" color="accent">Access {{ event.type | titlecase }} Room</a>
                    </ng-container>
                  </div>
                </ng-container>
                <ng-template #publicEvent>
                  <div @fade fxLayout="column" fxLayoutAlign="center center">
                    <a test-id="event-room" mat-flat-button [routerLink]="accessRoute" color="accent">Access {{ event.type | titlecase }} Room</a>
                  </div>
                </ng-template>
              </ng-template>
            </ng-container>
    
            <ng-container *ngSwitchCase="'late'">
              <h6>{{ event.type }} session closed</h6>
              <pre class="mat-body-1">{{ event | eventRange }}</pre>
            </ng-container>
    
          </ng-container>
        </section>
      </header>

<<<<<<< HEAD
    <ng-container [ngSwitch]="event.type">
      <!-- Screening -->
      <section class="screening" *ngSwitchCase="'screening'">
        <movie-header *ngIf="event.movie" [movie]="event.movie" [showBackArrow]="false">
          <movie-header-preferences>
            <p>{{ event.movie.synopsis }}</p>
            <org-chip [org]="event.org"></org-chip>
          </movie-header-preferences>
          <movie-header-cta><!-- @TODO #6756 #6933 change link & only if connected ?-->
            <a mat-flat-button color="primary" [routerLink]="['../../title', event.movie.id]">
              More Details
            </a>
          </movie-header-cta>
        </movie-header>
      </section>
=======
      <ng-container [ngSwitch]="event.type">
        <!-- Screening -->
        <section class="screening" *ngSwitchCase="'screening'">
          <movie-header *ngIf="event.movie" [movie]="event.movie" [showBackArrow]="false">
            <movie-header-preferences>
              <p>{{ event.movie.synopsis }}</p>
              <org-chip [org]="event.org"></org-chip>
            </movie-header-preferences>
            <movie-header-cta>
              <a mat-flat-button color="primary" [routerLink]="['../../title', event.movie.id]">
                More Details
              </a>
            </movie-header-cta>
          </movie-header>
        </section>
>>>>>>> a8d058f5

        <!-- Meeting -->
        <section class="meeting" fxLayout="column" fxLayoutGap="40px" *ngSwitchCase="'meeting'">
          <article fxLayout="column" fxLayoutGap="16px" class="organized-by">
            <h2>Organized by</h2>
            <div fxLayout fxLayoutAlign="start center" fxLayoutGap="16px">
              <a matRipple [routerLink]="['/c/o/marketplace/organization', event.org.id]">
                <img [ref]="event.org.logo" asset="empty_organization.svg" type="logo" alt="Organization Logo">
              </a>
              <div fxLayout="column" fxLayoutGap="4px">
                <h6><a [routerLink]="['/c/o/marketplace/organization', event.org.id]">{{ event.org | orgName }}</a></h6>
                <ng-container *ngIf="event.organizedBy as user">
                  <span>{{ user | displayName }}{{ user | displayPosition }}</span>
                </ng-container>
              </div>
            </div>
            <ng-container *ngIf="!!event.meta.description">
              <h5>Description</h5>
              <p>{{ event.meta.description }}</p>
            </ng-container>
          </article>
        </section>

      </ng-container>
  </ng-container>
</layout-event><|MERGE_RESOLUTION|>--- conflicted
+++ resolved
@@ -63,23 +63,6 @@
         </section>
       </header>
 
-<<<<<<< HEAD
-    <ng-container [ngSwitch]="event.type">
-      <!-- Screening -->
-      <section class="screening" *ngSwitchCase="'screening'">
-        <movie-header *ngIf="event.movie" [movie]="event.movie" [showBackArrow]="false">
-          <movie-header-preferences>
-            <p>{{ event.movie.synopsis }}</p>
-            <org-chip [org]="event.org"></org-chip>
-          </movie-header-preferences>
-          <movie-header-cta><!-- @TODO #6756 #6933 change link & only if connected ?-->
-            <a mat-flat-button color="primary" [routerLink]="['../../title', event.movie.id]">
-              More Details
-            </a>
-          </movie-header-cta>
-        </movie-header>
-      </section>
-=======
       <ng-container [ngSwitch]="event.type">
         <!-- Screening -->
         <section class="screening" *ngSwitchCase="'screening'">
@@ -88,14 +71,13 @@
               <p>{{ event.movie.synopsis }}</p>
               <org-chip [org]="event.org"></org-chip>
             </movie-header-preferences>
-            <movie-header-cta>
+            <movie-header-cta><!-- @TODO #6756 #6933 change link & only if connected ?-->
               <a mat-flat-button color="primary" [routerLink]="['../../title', event.movie.id]">
                 More Details
               </a>
             </movie-header-cta>
           </movie-header>
         </section>
->>>>>>> a8d058f5
 
         <!-- Meeting -->
         <section class="meeting" fxLayout="column" fxLayoutGap="40px" *ngSwitchCase="'meeting'">
