import { Component, OnInit, ChangeDetectionStrategy } from '@angular/core';
import { DynamicTitleService } from '@blockframes/utils/dynamic-title/dynamic-title.service';
import { InvitationService } from '@blockframes/invitation/+state';
import { Observable } from 'rxjs';
import { ReviewComponent } from '@blockframes/event/layout/review/review.component';
import { switchMap } from 'rxjs/operators';
<<<<<<< HEAD
import { where } from 'firebase/firestore';
=======
import { Invitation } from '@blockframes/model';
>>>>>>> 2c567c5a

@Component({
  selector: 'event-guest-list',
  templateUrl: './guest-list.component.html',
  styleUrls: ['./guest-list.component.scss'],
  changeDetection: ChangeDetectionStrategy.OnPush
})
export class GuestListComponent implements OnInit {

  invitations$: Observable<Invitation[]>;

  constructor(
    private invitationService: InvitationService,
    private dynTitle: DynamicTitleService,
    private shell: ReviewComponent,
  ) { }

  get event$() {
    return this.shell.event$;
  }

  ngOnInit(): void {
    this.dynTitle.setPageTitle('Event', 'Event invitations');
    this.invitations$ = this.event$.pipe(
      switchMap(event => this.invitationService.valueChanges([
        where('type', '==', 'attendEvent'),
        where('eventId', '==', event.id)
      ]))
    );
  }

}<|MERGE_RESOLUTION|>--- conflicted
+++ resolved
@@ -4,11 +4,8 @@
 import { Observable } from 'rxjs';
 import { ReviewComponent } from '@blockframes/event/layout/review/review.component';
 import { switchMap } from 'rxjs/operators';
-<<<<<<< HEAD
 import { where } from 'firebase/firestore';
-=======
 import { Invitation } from '@blockframes/model';
->>>>>>> 2c567c5a
 
 @Component({
   selector: 'event-guest-list',
