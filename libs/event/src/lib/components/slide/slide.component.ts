import { ChangeDetectionStrategy, Component, Input } from '@angular/core';
<<<<<<< HEAD
import { Invitation } from '@blockframes/invitation/+state/invitation.model';
=======
import { ScreeningEvent } from '@blockframes/event/+state';
import { Invitation } from '@blockframes/model';
>>>>>>> 82c8e972
import { InvitationService } from '@blockframes/invitation/+state/invitation.service';
import { fade } from '@blockframes/utils/animations/fade';
import { BehaviorSubject, combineLatest, Observable } from 'rxjs';
import { filter, map } from 'rxjs/operators';
import { BreakpointsService } from '@blockframes/utils/breakpoint/breakpoints.service';
import { ScreeningEvent } from '@blockframes/model';

@Component({
  selector: '[event] event-slide',
  templateUrl: './slide.component.html',
  styleUrls: ['./slide.component.scss'],
  animations: [fade],
  changeDetection: ChangeDetectionStrategy.OnPush
})
export class EventSlideComponent {
  private _event = new BehaviorSubject<ScreeningEvent>(null);
  public event$ = this._event.asObservable();

  public invitation$: Observable<Invitation>;

  ltSm$ = this.breakpointsService.ltSm;

  @Input() set event(screening: ScreeningEvent) {
    this._event.next(screening);
  }
  get event() {
    return this._event.getValue();
  }

  constructor(
    private breakpointsService: BreakpointsService,
    private invitationService: InvitationService
  ) { }

  ngOnInit() {
    this.invitation$ = combineLatest([
      this.event$.pipe(filter(event => !!event)),
      this.invitationService.guestInvitations$
    ]).pipe(
      map(([event, invitations]) => invitations.find(invitation => invitation.eventId === event.id) ?? null)
    );
  }

}<|MERGE_RESOLUTION|>--- conflicted
+++ resolved
@@ -1,16 +1,10 @@
 import { ChangeDetectionStrategy, Component, Input } from '@angular/core';
-<<<<<<< HEAD
-import { Invitation } from '@blockframes/invitation/+state/invitation.model';
-=======
-import { ScreeningEvent } from '@blockframes/event/+state';
-import { Invitation } from '@blockframes/model';
->>>>>>> 82c8e972
+import { Invitation, ScreeningEvent } from '@blockframes/model';
 import { InvitationService } from '@blockframes/invitation/+state/invitation.service';
 import { fade } from '@blockframes/utils/animations/fade';
 import { BehaviorSubject, combineLatest, Observable } from 'rxjs';
 import { filter, map } from 'rxjs/operators';
 import { BreakpointsService } from '@blockframes/utils/breakpoint/breakpoints.service';
-import { ScreeningEvent } from '@blockframes/model';
 
 @Component({
   selector: '[event] event-slide',
