<ng-container *ngIf="event$ | async as event">
  <a matRipple [routerLink]="['/event', event.id, 'r', 'i']">
    <img
    [ref]="(event.meta.titleId | getTitle | async)?.poster"
    asset="empty_poster.svg"
    width="225px"
    height="300px"
    alt="Movie poster of the screening">
  </a>
  <article fxLayout="column" fxLayoutAlign="space-between start">
    <div>
      <div fxLayout fxLayoutAlign="space-between">
        <h3><a [routerLink]="['/event', event.id, 'r', 'i']">{{ event.title }}</a></h3>
        <ng-container *ngIf="(event | eventTime) === 'onTime'">
          <a ongoing-event-button [routerLink]="['/event', event.id, 'r', 'i']">Ongoing Screening</a>
        </ng-container>
      </div>
      <h5>
        <span>{{ event.accessibility | toLabel:'accessibility' }} {{ event.type | toLabel:'eventTypes' }}</span>
        <event-agenda-export [event]="event"></event-agenda-export>
      </h5>
      <pre class="mat-body-1">{{ event | eventRange }}</pre>
      <ng-container *ngIf="event.ownerOrgId | getOrg | async as org">
        <org-chip @fade [org]="org"></org-chip>
      </ng-container>
    </div>
    <footer fxLayout fxLayoutAlign="space-between">
      <ng-container *ngIf="event.isOwner; else notOwner">
        <h3>You are the owner of this event</h3>
      </ng-container>
      <ng-template #notOwner>
        <ng-container *ngIf="invitation !== undefined">
          <invitation-action @fade [invitation]="invitation" [event]="event"></invitation-action>
<<<<<<< HEAD
          <button *ngIf="event.type === 'screening'" mat-button class="translucent" [disabled]="requestSent" (click)="requestAskingPrice(event.meta.titleId)">
=======
          <button mat-button [disabled]="requestSent" (click)="requestAskingPrice(event.meta.titleId)">
>>>>>>> 4e9596c9
            <mat-icon svgIcon="local_offer"></mat-icon>
            <span>Request Asking Price</span>
          </button>
        </ng-container>
      </ng-template>
    </footer>
  </article>
</ng-container><|MERGE_RESOLUTION|>--- conflicted
+++ resolved
@@ -31,11 +31,7 @@
       <ng-template #notOwner>
         <ng-container *ngIf="invitation !== undefined">
           <invitation-action @fade [invitation]="invitation" [event]="event"></invitation-action>
-<<<<<<< HEAD
-          <button *ngIf="event.type === 'screening'" mat-button class="translucent" [disabled]="requestSent" (click)="requestAskingPrice(event.meta.titleId)">
-=======
-          <button mat-button [disabled]="requestSent" (click)="requestAskingPrice(event.meta.titleId)">
->>>>>>> 4e9596c9
+          <button *ngIf="event.type === 'screening'" mat-button [disabled]="requestSent" (click)="requestAskingPrice(event.meta.titleId)">
             <mat-icon svgIcon="local_offer"></mat-icon>
             <span>Request Asking Price</span>
           </button>
