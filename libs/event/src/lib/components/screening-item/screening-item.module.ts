import { RouterModule } from '@angular/router';
import { NgModule } from '@angular/core';
import { CommonModule } from '@angular/common';
import { FlexLayoutModule } from '@angular/flex-layout';
import { ScreeningItemComponent } from './screening-item.component';
import { EventRangeModule } from '../../pipes/event-range.pipe';
import { ImageModule } from '@blockframes/media/image/directives/image.module';
import { OrgChipModule } from '@blockframes/organization/components/chip/chip.module';
import { InvitationActionModule } from '@blockframes/invitation/components/action/action.module';
import { GetTitlePipeModule } from '@blockframes/movie/pipes/get-title.pipe';
<<<<<<< HEAD
=======
import { GetOrgPipeModule } from '@blockframes/organization/pipes/get-org.pipe';
>>>>>>> e9159aa2
// Material
import { MatIconModule } from '@angular/material/icon';
import { MatButtonModule } from '@angular/material/button';
import { MatRippleModule } from '@angular/material/core';

@NgModule({
  declarations: [ScreeningItemComponent],
  exports: [ScreeningItemComponent],
  imports: [
    CommonModule,
    RouterModule,
    FlexLayoutModule,
    ImageModule,
    EventRangeModule,
    InvitationActionModule,
    OrgChipModule,
    GetTitlePipeModule,
<<<<<<< HEAD
=======
    GetOrgPipeModule,
>>>>>>> e9159aa2
    MatIconModule,
    MatButtonModule,
    MatRippleModule
  ]
})
export class ScreeningItemModule { }<|MERGE_RESOLUTION|>--- conflicted
+++ resolved
@@ -8,10 +8,7 @@
 import { OrgChipModule } from '@blockframes/organization/components/chip/chip.module';
 import { InvitationActionModule } from '@blockframes/invitation/components/action/action.module';
 import { GetTitlePipeModule } from '@blockframes/movie/pipes/get-title.pipe';
-<<<<<<< HEAD
-=======
 import { GetOrgPipeModule } from '@blockframes/organization/pipes/get-org.pipe';
->>>>>>> e9159aa2
 // Material
 import { MatIconModule } from '@angular/material/icon';
 import { MatButtonModule } from '@angular/material/button';
@@ -29,10 +26,7 @@
     InvitationActionModule,
     OrgChipModule,
     GetTitlePipeModule,
-<<<<<<< HEAD
-=======
     GetOrgPipeModule,
->>>>>>> e9159aa2
     MatIconModule,
     MatButtonModule,
     MatRippleModule
