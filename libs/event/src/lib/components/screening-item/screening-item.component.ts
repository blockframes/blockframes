import { Component, ChangeDetectionStrategy, Input, OnDestroy, ChangeDetectorRef, OnInit } from '@angular/core';
<<<<<<< HEAD
import { Invitation, InvitationService } from '@blockframes/invitation/+state';
import { ScreeningEvent } from '@blockframes/model';
=======
import { InvitationService } from '@blockframes/invitation/+state';
import { ScreeningEvent } from '../../+state';
>>>>>>> 82c8e972
import { BehaviorSubject, combineLatest, Subscription } from 'rxjs';
import { filter, map } from 'rxjs/operators';
import { fade } from '@blockframes/utils/animations/fade';
import { MatDialog } from '@angular/material/dialog';
import { RequestAskingPriceComponent } from '@blockframes/movie/components/request-asking-price/request-asking-price.component';
<<<<<<< HEAD
=======
import { Invitation } from '@blockframes/model';
>>>>>>> 82c8e972

@Component({
  selector: 'event-screening-item',
  templateUrl: './screening-item.component.html',
  styleUrls: ['./screening-item.component.scss'],
  animations: [fade],
  changeDetection: ChangeDetectionStrategy.OnPush
})
export class ScreeningItemComponent implements OnInit, OnDestroy {
  private sub: Subscription;
  private _event = new BehaviorSubject<ScreeningEvent>(null);
  public event$ = this._event.asObservable();

  public invitation: Invitation;
  public requestSent = false;

  @Input() set event(screening: ScreeningEvent) {
    this._event.next(screening);
  }
  get event() {
    return this._event.getValue();
  }

  constructor(
    private cdr: ChangeDetectorRef,
    private dialog: MatDialog,
    private invitationService: InvitationService
  ) { }

  ngOnInit() {
    this.sub = combineLatest([
      this.event$.pipe(filter(event => !!event)),
      this.invitationService.guestInvitations$
    ]).pipe(
      map(([event, invitations]) => invitations.find(invitation => invitation.eventId === event.id) ?? null)
    ).subscribe(invitation => {
      this.invitation = invitation
      this.cdr.markForCheck()
    });
  }

  ngOnDestroy() {
    this.sub.unsubscribe();
  }

  requestAskingPrice(movieId: string) {
    const ref = this.dialog.open(RequestAskingPriceComponent, {
      data: { movieId },
      maxHeight: '80vh',
      maxWidth: '650px',
      autoFocus: false
    });
    ref.afterClosed().subscribe(isSent => {
      this.requestSent = !!isSent;
      this.cdr.markForCheck();
    });
  }

}<|MERGE_RESOLUTION|>--- conflicted
+++ resolved
@@ -1,20 +1,11 @@
 import { Component, ChangeDetectionStrategy, Input, OnDestroy, ChangeDetectorRef, OnInit } from '@angular/core';
-<<<<<<< HEAD
-import { Invitation, InvitationService } from '@blockframes/invitation/+state';
-import { ScreeningEvent } from '@blockframes/model';
-=======
 import { InvitationService } from '@blockframes/invitation/+state';
-import { ScreeningEvent } from '../../+state';
->>>>>>> 82c8e972
+import { Invitation, ScreeningEvent } from '@blockframes/model';
 import { BehaviorSubject, combineLatest, Subscription } from 'rxjs';
 import { filter, map } from 'rxjs/operators';
 import { fade } from '@blockframes/utils/animations/fade';
 import { MatDialog } from '@angular/material/dialog';
 import { RequestAskingPriceComponent } from '@blockframes/movie/components/request-asking-price/request-asking-price.component';
-<<<<<<< HEAD
-=======
-import { Invitation } from '@blockframes/model';
->>>>>>> 82c8e972
 
 @Component({
   selector: 'event-screening-item',
