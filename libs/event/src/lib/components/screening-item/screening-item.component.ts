--- conflicted
+++ resolved
@@ -23,10 +23,6 @@
   @Input() set event(screening: ScreeningEvent) {
     this._event.next(screening);
     this.screening = screening;
-<<<<<<< HEAD
-    this.poster = screening.movie?.poster;
-=======
->>>>>>> e9159aa2
     this.invitation$ = this.invitationQuery.whereCurrentUserIsGuest().pipe(
       map(invits => invits.find(e => e.eventId === screening.id))
     );
