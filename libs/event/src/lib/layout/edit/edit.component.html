<ng-template pageBar>
  <header fxLayout fxLayoutAlign="space-between center">
    <a mat-icon-button routerLink="../..">
      <mat-icon svgIcon="arrow_back"></mat-icon>
    </a>
    <div fxLayout fxLayoutAlign="end center">
      <ng-container *ngIf="form.dirty">
        <button @scaleIn type="submit" mat-stroked-button color="primary" (click)="save()" test-id="event-save">Save</button>
      </ng-container>
      <button type="button" mat-button color="warn" (click)="remove()">Delete</button>
    </div>
  </header>
</ng-template>

<form [formGroup]="form">
  <section fxLayout="column" fxLayoutGap="24px">
    <h2>Details</h2>
    <mat-card class="details" fxLayout="column" fxFlex="65">
      <mat-form-field appearance="outline">
        <mat-label>Event Title</mat-label>
        <input matInput formControlName="title" test-id="event-title" />
      </mat-form-field>

      <div fxLayout fxLayoutAlign="space-between center" fxLayoutGap="24px">
        <mat-form-field fxFlex appearance="outline" test-id="event-start">
          <mat-label>Start</mat-label>
          <time-picker formControlName="start"></time-picker>
        </mat-form-field>
        <span>to</span>
        <mat-form-field fxFlex  appearance="outline" test-id="event-end">
          <mat-label>End</mat-label>
          <time-picker formControlName="end"></time-picker>
        </mat-form-field>
      </div>
<<<<<<< HEAD
      
      <mat-checkbox formControlName="isPrivate" test-id="event-private">Private</mat-checkbox>
=======

      <mat-checkbox formControlName="isPrivate">Private</mat-checkbox>
>>>>>>> ae92584d
      <mat-checkbox formControlName="allDay">All day</mat-checkbox>

    </mat-card>

    <!-- Meta content -->
    <ng-content></ng-content>


    <!-- <h2>Invitations</h2>
    <mat-card class="invitations" fxLayout="column"  fxFlex="35">
      <div fxLayout fxLayout="space-between center" fxLayoutGap="16px">
        <algolia-chips-autocomplete fxFlex
          index="user"
          displayWithPath="email"
          [form]="invitationForm"
          label="Search for a guest"
          placeholder="Enter guest email"
        >
          <ng-template let-user>
            <div class="profile-item" fxLayout fxLayoutAlign="strt center" fxLayoutGap="8px">
              <img [imgRef]="user.avatar.media" placeholderAsset="profil_user.webp" alt="Profile" />
              <span *ngIf="user.firstName">{{ user | displayName }}</span>
              <span *ngIf="!user.firstName">{{ user.email }}</span>
            </div>
          </ng-template>
        </algolia-chips-autocomplete>
        <button mat-icon-button (click)="invite()">
          <mat-icon svgIcon="send"></mat-icon>
        </button>
      </div>

      Here the list of invited persons
      <invitation-guest-list [invitations]="invitations"></invitation-guest-list>
    </mat-card> -->
  </section>
</form>

<|MERGE_RESOLUTION|>--- conflicted
+++ resolved
@@ -32,13 +32,8 @@
           <time-picker formControlName="end"></time-picker>
         </mat-form-field>
       </div>
-<<<<<<< HEAD
       
       <mat-checkbox formControlName="isPrivate" test-id="event-private">Private</mat-checkbox>
-=======
-
-      <mat-checkbox formControlName="isPrivate">Private</mat-checkbox>
->>>>>>> ae92584d
       <mat-checkbox formControlName="allDay">All day</mat-checkbox>
 
     </mat-card>
