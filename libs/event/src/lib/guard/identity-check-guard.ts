--- conflicted
+++ resolved
@@ -1,6 +1,6 @@
 import { Injectable } from '@angular/core';
 import { AngularFireAuth } from '@angular/fire/auth';
-import { CanActivate, Router } from '@angular/router';
+import { ActivatedRouteSnapshot, CanActivate, Router } from '@angular/router';
 import { AuthQuery } from '@blockframes/auth/+state';
 import { hasAnonymousIdentity } from '@blockframes/utils/event';
 import { combineLatest } from 'rxjs';
@@ -17,11 +17,7 @@
     private eventQuery: EventQuery
   ) { }
 
-<<<<<<< HEAD
   canActivate(route: ActivatedRouteSnapshot) {
-=======
-  canActivate() {
->>>>>>> 69b99c7c
     combineLatest([
       this.afAuth.authState,
       this.authQuery.anonymousCredentials$,
@@ -30,21 +26,12 @@
       map(([userAuth, creds, event]) => {
         if ((userAuth && !userAuth.isAnonymous) || hasAnonymousIdentity(creds, event.accessibility)) {
           // Redirect user to event view
-<<<<<<< HEAD
-          this.router.navigate([`events/${event.id}/r/i`], { queryParams: route.queryParams });
+          this.router.navigate([`events/${event.id}/r/i`],{queryParams: route.queryParams});
         } else if (creds?.role) {
           // Redirect user to identity or login page
           const identityPage = event.accessibility === 'invitation-only' ? 'email' : 'identity';
           const page = creds.role === 'guest' && event.accessibility !== 'private' ? identityPage : 'login';
-          this.router.navigate([`events/${event.id}/r/${page}`], { queryParams: route.queryParams });
-=======
-          this.router.navigate([`events/${event.id}/r/i`]);
-        } else if (creds?.role) {
-          // Redirect user to identity or login page
-          const identityPage = event.accessibility === 'invitation-only' ? 'email' : 'identity';
-          const page = creds.role === 'guest' ? identityPage : 'login';
           this.router.navigate([`events/${event.id}/r/${page}`]);
->>>>>>> 69b99c7c
         }
       })
     ).subscribe();
