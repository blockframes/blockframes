import { Injectable } from '@angular/core';
import { map, switchMap, catchError } from 'rxjs/operators';
import { CollectionGuard, CollectionGuardConfig } from 'akita-ng-fire';
import { AngularFireAuth } from '@angular/fire/auth';
import { hasDisplayName } from '@blockframes/utils/helpers';
import { AuthQuery, AuthService, AuthState } from '@blockframes/auth/+state';
import { of } from 'rxjs';
import { OrganizationService, OrganizationStore } from '@blockframes/organization/+state';

@Injectable({
  providedIn: 'root'
})
@CollectionGuardConfig({ awaitSync: true })
export class EventAuthGuard extends CollectionGuard<AuthState> {
  constructor(
    service: AuthService,
    private query: AuthQuery,
    private afAuth: AngularFireAuth,
    private orgService: OrganizationService,
    private orgStore: OrganizationStore,
  ) {
    super(service);
  }

  sync() {
    return this.afAuth.authState.pipe(
      switchMap(userAuth => {

        /**
         * User is not logged in
         */
<<<<<<< HEAD
        if (!userAuth) { return this.router.navigate(['/']) }
=======
        if (!userAuth) return this.router.navigate(['/']);
>>>>>>> debc9518

        /**
         * User is anonymous.
         */
        if (userAuth.isAnonymous) return of(true);

        /**
         * User is logged in
         */
        return this.service.sync().pipe(
          catchError(() => of('/')),
          map(() => this.query.user),
          switchMap(async user => {
            // Check that onboarding is complete
            const validUser = hasDisplayName(user) && user._meta.emailVerified && user.orgId;
            if (!validUser) {
              return this.router.navigate(['/auth/identity']);
            }

            // Check that org is valid
            const org = await this.orgService.getValue(user.orgId);
            if (org.status === 'pending') {
              return this.router.navigate(['/c/organization/create-congratulations']);
            }

            /**
             * If current user is not anonymous, we populate org store
             */
            if (userAuth && !userAuth.isAnonymous) {
              this.orgStore.upsert(org.id, org);
              this.orgStore.setActive(org.id);
              this.orgService.syncActive({ id: org.id });
            }

            // Everyting is ok
            return true;
          }),
        );
      })
    );
  }

}<|MERGE_RESOLUTION|>--- conflicted
+++ resolved
@@ -29,11 +29,7 @@
         /**
          * User is not logged in
          */
-<<<<<<< HEAD
-        if (!userAuth) { return this.router.navigate(['/']) }
-=======
         if (!userAuth) return this.router.navigate(['/']);
->>>>>>> debc9518
 
         /**
          * User is anonymous.
