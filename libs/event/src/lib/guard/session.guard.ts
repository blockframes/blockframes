--- conflicted
+++ resolved
@@ -26,11 +26,7 @@
 
     // for meeting event we also nee to check "Request Access"
     if (event.type === 'meeting') {
-<<<<<<< HEAD
       const attendee = (event.meta as Meeting).attendees[this.authQuery.userId || this.authQuery.anonymousUserId];
-=======
-      const attendee = (event.meta as Meeting).attendees[this.authQuery.userId];
->>>>>>> 4b230fca
 
       if (attendee?.status === 'accepted' || attendee?.status === 'owner') {
         return true;
