import { Injectable } from '@angular/core';
import { MatSnackBar } from '@angular/material/snack-bar';
import { ActivatedRouteSnapshot, CanActivate, Router } from '@angular/router';
import { AuthService } from '@blockframes/auth/+state';
import { createInvitation, InvitationService } from '@blockframes/invitation/+state';
import { combineLatest } from 'rxjs';
import { switchMap } from 'rxjs/operators';
import { EventService } from '../+state';

@Injectable({ providedIn: 'root' })
export class EventAccessGuard implements CanActivate {

  constructor(
    private service: EventService,
    private invitationService: InvitationService,
    private authService: AuthService,
    private router: Router,
    private snackBar: MatSnackBar
  ) { }

  canActivate(route: ActivatedRouteSnapshot) {
    return combineLatest([
      this.authService.user,
      this.service.getValue(route.params.eventId as string),
      this.authService.anonymousCredentials$
    ]).pipe(
      switchMap(async ([currentUser, event, anonymousCredentials]) => {
        if (!currentUser.isAnonymous) return true;
        switch (event.accessibility) {
          case 'invitation-only': {
<<<<<<< HEAD

            if (route.queryParams?.i && !anonymousCredentials.invitationId || anonymousCredentials.invitationId !== route.queryParams.i) {
=======
            const credentialsUpdateNeeded = !anonymousCredentials.invitationId || anonymousCredentials.invitationId !== route.queryParams?.i;
            if (route.queryParams?.i && credentialsUpdateNeeded) {
>>>>>>> ff6d14fd
              this.authService.updateAnonymousCredentials({ invitationId: route.queryParams?.i });
            }

            const invitationId = route.queryParams?.i as string || anonymousCredentials?.invitationId;
            if (invitationId) {
              const invitation = await this.invitationService.getValue(invitationId).catch(() => createInvitation());
<<<<<<< HEAD
              // Is invitation email the same as provided ?
              if (invitation?.toUser?.email !== anonymousCredentials?.email) {
=======
              const isEmailMatchingInvitation = invitation?.toUser?.email === anonymousCredentials?.email;
              if (!isEmailMatchingInvitation) {
>>>>>>> ff6d14fd
                this.snackBar.open('Provided email does not match invitation', 'close', { duration: 5000 });
                this.authService.updateAnonymousCredentials({ email: undefined });
                this.router.navigate([`/event/${event.id}`], { queryParams: route.queryParams });
                return false;
              }

<<<<<<< HEAD
              // Is event id same as in invitaition ?
              if (invitation?.eventId !== event.id) {
=======
              const isInvitationMatchingEvent = invitation?.eventId === event.id;
              if (!isInvitationMatchingEvent) {
>>>>>>> ff6d14fd
                this.snackBar.open('Incorrect invitation for event', 'close', { duration: 5000 });
                await this.authService.signOut();
                return false;
              }

              return true;
            } else {
              this.snackBar.open('Missing invitation parameter', 'close', { duration: 5000 });
              await this.authService.signOut();
              return false;
            }
          }
          default:
            return true;
        }
      }));
  }
}
<|MERGE_RESOLUTION|>--- conflicted
+++ resolved
@@ -28,39 +28,24 @@
         if (!currentUser.isAnonymous) return true;
         switch (event.accessibility) {
           case 'invitation-only': {
-<<<<<<< HEAD
-
-            if (route.queryParams?.i && !anonymousCredentials.invitationId || anonymousCredentials.invitationId !== route.queryParams.i) {
-=======
             const credentialsUpdateNeeded = !anonymousCredentials.invitationId || anonymousCredentials.invitationId !== route.queryParams?.i;
             if (route.queryParams?.i && credentialsUpdateNeeded) {
->>>>>>> ff6d14fd
               this.authService.updateAnonymousCredentials({ invitationId: route.queryParams?.i });
             }
 
             const invitationId = route.queryParams?.i as string || anonymousCredentials?.invitationId;
             if (invitationId) {
               const invitation = await this.invitationService.getValue(invitationId).catch(() => createInvitation());
-<<<<<<< HEAD
-              // Is invitation email the same as provided ?
-              if (invitation?.toUser?.email !== anonymousCredentials?.email) {
-=======
               const isEmailMatchingInvitation = invitation?.toUser?.email === anonymousCredentials?.email;
               if (!isEmailMatchingInvitation) {
->>>>>>> ff6d14fd
                 this.snackBar.open('Provided email does not match invitation', 'close', { duration: 5000 });
                 this.authService.updateAnonymousCredentials({ email: undefined });
                 this.router.navigate([`/event/${event.id}`], { queryParams: route.queryParams });
                 return false;
               }
 
-<<<<<<< HEAD
-              // Is event id same as in invitaition ?
-              if (invitation?.eventId !== event.id) {
-=======
               const isInvitationMatchingEvent = invitation?.eventId === event.id;
               if (!isInvitationMatchingEvent) {
->>>>>>> ff6d14fd
                 this.snackBar.open('Incorrect invitation for event', 'close', { duration: 5000 });
                 await this.authService.signOut();
                 return false;
