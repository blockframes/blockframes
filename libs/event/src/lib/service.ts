--- conflicted
+++ resolved
@@ -72,17 +72,10 @@
         org: ({ ownerOrgId }: Event<Meta>) => this.orgService.valueChanges(ownerOrgId),
         movie: (event: Event<Meta>) => {
           if (isScreening(event)) {
-<<<<<<< HEAD
-            return event.meta.titleId ? this.movieService
-              .valueChanges(this.movieQuery(event.meta.titleId))
-              .pipe(map(movies => movies?.length ? movies[0] : undefined))
-              : undefined;
-=======
             if (!event.meta.titleId) return;
             return this.movieService.valueChanges(event.meta.titleId).pipe(
               catchError(() => of(undefined))
             )
->>>>>>> 9d000282
           }
         },
         organizedBy: (event: Event<Meta>) => {
