--- conflicted
+++ resolved
@@ -1,11 +1,8 @@
-<<<<<<< HEAD
 import * as functions from './functions';
 import * as firestore from './firestore';
 import * as firebase from './firebase';
 import * as auth from './auth';
 
 export { firestore, firebase, functions, auth };
-=======
-export * as functions from './functions';
-export { AdminAuthMocked } from './adminAuthMocked';
->>>>>>> 3f685c9f
+
+export { AdminAuthMocked } from './adminAuthMocked';