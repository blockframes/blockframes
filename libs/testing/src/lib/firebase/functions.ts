--- conflicted
+++ resolved
@@ -23,26 +23,15 @@
  */
 export function initFunctionsTestMock(offline = true, overrideConfig?: AppOptions): FirebaseTestConfig {
   if (offline) { // ** Connect to emulator
-<<<<<<< HEAD
     let firebaseTest:any = firebaseFunctionsTest();
     //projectId cannot have '.' in the string; need whole numbers
     const projectId = 'test' + testIndex++;
-=======
-    const firebaseTest: any = firebaseFunctionsTest();
 
-    //projectId cannot have '.' in the string; need whole numbers
-    const projectId = 'test' + testIndex++;
-
->>>>>>> b6a6ba34
     // initialize test database
     process.env.GCLOUD_PROJECT = projectId;
     process.env.FIRESTORE_EMULATOR_HOST = 'localhost:8080';
     admin.initializeApp({ projectId });
-<<<<<<< HEAD
-    firebaseTest['firebaseConfig'] = {projectId};
-=======
     firebaseTest['firebaseConfig'] = { projectId };
->>>>>>> b6a6ba34
     return firebaseTest;
   }
 
