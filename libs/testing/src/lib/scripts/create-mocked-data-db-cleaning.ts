--- conflicted
+++ resolved
@@ -220,16 +220,6 @@
 
 const docs = getDocuments(pathToJsonFile)
 
-<<<<<<< HEAD
-  const collections = Object.keys(docs);
-  // First pass
-  for (const collection of collections) {
-    for (const d of docs[collection]) {
-      if (current[collection] !== undefined && current[collection] < max[collection] && idsToFetch[collection].includes(d.id || d.uid)) {
-        current[collection]++;
-        mockedData[collection].push(d);
-      }
-=======
 const collections = Object.keys(docs);
 
 // First pass
@@ -238,7 +228,6 @@
     if (current[collection] !== undefined && current[collection] < max[collection] && idsToFetch[collection].includes(d.id || d.uid)) {
       current[collection]++;
       mockedData[collection].push(d);
->>>>>>> d790eea3
     }
   }
 }
