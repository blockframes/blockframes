--- conflicted
+++ resolved
@@ -1,16 +1,5 @@
-<<<<<<< HEAD
-import { Contract, Notification } from '@blockframes/model';
+import { Contract, Notification, Organization } from '@blockframes/model';
 import { QueryParameters, UpdateParameters } from '../../../commons';
-=======
-import { WhereFilterOp } from 'firebase/firestore';
-import { Contract, Event, Movie, Offer, Notification, Organization } from '@blockframes/model';
-
-interface UpdateParameters {
-  docPath: string;
-  field: string;
-  value: unknown;
-}
->>>>>>> d1b79aef
 
 export const firestore = {
   clearTestData() {
@@ -31,11 +20,7 @@
     return cy.task('getData', [paths]).then(array => array[0]);
   },
 
-<<<<<<< HEAD
   queryData<T>(data: QueryParameters): Cypress.Chainable<T[]> {
-=======
-  queryData<T>(data: { collection: string; field: string; operator: WhereFilterOp; value: unknown }): Cypress.Chainable<T[]> {
->>>>>>> d1b79aef
     return cy.task('queryData', data);
   },
 
@@ -48,7 +33,6 @@
     return cy.task('updateData', [data]);
   },
 
-<<<<<<< HEAD
   deleteContractsAndTerms(orgId: string) {
     return firestore
       .queryDelete<Contract>({ collection: 'contracts', field: 'sellerId', operator: '==', value: orgId })
@@ -65,75 +49,13 @@
       firestore.queryDelete<Notification>({ collection: 'notifications', field: 'toUserId', operator: '==', value: userId })
     );
     return Promise.all(promises);
-=======
-  deleteOrgEvents(orgId: string) {
-    return firestore
-      .queryData<Event>({ collection: 'events', field: 'ownerOrgId', operator: '==', value: orgId })
-      .then(events => firestore.delete(events.map(event => `events/${event.id}`)));
   },
 
-  deleteOrgMovies(orgId: string) {
-    return firestore
-      .queryData<Movie>({ collection: 'movies', field: 'orgIds', operator: 'array-contains', value: orgId })
-      .then(movies => Promise.all(movies.map(movie => firestore.delete(`movies/${movie.id}`))));
-  },
-
-  deleteContractsAndTerms(orgId: string) {
-    return firestore
-      .queryData<Contract>({ collection: 'contracts', field: 'sellerId', operator: '==', value: orgId })
-      .then(contracts => {
-        const promises = [];
-        for (const contract of contracts) {
-          promises.push(firestore.delete(`contracts/${contract.id}`));
-          for (const termId of contract.termIds) promises.push(firestore.delete(`terms/${termId}`));
-        }
-        return Promise.all(promises);
-      });
-  },
-
-  deleteBuyerContracts(orgId: string) {
-    return firestore
-      .queryData<Contract>({ collection: 'contracts', field: 'buyerId', operator: '==', value: orgId })
-      .then(contracts => {
-        const promises = [];
-        for (const contract of contracts) {
-          promises.push(firestore.delete(`contracts/${contract.id}`));
-        }
-        return Promise.all(promises);
-      });
-  },
-
-  deleteOffers(orgId: string) {
-    return firestore
-      .queryData<Offer>({ collection: 'offers', field: 'buyerId', operator: '==', value: orgId })
-      .then(offers => firestore.delete(offers.map(({ id }) => `offers/${id}`)));
-  },
-
-  deleteNotifications(userIds: string | string[]) {
-    if (!Array.isArray(userIds)) userIds = [userIds];
-    if (userIds.length > 10) throw new Error('deleteNotifications() cannot receice an array with more than 10 userIds');
-    return firestore
-      .queryData<Notification>({ collection: 'notifications', field: 'toUserId', operator: 'in', value: userIds })
-      .then(notifications => {
-        const promises = [];
-        for (const notification of notifications) {
-          promises.push(firestore.delete(`notifications/${notification.id}`));
-        }
-        return Promise.all(promises);
-      });
-  },
-
-  // TODO : to be reworked when #9189 has been merged
-  queryDeleteOrgsWithUsers(data: { collection: string; field: string; operator: WhereFilterOp; value: string }) {
-    return firestore.queryData<Organization>(data).then(orgs => {
-      const promises = [];
-      for (const org of orgs) {
-        promises.push(firestore.delete(`orgs/${org.id}`));
-        promises.push(firestore.delete(`permissions/${org.id}`));
-        org.userIds.forEach(uid => promises.push(firestore.delete(`users/${uid}`)));
-      }
+  queryDeleteOrgsWithUsers(data: QueryParameters) {
+    return firestore.queryDelete<Organization>(data).then(orgs => {
+      const userIds = [...new Set(orgs.map(org => org.userIds))];
+      const promises = userIds.map(uid => firestore.delete(`users/${uid}`));
       return Promise.all(promises);
     });
->>>>>>> d1b79aef
   },
 };