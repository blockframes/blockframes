--- conflicted
+++ resolved
@@ -28,13 +28,10 @@
   return cy.get(`[test-id="${selector}"]`);
 }
 
-<<<<<<< HEAD
 export function getByClass(selector: string) {
   return cy.get(`.${selector}`);
 }
 
-=======
->>>>>>> 47363213
 export function getAllStartingWith(selector: string) {
   return cy.get(`[test-id^="${selector}"]`);
 }
