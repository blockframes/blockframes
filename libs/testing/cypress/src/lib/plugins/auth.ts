import { db } from '../testing-cypress';
import type { User } from '@blockframes/user/types';

export async function getRandomEmail() {
  const { email } = await getRandomUser();
  console.log(email);
  return email;
}

export async function getRandomUser() {
  // TODO #7701 Improve getRandomUser method
  const userQuery = await db.collection('users').limit(1).get();
  const userSnap = userQuery.docs.pop();
  const user = userSnap.data() as User;
  console.log('Got random user:\n');
  console.dir(user);
  return user;
<<<<<<< HEAD
}

export async function createUserToken(uid: string) {
  /**
   * This is what is missing in token to be able to pass the rules
   * but this does not work..
   * @see isSignedIn() in firestore.rules
   **/
  const tokenPayLoad = {
    firebase: {
      sign_in_provider: 'password',
      identities: {},
    },
  };
  return await auth.createCustomToken(uid, tokenPayLoad);
}

export async function validateOrg(orgName: string) {
  const userQuery = await db.collection('orgs').where('denomination.full', '==', orgName).get()
  const org = userQuery.docs as unknown;
  const orgId = org[0]._fieldsProto.id.stringValue
  const docRef = db.collection('orgs').doc(orgId)
  return docRef.update({ status: 'accepted' })
}

export async function validateUser(email: string) {
  const user = await auth.getUserByEmail(email)
  const docRef = db.collection('users').doc(user.uid)
  await docRef.update({'_meta.emailVerified': true})
  await auth.updateUser(user.uid, {emailVerified: true})
  return 'reload ok'
=======
>>>>>>> 769b94c5
}<|MERGE_RESOLUTION|>--- conflicted
+++ resolved
@@ -15,7 +15,6 @@
   console.log('Got random user:\n');
   console.dir(user);
   return user;
-<<<<<<< HEAD
 }
 
 export async function createUserToken(uid: string) {
@@ -47,6 +46,4 @@
   await docRef.update({'_meta.emailVerified': true})
   await auth.updateUser(user.uid, {emailVerified: true})
   return 'reload ok'
-=======
->>>>>>> 769b94c5
-}+}
