import { db } from '../testing-cypress';
import { createUser, createOrganization, Organization, createPermissions, UserRole, MovieDocument } from '@blockframes/model';
import { App, ModuleAccess } from '@blockframes/utils/apps';
import { isUndefined } from 'lodash';

//* USERS

export async function getRandomEmail() {
  const { email } = await getRandomUser();
  return email;
}

export async function getRandomUser() {
  const { docs } = await db.collection('users').get();
  const randomIndex = Math.floor(Math.random() * docs.length);
  return createUser(docs[randomIndex].data());
}

export async function getRandomMember(data: { app: App; access: ModuleAccess, userType: UserRole}) {
  const { userType } = data;
  const org = await getRandomOrg(data);
  return getRandomOrgMember({ orgId: org.id, userType })
}

export function deleteUser(userId: string) {
  return db.doc(`users/${userId}`).delete();
}

//* ORGS

function getMarketplaceOrgs(app: App) {
  return db
    .collection('orgs')
    .where('status', '==', 'accepted')
    .where(`appAccess.${app}.marketplace`, '==', true)
    .where(`appAccess.${app}.dashboard`, '==', false)
    .get();
}

function getDashboardOrgs(app: App) {
  return db.collection('orgs').where('status', '==', 'accepted').where(`appAccess.${app}.dashboard`, '==', true).get();
}

export async function getRandomOrg(data: { app: App; access: ModuleAccess, userType: UserRole}) {
  const { app, access, userType } = data;
  const { docs } = access.dashboard ? await getDashboardOrgs(app) : await getMarketplaceOrgs(app);
<<<<<<< HEAD
  // TODO : when issue #8093 is resolved, revert below function code like in PR #7773
  let organization: Organization;
  do {
    const randomIndex = Math.floor(Math.random() * docs.length);
    const tempOrg = createOrganization(docs[randomIndex].data());
    const orgUser = await getRandomOrgMember({ orgId: tempOrg.id, userType });
    if (orgUser?.email) organization = tempOrg;
  } while (!organization)
  return createOrganization(organization);
=======
  const ramdomIndex = Math.floor(Math.random() * docs.length);
  return createOrganization(docs[ramdomIndex].data());
>>>>>>> b25df2ae
}

export async function validateOrg(orgName: string) {
  const org = await getOrgByName(orgName);
  const docRef = db.collection('orgs').doc(org.id);
  return docRef.update({ status: 'accepted' });
}

export async function getOrgByName(orgName: string) {
  const userQuery = await db.collection('orgs').where('denomination.full', '==', orgName).get();
  const [org] = userQuery.docs;
  if(!org) return null;
  return createOrganization(org.data());
}

export function deleteOrg(orgId: string) {
  return db.doc(`orgs/${orgId}`).delete();
}

//* USERS + ORGS

export async function acceptUserInOrg(userEmail: string) {
  const userQuery = await db.collection('invitations').where('fromUser.email', '==', userEmail).get();
  const [invitation] = userQuery.docs;
  const { id: invitationId } = invitation.data();
  return db.collection('invitations').doc(invitationId).update({ status: 'accepted' });
}

export async function getRandomOrgMember(data: {orgId: string, userType: UserRole}) {
  const { orgId, userType } = data;
  const permissionsRef = await db.doc(`permissions/${orgId}`).get();
  const permissions = createPermissions(permissionsRef.data());
  const userIds = Object.keys(permissions.roles).filter(uid =>
    userType==='member' ? permissions.roles[uid] === 'member' : permissions.roles[uid] === 'superAdmin' || 'admin');
  const randomIndex = Math.floor(Math.random() * userIds.length);
  const userId = userIds[randomIndex];
  const userRef = await db.doc(`users/${userId}`).get();
  return createUser(userRef.data());
}

//* ORGS + MOVIES

async function getOrgMovies(orgId: string) {
  const movieSnap = await db.collection('movies').where('orgIds', 'array-contains', orgId).get();
  const movies = movieSnap.docs.map(doc => doc.data() as MovieDocument);
  return movies.filter(movie => movie.title.international);
}

//* ORGS + USERS + MOVIES

export async function getRandomScreeningData(data: { app: App, access: ModuleAccess, userType: UserRole, moviesWithScreener?: boolean}) {
  const { app, access, userType, moviesWithScreener } = data;
  let result = {};
  do {
    const org = await getRandomOrg({ app, access, userType });
    const user = await getRandomOrgMember({ orgId: org.id, userType });
    const orgMovies = await getOrgMovies(org.id);
    let movies = orgMovies.filter(movie => movie.title.international && movie.app.festival.status === 'accepted' && movie.app.festival.access === true);
    if(!isUndefined(moviesWithScreener)) movies = movies.filter(movie => {
      const jwPlayerId = movie.promotional.videos.screener.jwPlayerId;
      return moviesWithScreener ? jwPlayerId : !jwPlayerId;
    });
    if (movies.length) result = { org, user, movies };
  } while (!Object.keys(result).length);
  return result;
}

export async function getRandomScreeningDataArray(data: { app: App; access: ModuleAccess, userType: UserRole, number: number, moviesWithScreener: boolean}) {
  const { app, access, userType, number, moviesWithScreener } = data;
  const promises= [];
  for( let i = 0; i < number; i++) {
    promises.push(getRandomScreeningData({app, access, userType, moviesWithScreener}));
  }
  return Promise.all(promises);
}

//* EVENTS

export function deleteEvent(eventId: string) {
  return db.doc(`events/${eventId}`).delete();
}

export async function getAllSellerEventIds(sellerUid: string) {
  const sellerOrgSnap = await db.collection('users').doc(sellerUid).get();
  const sellerOrgUid = sellerOrgSnap.get('orgId') as string;
  console.log(`This seller's OrgId is: ${sellerOrgUid}`);
  const eventsSnap = await db.collection('events').where('ownerOrgId', '==', sellerOrgUid).get();
  console.log(`There were ${eventsSnap.size} events found for this org`);
  return eventsSnap.docs.map(doc => doc.id);
}

export async function deleteAllSellerEvents(sellerUid: string) {
  const eventIds = await getAllSellerEventIds(sellerUid);
  const promises = [];
  for(const eventId of eventIds) {
    promises.push(deleteEvent(eventId))
  }
  return Promise.all(promises)
}<|MERGE_RESOLUTION|>--- conflicted
+++ resolved
@@ -44,20 +44,8 @@
 export async function getRandomOrg(data: { app: App; access: ModuleAccess, userType: UserRole}) {
   const { app, access, userType } = data;
   const { docs } = access.dashboard ? await getDashboardOrgs(app) : await getMarketplaceOrgs(app);
-<<<<<<< HEAD
-  // TODO : when issue #8093 is resolved, revert below function code like in PR #7773
-  let organization: Organization;
-  do {
-    const randomIndex = Math.floor(Math.random() * docs.length);
-    const tempOrg = createOrganization(docs[randomIndex].data());
-    const orgUser = await getRandomOrgMember({ orgId: tempOrg.id, userType });
-    if (orgUser?.email) organization = tempOrg;
-  } while (!organization)
-  return createOrganization(organization);
-=======
   const ramdomIndex = Math.floor(Math.random() * docs.length);
   return createOrganization(docs[ramdomIndex].data());
->>>>>>> b25df2ae
 }
 
 export async function validateOrg(orgName: string) {
