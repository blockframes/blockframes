import { db } from '../testing-cypress';
<<<<<<< HEAD
import { createUser, createOrganization, createPermissions } from '@blockframes/model';
import { App, ModuleAccess } from '@blockframes/model';
=======
import { createUser, createOrganization, createPermissions, ModuleAccess, App } from '@blockframes/model';
>>>>>>> 32457eb5

export async function getRandomEmail() {
  const { email } = await getRandomUser();
  console.log(email);
  return email;
}

export async function getRandomUser() {
  const { docs } = await db.collection('users').get();
  const randomIndex = Math.floor(Math.random() * docs.length);
  return createUser(docs[randomIndex].data());
}

function getMarketplaceOrgs(app: App) {
  return db
    .collection('orgs')
    .where('status', '==', 'accepted')
    .where(`appAccess.${app}.marketplace`, '==', true)
    .where(`appAccess.${app}.dashboard`, '==', false)
    .get();
}

function getDashboardOrgs(app: App) {
  return db.collection('orgs').where('status', '==', 'accepted').where(`appAccess.${app}.dashboard`, '==', true).get();
}

export async function getRandomOrg(data: { app: App; access: ModuleAccess }) {
  const { app, access } = data;
  const { docs } = access.dashboard ? await getDashboardOrgs(app) : await getMarketplaceOrgs(app);
  const ramdomIndex = Math.floor(Math.random() * docs.length);
  return createOrganization(docs[ramdomIndex].data());
}

export async function validateOrg(orgName: string) {
  const org = await getOrgByName(orgName);
  const docRef = db.collection('orgs').doc(org.id);
  return docRef.update({ status: 'accepted' });
}

export async function acceptUserInOrg(userEmail: string) {
  const userQuery = await db.collection('invitations').where('fromUser.email', '==', userEmail).get();
  const [invitation] = userQuery.docs;
  const { id: invitationId } = invitation.data();
  return db.collection('invitations').doc(invitationId).update({ status: 'accepted' });
}

export async function getRandomOrgAdmin(orgId: string) {
  const permissionsRef = await db.doc(`permissions/${orgId}`).get();
  const permissions = createPermissions(permissionsRef.data());
  const adminIds = Object.keys(permissions.roles).filter(userId => {
    return permissions.roles[userId] === 'superAdmin' || permissions.roles[userId] === 'admin';
  });
  const randomIndex = Math.floor(Math.random() * adminIds.length);
  const adminId = adminIds[randomIndex];
  const adminRef = await db.doc(`users/${adminId}`).get();
  return createUser(adminRef.data());
}

export function deleteUser(userId: string) {
  return db.doc(`users/${userId}`).delete();
}

export async function getOrgByName(orgName: string) {
  const userQuery = await db.collection('orgs').where('denomination.full', '==', orgName).get();
  const [org] = userQuery.docs;
  if (!org) return null;
  return createOrganization(org.data());
}

export function deleteOrg(orgId: string) {
  return db.doc(`orgs/${orgId}`).delete();
}

// TODO : create a CRUD light plugin, see issue #8460

//* LIGHT PLUGIN*----------------------------------------------------------------

const isDocumentPath = (path: string) => path.split('/').length % 2 === 0;

//* IMPORT DATA*-----------------------------------------------------------------

export async function importData(data: Record<string, object>[]) {
  const createAll: Promise<FirebaseFirestore.WriteResult>[] = [];
  for (const document of data) {
    Object.entries(document).map(([path, content]) => {
      if (!isDocumentPath(path))
        throw new Error('Document path mandatory, like [collectionPath/DocumentPath]. Got ' + JSON.stringify(path));
      createAll.push(db.doc(path).set(content));
    });
  }
  return Promise.all(createAll);
}

//* DELETE DATA*----------------------------------------------------------------

export async function deleteData(paths: string[]) {
  const deleteAll: Promise<FirebaseFirestore.WriteResult>[] = [];
  for (const path of paths) {
    if (isDocumentPath(path)) {
      const subcollectionsDocs = await subcollectionsDocsOf(path);
      subcollectionsDocs.forEach(doc => deleteAll.push(doc.delete()));
      deleteAll.push(db.doc(path).delete());
    } else {
      const docsRef = await db.collection(path).listDocuments();
      docsRef.forEach(async docRef => {
        const subcollectionsDocs = await subcollectionsDocsOf(docRef.path);
        subcollectionsDocs.forEach(doc => deleteAll.push(doc.delete()));
        deleteAll.push(docRef.delete());
      });
    }
  }
  return Promise.all(deleteAll);
}

const subcollectionsDocsOf = async (path: string) => {
  const result: FirebaseFirestore.DocumentReference<FirebaseFirestore.DocumentData>[] = [];
  const subcollections = await db.doc(path).listCollections();
  for (const subcollection of subcollections) {
    const subdocs = await subcollection.listDocuments();
    for (const subdoc of subdocs) result.push(subdoc);
  }
  return result;
};

//* GET DATA*------------------------------------------------------------------

export async function getData(paths: string[]) {
  const getAll: Promise<Record<string, unknown> | Record<string, unknown>[]>[] = [];
  for (const path of paths) {
    if (isDocumentPath(path)) {
      const docData = getDocument(path);
      getAll.push(docData);
    } else {
      const collectionData = getCollection(path);
      getAll.push(collectionData);
    }
  }
  return Promise.all(getAll);
}

async function getDocument(path: string) {
  const docSnap = await db.doc(path).get();
  const docData = docSnap.data();
  const subcollectionsData = await subcollectionsDataOf(path);
  const result = { ...docData, ...subcollectionsData };
  return result;
}

async function getCollection(collection: string) {
  const result = [];
  const docRefs = await db.collection(collection).listDocuments();
  for (const docRef of docRefs) {
    const docData = await getDocument(docRef.path);
    result.push(docData);
  }
  return result;
}

const subcollectionsDataOf = async (path: string) => {
  const result = {};
  const subcollections = await db.doc(path).listCollections();
  for (const subcollection of subcollections) {
    const subdocs = await subcollection.listDocuments();
    const subdocsData = [];
    for (const subdoc of subdocs) {
      const subDocSnap = await subdoc.get();
      const subdocData = subDocSnap.data();
      subdocsData.push(subdocData);
    }
    result[`${subcollection.id}`] = subdocsData;
  }
  return result;
};

//* UPDATE DATA*-----------------------------------------------------------------

//TODO : adapt to use id of doc or uid for users #8460

/*
export function updateData(data: any | any[]) {
  const createAll = Object.entries(data).map(([path, content]) => {
    if (isDocumentPath(path)) {
      const docRef = db.doc(path);
      return docRef.update(content);
    }
    if (!Array.isArray(content)) {
      throw new Error('If path is a collection, the content should be an array. Got ' + JSON.stringify(content));
    }
    const collRef = db.collection(path);
    const addAll = content.map(document => collRef.doc().update(document));
    return Promise.all(addAll);
  });
  return Promise.all(createAll);
}
*/<|MERGE_RESOLUTION|>--- conflicted
+++ resolved
@@ -1,10 +1,5 @@
 import { db } from '../testing-cypress';
-<<<<<<< HEAD
-import { createUser, createOrganization, createPermissions } from '@blockframes/model';
-import { App, ModuleAccess } from '@blockframes/model';
-=======
 import { createUser, createOrganization, createPermissions, ModuleAccess, App } from '@blockframes/model';
->>>>>>> 32457eb5
 
 export async function getRandomEmail() {
   const { email } = await getRandomUser();
