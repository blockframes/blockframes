--- conflicted
+++ resolved
@@ -14,14 +14,11 @@
 import { createMaterial, MaterialQuery, MaterialStatus } from '../../material/+state';
 import { TemplateQuery } from '../../template/+state';
 import { DeliveryOption, DeliveryWizard, DeliveryWizardKind } from './delivery.store';
-<<<<<<< HEAD
+import { utils } from 'ethers';
 import { AngularFirestoreCollection, AngularFirestoreDocument } from '@angular/fire/firestore';
 import * as firebase from 'firebase';
 
 const Timestamp = firebase.firestore.Timestamp;
-=======
-import { utils } from 'ethers';
->>>>>>> ea9379a0
 
 interface AddDeliveryOptions {
   templateId?: string;
@@ -126,7 +123,6 @@
   // CRUD MATERIAL //
   ///////////////////
 
-<<<<<<< HEAD
   /** Adds an empty material to the delivery sub-collection in firebase */
   public async addMaterial(): Promise<string> {
     const deliveryRef = this.currentDeliveryDoc.ref;
@@ -135,17 +131,6 @@
 
     await this.db.firestore.runTransaction(async (tx: firebase.firestore.Transaction) => {
       const newMaterial = createMaterial({ id: materialId });
-=======
-  /** Adds an empty material to the movie sub-collection in firebase */
-  public addMaterial(): string {
-    const delivery = this.query.getActive();
-    const materialId = this.db.createId();
-    const materialRef = this.db.doc<Material>(`movies/${delivery.movieId}/materials/${materialId}`).ref;
-    const deliveryRef = this.db.doc<Delivery>(`deliveries/${delivery.id}`).ref;
-
-    this.db.firestore.runTransaction(async (tx: firebase.firestore.Transaction) => {
-      const newMaterial = createMaterial({ id: materialId, deliveryIds: [delivery.id] });
->>>>>>> ea9379a0
       tx.set(materialRef, newMaterial);
       tx.update(deliveryRef, { validated: [] });
     });
@@ -153,17 +138,10 @@
     return materialId;
   }
 
-<<<<<<< HEAD
   /** Deletes material of the delivery sub-collection in firebase */
   public deleteMaterial(materialId: string, deliveryId: string) {
     const deliveryRef = this.deliveryDoc(deliveryId).ref;
     const materialRef = this.materialDoc(deliveryId, materialId).ref;
-=======
-  /** Deletes material of the movie sub-collection in firebase */
-  public deleteMaterial(materialId: string, delivery: Delivery) {
-    const materialRef = this.db.doc<Material>(`movies/${delivery.movieId}/materials/${materialId}`).ref;
-    const deliveryRef = this.db.doc<Delivery>(`deliveries/${delivery.id}`).ref;
->>>>>>> ea9379a0
 
     return this.db.firestore.runTransaction(async (tx: firebase.firestore.Transaction) => {
       tx.delete(materialRef);
@@ -171,14 +149,11 @@
     });
   }
 
-<<<<<<< HEAD
   /** Changes material 'delivered' property value to true or false when triggered */
   public toggleApproved(materialId: string, approved: boolean) {
     return this.movieMaterialDoc(this.movieQuery.getActiveId(), materialId).update({ approved });
   }
 
-=======
->>>>>>> ea9379a0
   /** Update the property state of movie's materials */
   public updateMaterialState(materials: Material[], state: string) {
     const batch = this.db.firestore.batch();
@@ -241,13 +216,8 @@
 
       // Update the movie deliveryIds
       const nextDeliveryIds = [...deliveryIds, delivery.id];
-<<<<<<< HEAD
       tx.update(movieRef, { deliveryIds: nextDeliveryIds });
     });
-=======
-      tx.update(movieDoc.ref, {deliveryIds: nextDeliveryIds});
-    })
->>>>>>> ea9379a0
 
     return id;
   }
@@ -275,24 +245,15 @@
       await this.permissionsService.createDocAndPermissions(delivery, organization, tx);
 
       // Copy movie materials to the delivery
-<<<<<<< HEAD
       await this.copyMaterials(delivery, movieSnap.data() as Movie, tx);
-=======
-      this.copyMaterials(delivery, movie)
->>>>>>> ea9379a0
 
       // Create the stakeholder in the sub-collection
       await this.shService.addStakeholder(delivery, organization.id, true, tx);
 
       // Update the movie deliveryIds
       const nextDeliveryIds = [...deliveryIds, delivery.id];
-<<<<<<< HEAD
       tx.update(movieRef, { deliveryIds: nextDeliveryIds });
     });
-=======
-      tx.update(movieDoc.ref, {deliveryIds: nextDeliveryIds});
-    })
->>>>>>> ea9379a0
 
     return id;
   }
@@ -388,19 +349,10 @@
     steps.forEach(step => {
       const materials = this.materialQuery.getAll().filter(material => material.stepId === step.id);
 
-<<<<<<< HEAD
       materials.forEach(material => {
         const ref = this.materialDoc(deliveryId, material.id).ref;
         batch.update(ref, { stepId: '' });
       });
-=======
-    // We also set the concerned materials .step to an empty string
-    const batch = this.db.firestore.batch();
-    const materials = this.materialQuery.getAll().filter(material => material.step.id === step.id);
-    materials.forEach(material => {
-      const doc = this.db.doc(`deliveries/${delivery.id}/materials/${material.id}`);
-      return batch.update(doc.ref, { step: '' });
->>>>>>> ea9379a0
     });
   }
 
@@ -429,36 +381,24 @@
     }
   }
 
-<<<<<<< HEAD
   /** Create a transaction to copy the template/movie materials into the delivery materials */
   public async copyMaterials(
     delivery: Delivery,
     document: BFDoc,
     tx: firebase.firestore.Transaction
   ) {
-=======
-  /** Create a transaction to copy the template/movie materials into the movie materials */
-  public async copyMaterials(delivery: Delivery, document: BFDoc) {
->>>>>>> ea9379a0
     const materials = await this.db.snapshot<Material[]>(
       `${document._type}/${document.id}/materials`
     );
 
-<<<<<<< HEAD
     materials.forEach(material => {
+
+      const id = this.db.createId();
       tx.set(this.materialDoc(delivery.id, material.id).ref, {
         ...material,
-        state: '',
+        id: id,
+        status: MaterialStatus.pending,
         stepId: ''
-=======
-    return this.db.firestore.runTransaction(async (tx: firebase.firestore.Transaction) => {
-      const promises = materials.map(material => {
-        const id = this.db.createId();
-        const materialRef = this.db.doc<Material>(
-          `deliveries/${delivery.id}/materials/${id}`
-        ).ref;
-        return tx.set(materialRef, { ...material, id, state: MaterialStatus.pending });
->>>>>>> ea9379a0
       });
     });
 
