import { Component, ChangeDetectionStrategy, Inject } from '@angular/core';
import { MAT_DIALOG_DATA, MatDialogRef, MatSnackBar } from '@angular/material';
import { FormGroup, FormControl, Validators } from '@angular/forms';
import { AuthService } from '@blockframes/auth';
import { DeliveryQuery } from '../+state';
import { OrganizationQuery } from '@blockframes/organization';

@Component({
  selector: 'material-delivery-sign',
  templateUrl: './delivery-sign.component.html',
  styleUrls: ['./delivery-sign.component.scss'],
  changeDetection: ChangeDetectionStrategy.OnPush
})
export class DeliverySignComponent {
  public form = new FormGroup({
    password: new FormControl('', [Validators.required, Validators.minLength(6)]),
  });
  public loading = false;

  constructor(
    @Inject(MAT_DIALOG_DATA)
    public data:
      {
        onConfirm: () => void
      },
    public dialogRef: MatDialogRef<DeliverySignComponent>,
    private snackBar: MatSnackBar,
    public service: AuthService,
    public deliveryQuey: DeliveryQuery,
    public organizationQuery: OrganizationQuery,
    public deliveryQuery: DeliveryQuery,
    ) {}

  public sign() {
    this.data.onConfirm();
    this.snackBar.open('Delivery signed', 'close', { duration: 2000 });
    this.loading = false;
    this.close();
  }

  public async confirm() {
    this.loading = true;
    const delivery = this.deliveryQuery.getActive();
    const orgIdsOfUser = this.organizationQuery.getAll().map(org => org.id);
<<<<<<< HEAD
    const stakeholders = this.stakeholderQuery.getAll();
    const stakeholderId = stakeholders.find(({ orgId }) => orgIdsOfUser.includes(orgId)).id;
    // await this.service.signDelivery(this.deliveryQuey.getActive().id, stakeholderId); // TODO WALLET SERVICE ISSUE #315
    
=======
    const stakeholderId = delivery.stakeholders.find(({ orgId }) => orgIdsOfUser.includes(orgId)).id;
    await this.service.signDelivery(delivery.id, stakeholderId);

>>>>>>> 0ca6421f
    this.sign();
  }

  public close(): void {
    this.dialogRef.close();
  }

}<|MERGE_RESOLUTION|>--- conflicted
+++ resolved
@@ -42,16 +42,9 @@
     this.loading = true;
     const delivery = this.deliveryQuery.getActive();
     const orgIdsOfUser = this.organizationQuery.getAll().map(org => org.id);
-<<<<<<< HEAD
-    const stakeholders = this.stakeholderQuery.getAll();
-    const stakeholderId = stakeholders.find(({ orgId }) => orgIdsOfUser.includes(orgId)).id;
-    // await this.service.signDelivery(this.deliveryQuey.getActive().id, stakeholderId); // TODO WALLET SERVICE ISSUE #315
-    
-=======
     const stakeholderId = delivery.stakeholders.find(({ orgId }) => orgIdsOfUser.includes(orgId)).id;
-    await this.service.signDelivery(delivery.id, stakeholderId);
+    // await this.service.signDelivery(delivery.id, stakeholderId);// TODO WALLET SERVICE ISSUE #315
 
->>>>>>> 0ca6421f
     this.sign();
   }
 
