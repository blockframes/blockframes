<ng-container *ngIf="(loading$ | async); else: loaded"> Loading </ng-container>

<ng-template #loaded>
<<<<<<< HEAD
=======
  <div fxLayout="row wrap" fxLayoutAlign="start space-between">
    <template-item
      *ngFor="let template of (templates$ | async)"
      class="mat-cards"
      [template]="template"
      (deleted)="deleteTemplate(template)"
    ></template-item>
  </div>
>>>>>>> f066e57c

  <section *ngIf="(templates$ | async) as template">
    <table mat-table [dataSource]="template" class="mat-elevation-z8">

      <!-- CheckBox -->
      <ng-container matColumnDef="checkBox">
        <th mat-header-cell *matHeaderCellDef>
          <mat-checkbox (change)="masterToggle()"
          [checked]="selection.hasValue() && isAllSelected()"
          [indeterminate]="selection.hasValue() && !isAllSelected()"
          aria-label="select all movies">
          </mat-checkbox>
        </th>
        <td mat-cell *matCellDef="let element">
          <mat-checkbox
          (click)="$event.stopPropagation()"
          (change)="toggle(element)"
          [checked]="selection.isSelected(element)"
          aria-label="Select one Movie">
          </mat-checkbox>
        </td>
      </ng-container>

      <!-- Template name -->
<<<<<<< HEAD

      <ng-container matColumnDef="template-name">
        <th mat-header-cell *matHeaderCellDef>Template name</th>

          <td mat-cell *matCellDef="let element"><a [routerLink]="['../', element.id]">{{element.name | titlecase}}</a></td>

=======
      <ng-container matColumnDef="template name">
        <th mat-header-cell *matHeaderCellDef mat-sort-header>Template name</th>
        <td mat-cell *matCellDef="let element">{{element.name | titlecase}}</td>
>>>>>>> f066e57c
      </ng-container>

      <!-- Date
      <ng-container matColumnDef="date">
        <th mat-header-cell *matHeaderCellDef mat-sort-header>Date</th>
        <td mat-cell *matCellDef="let element">{{element.name | titlecase}}</td>
      </ng-container> -->

      <!-- Trash Icon -->
      <ng-container matColumnDef="delete">
        <th mat-header-cell *matHeaderCellDef>Delete</th>
<<<<<<< HEAD
        <td mat-cell *matCellDef="let element"><button mat-button (click)="deleteTemplate(element)"><mat-icon>delete</mat-icon></button></td>
=======
        <td mat-cell *matCellDef="let element"><button mat-button (click)="deleteTemplate(template)"><mat-icon>delete</mat-icon></button></td>
>>>>>>> f066e57c
      </ng-container>

      <tr mat-header-row *matHeaderRowDef="columnsToDisplay"></tr>
      <tr mat-row *matRowDef="let row; columns: columnsToDisplay;"></tr>
    </table>
  </section>

  <div fxLayoutAlign="center center">
    <button mat-raised-button color="primary" (click)="addTemplateDialog()">Create template</button>
  </div>

</ng-template><|MERGE_RESOLUTION|>--- conflicted
+++ resolved
@@ -1,17 +1,6 @@
 <ng-container *ngIf="(loading$ | async); else: loaded"> Loading </ng-container>
 
 <ng-template #loaded>
-<<<<<<< HEAD
-=======
-  <div fxLayout="row wrap" fxLayoutAlign="start space-between">
-    <template-item
-      *ngFor="let template of (templates$ | async)"
-      class="mat-cards"
-      [template]="template"
-      (deleted)="deleteTemplate(template)"
-    ></template-item>
-  </div>
->>>>>>> f066e57c
 
   <section *ngIf="(templates$ | async) as template">
     <table mat-table [dataSource]="template" class="mat-elevation-z8">
@@ -36,18 +25,14 @@
       </ng-container>
 
       <!-- Template name -->
-<<<<<<< HEAD
 
       <ng-container matColumnDef="template-name">
         <th mat-header-cell *matHeaderCellDef>Template name</th>
 
-          <td mat-cell *matCellDef="let element"><a [routerLink]="['../', element.id]">{{element.name | titlecase}}</a></td>
+          <td mat-cell *matCellDef="let element">
+            <a [routerLink]="['../', element.id]">{{element.name | titlecase}}</a>
+          </td>
 
-=======
-      <ng-container matColumnDef="template name">
-        <th mat-header-cell *matHeaderCellDef mat-sort-header>Template name</th>
-        <td mat-cell *matCellDef="let element">{{element.name | titlecase}}</td>
->>>>>>> f066e57c
       </ng-container>
 
       <!-- Date
@@ -59,11 +44,7 @@
       <!-- Trash Icon -->
       <ng-container matColumnDef="delete">
         <th mat-header-cell *matHeaderCellDef>Delete</th>
-<<<<<<< HEAD
         <td mat-cell *matCellDef="let element"><button mat-button (click)="deleteTemplate(element)"><mat-icon>delete</mat-icon></button></td>
-=======
-        <td mat-cell *matCellDef="let element"><button mat-button (click)="deleteTemplate(template)"><mat-icon>delete</mat-icon></button></td>
->>>>>>> f066e57c
       </ng-container>
 
       <tr mat-header-row *matHeaderRowDef="columnsToDisplay"></tr>
