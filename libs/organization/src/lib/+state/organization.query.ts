--- conflicted
+++ resolved
@@ -17,13 +17,8 @@
 const APPS_DETAILS: AppDetails[] = [
   {
     name: 'Media Financiers',
-<<<<<<< HEAD
     logo: 'movie-financing',
-    href: '/movie-financing',
-=======
-    logo: 'http://graphouille.g.r.pic.centerblog.net/6c2aaddd.png',
     href: '/movie-financing/explorer',
->>>>>>> 2c6eaa35
     id: App.mediaFinanciers
   },
   {
@@ -39,7 +34,6 @@
     id: App.mediaDelivering
   },
   {
-<<<<<<< HEAD
     name: 'Bigger Boat - Marketplace',
     logo: 'catalog-marketplace',
     href: '/catalog-marketplace',
@@ -49,11 +43,6 @@
     name: 'Bigger Boat - Dashboard',
     logo: 'catalog-dashboard',
     href: '/catalog-dashboard',
-=======
-    name: 'Catalog Marketplace',
-    logo: 'http://recueil-de-png.r.e.pic.centerblog.net/22f09c18.png',
-    href: '/catalog-marketplace',
->>>>>>> 2c6eaa35
     id: App.biggerBoat
   }
 ];
