import { Injectable } from '@angular/core';
import { Query } from '@datorama/akita';
import { OrganizationState, OrganizationStore } from './organization.store';
import {
  AppDetails,
  AppDetailsWithStatus,
  AppStatus,
  OrganizationStatus
} from './organization.model';
import { filter, map, switchMap } from 'rxjs/operators';
import { FireQuery } from '@blockframes/utils';
import { App } from '../permissions/+state';
import { PermissionsQuery } from '../permissions/+state';
import { combineLatest, Observable } from 'rxjs';
import { OrganizationMember, UserRole } from './organization.model';

const APPS_DETAILS: AppDetails[] = [
  {
    name: 'Media Financiers',
    logo: 'movie-financing',
<<<<<<< HEAD
    href: '/movie-financing',
=======
    href: '/movie-financing/explorer',
>>>>>>> 837e0ca4
    id: App.mediaFinanciers
  },
  {
    name: 'Stories and More',
    logo: 'stories-and-more',
    href: '/stories-and-more',
    id: App.storiesAndMore
  },
  {
    name: 'Media Delivering',
    logo: 'delivery',
    href: '/delivery',
    id: App.mediaDelivering
  },
  {
    name: 'Bigger Boat - Marketplace',
    logo: 'catalog-marketplace',
    href: '/catalog-marketplace',
    id: App.biggerBoat
  },
  {
    name: 'Bigger Boat - Dashboard',
    logo: 'catalog-dashboard',
    href: '/catalog-dashboard',
    id: App.biggerBoat
  }
];

@Injectable({
  providedIn: 'root'
})
export class OrganizationQuery extends Query<OrganizationState> {
  /**
   * an Observable that describe the list
   * of application that are accessible to the current
   * organization.
   */
  public appsDetails$: Observable<AppDetailsWithStatus[]> = this.orgId$.pipe(
    map(orgId => this.db.collection('app-requests').doc(orgId)),
    switchMap(docRef => docRef.valueChanges()),
    map((appRequest = {}) =>
      APPS_DETAILS.map(app => ({
        ...app,
        status: (appRequest[app.id] as AppStatus) || AppStatus.none
      }))
    )
  );

  constructor(
    protected store: OrganizationStore,
    private permissionsQuery: PermissionsQuery,
    protected db: FireQuery
    ) {
    super(store);
  }

  public members$ = this.select(state => state.org.members);

  // TODO: this query does not change correctly when a member is updated: issue#707
  public membersWithRole$: Observable<OrganizationMember[]> = combineLatest([
    this.members$,
    this.permissionsQuery.superAdmins$
  ]).pipe(
    map(([members, superAdmins]) => {
      return members.map(member => ({
        ...member,
        role: superAdmins.includes(member.uid) ? UserRole.admin : UserRole.member
      }));
    })
  );

  get orgId$(): Observable<string> {
    return this.select(state => state.org.id);
  }

  get status$(): Observable<OrganizationStatus> {
    return this.select(state => state.org).pipe(
      filter(org => !!org),
      map(org => org.status)
    );
  }

  get id() {
    return this.getValue().org.id;
  }

  get form$() {
    return this.select(state => state.form);
  }

  get pendingActions$() {
    return this.select(state => state.org.actions.filter(action => !action.isApproved));
  }

  get approvedActions$() {
    return this.select(state => state.org.actions.filter(action => action.isApproved));
  }

  getOperationById(id: string) {
    return this.getValue().org.operations.filter(action => action.id === id)[0];
  }
}<|MERGE_RESOLUTION|>--- conflicted
+++ resolved
@@ -18,11 +18,7 @@
   {
     name: 'Media Financiers',
     logo: 'movie-financing',
-<<<<<<< HEAD
-    href: '/movie-financing',
-=======
     href: '/movie-financing/explorer',
->>>>>>> 837e0ca4
     id: App.mediaFinanciers
   },
   {
