--- conflicted
+++ resolved
@@ -1,18 +1,10 @@
 import { Injectable } from '@angular/core';
 import { Store, StoreConfig } from '@datorama/akita';
-<<<<<<< HEAD
 import { Organization, OrganizationForm, createOrganization } from './organization.model';
 
 export interface OrganizationState {
   org: Organization;
   form: OrganizationForm;
-=======
-import { Organization, OrgForm, createOrganization } from './organization.model';
-
-export interface OrganizationState {
-  org: Organization;
-  form: OrgForm;
->>>>>>> 435f2d7f
 }
 
 const initialState: OrganizationState = {
@@ -20,59 +12,9 @@
     name: '',
     adress: ''
   },
-<<<<<<< HEAD
+
   org: null
 };
-=======
-  // TODO #638: delete the mock file
-  org: createOrganization({
-    id: '123456789',
-    name: 'MaxXAG',
-    address: '0x0000000000000000000000000000000000000000',
-    members: [
-      {
-        uid: '12e2d12',
-        name: 'Hannah Arendt',
-        email: 'hannahgoingwild@gmx.de',
-        roles: ['Member'],
-        activeActions: ['VitalikIsMyPilot']
-      },
-      {
-        uid: '12e2d12',
-        name: 'Hannah Arendt',
-        email: 'hannahgoingwild@gmx.de',
-        roles: ['Member'],
-        activeActions: ['VitalikIsMyPilot']
-      },
-      {
-        uid: '12e2d12',
-        name: 'Hannah Arendt',
-        email: 'hannahgoingwild@gmx.de',
-        roles: ['Member'],
-        activeActions: ['VitalikIsMyPilot']
-      }
-    ],
-    actions: [
-      {
-        actionGroup: 'VitalikIsMyPilot',
-        quorum: ['kwemfklmkl1'],
-        activeMembers: ['Albert Camus', 'Hannah Arendt', 'Immanuel Kant']
-      },
-      {
-        actionGroup: 'VitalikIsMyStewardess',
-        quorum: ['kwemfklmkl1', 'kwemfklmkl1'],
-        activeMembers: ['Albert Camus', 'Hannah Arendt', 'Immanuel Kant']
-      },
-      {
-        actionGroup: 'VitalikIsMyCoPilot',
-        quorum: ['kwemfklmkl1', 'kwemfklmkl1', 'kwemfklmkl1'],
-        activeMembers: ['Albert Camus', 'Hannah Arendt', 'Immanuel Kant']
-      }
-    ]
-  })
-};
-
->>>>>>> 435f2d7f
 @Injectable({ providedIn: 'root' })
 @StoreConfig({ name: 'organization' })
 export class OrganizationStore extends Store<OrganizationState> {
@@ -81,11 +23,7 @@
   }
 
   updateOrganization(organization: Partial<Organization>) {
-<<<<<<< HEAD
     const org = createOrganization(organization);
     this.update(({ org }));
-=======
-    this.update(state => ({ org: { ...state.org, ...organization } }));
->>>>>>> 435f2d7f
   }
 }