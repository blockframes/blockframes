--- conflicted
+++ resolved
@@ -73,11 +73,8 @@
   members?: OrganizationMember[];
   operations?: OrganizationOperation[];
   actions?: OrganizationAction[];
-<<<<<<< HEAD
-  catalog: CatalogBasket;
-=======
+  catalog?: CatalogBasket;
   logo?: string;
->>>>>>> af8010aa
 }
 
 
