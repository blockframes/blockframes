--- conflicted
+++ resolved
@@ -46,10 +46,6 @@
             }
             return this.fireQuery.fromQuery<Organization>(orgQuery(user.orgId));
           }),
-<<<<<<< HEAD
-          
-=======
->>>>>>> 435f2d7f
           tap(organization => this.store.updateOrganization(organization))
         )
         .subscribe({
