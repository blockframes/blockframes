--- conflicted
+++ resolved
@@ -1,10 +1,6 @@
 import { ChangeDetectionStrategy, Component, OnInit } from '@angular/core';
 import { Organization, OrganizationQuery } from '../+state';
 import { Observable } from 'rxjs';
-<<<<<<< HEAD
-import { switchMap, filter } from 'rxjs/operators';
-=======
->>>>>>> 0ca6421f
 
 @Component({
   selector: 'org-show',
@@ -21,23 +17,7 @@
   }
 
   ngOnInit() {
-<<<<<<< HEAD
-    this.auth.user$.pipe(
-      filter(user => !!user)
-    ).subscribe((user: User) => {
-      // @todo remove observable on ngDestroy
-      this.service.subscribeUserOrgs(user.uid);
-    });
-
-    this.org$ = this.route.params.pipe(switchMap(({ id }) => {
-      this.orgID = id;
-      return this.query.selectEntity(id);
-    }));
-
-    this.orgID = this.route.snapshot.params.id;
-=======
     this.org$ = this.query.selectActive();
->>>>>>> 0ca6421f
   }
 
 }