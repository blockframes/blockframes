import { Injectable } from '@angular/core';
import { UserRole, createDocPermissions, PermissionsDocument } from './permissions.firestore';
import { PermissionsState, PermissionsStore } from './permissions.store';
import { CollectionService, CollectionConfig, AtomicWrite } from 'akita-ng-fire';
import { firestore } from 'firebase/app';
import { OrganizationQuery } from '@blockframes/organization/+state/organization.query';
import { Contract } from '@blockframes/contract/contract/+state/contract.model';
import { UserService } from '@blockframes/user/+state';

@Injectable({
  providedIn: 'root'
})
@CollectionConfig({ path: 'permissions' })
export class PermissionsService extends CollectionService<PermissionsState> {
  constructor(
    private organizationQuery: OrganizationQuery,
    private userService: UserService,
    store: PermissionsStore
  ) {
    super(store);
  }

  /**
   * Takes a document (movie or contract), create relative permissions
   * and add them to documentPermissions subcollection.
   * @param doc
   * @param write
   */
  public addDocumentPermissions(
    docId: string,
    write: AtomicWrite,
    organizationId: string = this.organizationQuery.getActiveId()
  ) {
    const documentPermissions = createDocPermissions({ id: docId, ownerId: organizationId });
    const documentPermissionsRef = this.db.doc(`permissions/${organizationId}/documentPermissions/${documentPermissions.id}`).ref;
    (write as firestore.WriteBatch).set(documentPermissionsRef, documentPermissions);
  }

  /** Ensures that there is always at least one super Admin in the organization. */
<<<<<<< HEAD
  private hasLastSuperAdmin(uid: string, role: UserRole) {
    if (role !== 'superAdmin' && this.query.isUserSuperAdmin(uid)) {
      const superAdminNumber = this.query.superAdminCount;
=======
  public hasLastSuperAdmin(permissions: PermissionsDocument, uid: string, role: UserRole) {
    if (role !== 'superAdmin' && permissions.roles[uid] === 'superAdmin') {
      const superAdminNumber = Object.values(permissions.roles).filter(value => value === 'superAdmin').length;
>>>>>>> 4c26b1c7
      return superAdminNumber > 1 ? true : false;
    } else {
      return true;
    }
  }

  /** Update user role. */
  public async updateMemberRole(uid: string, role: UserRole): Promise<string> {
    const orgId = (await this.userService.getValue(uid)).orgId;
    const permissions = await this.getValue(orgId);
    if (permissions.roles[uid] === role) {
      return 'This user already has this role.';
    }
    try {
      if (!this.hasLastSuperAdmin(permissions, uid, role)) {
        throw new Error('There must be at least one Super Admin in the organization.');
      }
      /** Update role of a member of the organization */
      permissions.roles[uid] = role;
      await this.update(orgId, { roles: permissions.roles });
      return 'Role updated';
    } catch (error) {
      return error.message;
    }
  }
}<|MERGE_RESOLUTION|>--- conflicted
+++ resolved
@@ -4,7 +4,6 @@
 import { CollectionService, CollectionConfig, AtomicWrite } from 'akita-ng-fire';
 import { firestore } from 'firebase/app';
 import { OrganizationQuery } from '@blockframes/organization/+state/organization.query';
-import { Contract } from '@blockframes/contract/contract/+state/contract.model';
 import { UserService } from '@blockframes/user/+state';
 
 @Injectable({
@@ -37,15 +36,9 @@
   }
 
   /** Ensures that there is always at least one super Admin in the organization. */
-<<<<<<< HEAD
-  private hasLastSuperAdmin(uid: string, role: UserRole) {
-    if (role !== 'superAdmin' && this.query.isUserSuperAdmin(uid)) {
-      const superAdminNumber = this.query.superAdminCount;
-=======
-  public hasLastSuperAdmin(permissions: PermissionsDocument, uid: string, role: UserRole) {
+  private hasLastSuperAdmin(permissions: PermissionsDocument, uid: string, role: UserRole) {
     if (role !== 'superAdmin' && permissions.roles[uid] === 'superAdmin') {
       const superAdminNumber = Object.values(permissions.roles).filter(value => value === 'superAdmin').length;
->>>>>>> 4c26b1c7
       return superAdminNumber > 1 ? true : false;
     } else {
       return true;
