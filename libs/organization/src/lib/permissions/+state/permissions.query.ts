import { Injectable } from '@angular/core';
import { QueryEntity } from '@datorama/akita';
import { PermissionsStore, PermissionsState } from './permissions.store';
import { Permissions } from './permissions.model';
import { AuthQuery } from '@blockframes/auth/+state/auth.query';
import { Observable } from 'rxjs';
import { map } from 'rxjs/operators';
import { UserRole } from './permissions.firestore';

@Injectable({
  providedIn: 'root'
})
export class PermissionsQuery extends QueryEntity<PermissionsState, Permissions> {

<<<<<<< HEAD
    /** Checks if the connected user is superAdmin of his organization. */
    public isSuperAdmin$: Observable<boolean> = this.selectActive(permissions => {
      return permissions?.roles[this.auth.userId] === 'superAdmin'
    });

    /** Checks if the connected user is admin of his organization. */
    public isAdmin$: Observable<boolean> = this.isSuperAdmin$.pipe(
      map(isSuperAdmin => isSuperAdmin || this.getActive()?.roles[this.auth.userId] === 'admin')
    );

    /** Checks if the connected user is either member of his organization. */
    public isOrgMember$: Observable<boolean> = this.isAdmin$.pipe(
      map(isAdmin => isAdmin || this.getActive()?.roles[this.auth.userId] === 'member')
    );
=======
  /** Checks if the connected user is superAdmin of his organization. */
  public isSuperAdmin$: Observable<boolean> = this.selectActive(permissions => {
    return permissions?.roles[this.auth.userId] === 'superAdmin'
  });

  /** Checks if the connected user is admin of his organization. */
  public isAdmin$: Observable<boolean> = this.isSuperAdmin$.pipe(
    map(isSuperAdmin => isSuperAdmin || this.getActive()?.roles[this.auth.userId] === 'admin')
  );

  /** Checks if the connected user is either member of his organization. */
  public isOrgMember$: Observable<boolean> = this.isAdmin$.pipe(
    map(isAdmin => isAdmin || this.getActive()?.roles[this.auth.userId] === 'member')
  );
>>>>>>> ae92584d

  constructor(protected store: PermissionsStore, private auth: AuthQuery) {
    super(store);
  }

  /** Returns the number of organization admins. */
  public get superAdminCount(): number {
    return Object.values(this.getActive().roles).filter(value => value === 'superAdmin').length;
  }

  /** Checks if the user is admin of his organization. */
  public isUserAdmin(userId: string = this.auth.userId): boolean {
    return this.getActive().roles[userId] === 'admin' || this.isUserSuperAdmin(userId);
  }

  /** Checks if the user is superAdmin of his organization. */
  public isUserSuperAdmin(userId: string): boolean {
    return this.getActive().roles[userId] === 'superAdmin';
  }

  public hasAlreadyThisRole(userId: string, role: UserRole): boolean {
    return this.getActive().roles[userId] === role;
  }
}<|MERGE_RESOLUTION|>--- conflicted
+++ resolved
@@ -12,22 +12,6 @@
 })
 export class PermissionsQuery extends QueryEntity<PermissionsState, Permissions> {
 
-<<<<<<< HEAD
-    /** Checks if the connected user is superAdmin of his organization. */
-    public isSuperAdmin$: Observable<boolean> = this.selectActive(permissions => {
-      return permissions?.roles[this.auth.userId] === 'superAdmin'
-    });
-
-    /** Checks if the connected user is admin of his organization. */
-    public isAdmin$: Observable<boolean> = this.isSuperAdmin$.pipe(
-      map(isSuperAdmin => isSuperAdmin || this.getActive()?.roles[this.auth.userId] === 'admin')
-    );
-
-    /** Checks if the connected user is either member of his organization. */
-    public isOrgMember$: Observable<boolean> = this.isAdmin$.pipe(
-      map(isAdmin => isAdmin || this.getActive()?.roles[this.auth.userId] === 'member')
-    );
-=======
   /** Checks if the connected user is superAdmin of his organization. */
   public isSuperAdmin$: Observable<boolean> = this.selectActive(permissions => {
     return permissions?.roles[this.auth.userId] === 'superAdmin'
@@ -42,7 +26,6 @@
   public isOrgMember$: Observable<boolean> = this.isAdmin$.pipe(
     map(isAdmin => isAdmin || this.getActive()?.roles[this.auth.userId] === 'member')
   );
->>>>>>> ae92584d
 
   constructor(protected store: PermissionsStore, private auth: AuthQuery) {
     super(store);
