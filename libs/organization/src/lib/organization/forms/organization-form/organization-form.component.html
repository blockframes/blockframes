<article>
  <form [formGroup]="form">
    <!-- Contact Information -->
    <mat-card>
      <mat-card-header>
        <mat-card-title>Contact Information</mat-card-title>
      </mat-card-header>
      <mat-card-content fxLayout="column">
<<<<<<< HEAD
        <article formGroupName="name">
=======
        <article>
>>>>>>> 06dc39b9
          <mat-form-field appearance="outline">
            <!-- Here is missing an input for the public name of an organization,
            we always have to decide how we will handle that -->
            <mat-label>Company Name</mat-label>
            <input test-id="name" matInput placeholder="Company Name" formControlName="name" type="text" (blur)="uniqueOrgName()" required/>
            <mat-error *ngIf="form.get('name').hasError('required')">Company name is required</mat-error>
            <mat-error *ngIf="form.get('name').hasError('notUnique')">This company already exists.</mat-error>
          </mat-form-field>
        </article>
        <mat-form-field appearance="outline">
          <mat-label>Contact Email Address</mat-label>
          <input
            matInput
            placeholder="Contact Email Address"
            aria-label="Contact Email Address"
            type="email"
            formControlName="email"
          />
          <mat-error *ngIf="form.get('email').hasError('email')">Email not valid</mat-error>
        </mat-form-field>
      </mat-card-content>
    </mat-card>
  </form>
  <!-- Company Logo -->
  <mat-card *ngIf="!disableCropper">
    <mat-card-header>
      <mat-card-title class="title">Company Logo</mat-card-title>
      <mat-card-subtitle class="mat-caption">Please upload your company logo.</mat-card-subtitle>
    </mat-card-header>
    <mat-card-content fxLayout="column">
      <image-uploader ratio="square" [meta]="['orgs', 'logo', orgId]" [form]="form.logo" (selectionChange)="change()" listenToChanges>
        <h3 title>Logo</h3>
      </image-uploader>
    </mat-card-content>
  </mat-card>
  <form [formGroup]="form">
    <!-- Legal Entity -->
    <mat-card>
      <mat-card-header>
        <mat-card-title>Company Description</mat-card-title>
      </mat-card-header>
      <mat-card-content fxLayout="column">
        <organization-form-description
        [activity]="form.get('activity')"
        [description]="form.get('description')">
        </organization-form-description>
      </mat-card-content>
    </mat-card>
    <!-- Headquarters Address -->
    <mat-card>
      <mat-card-content>
        <organization-form-address [form]="form.get('addresses').get('main')"></organization-form-address>
      </mat-card-content>
    </mat-card>
  </form>
</article><|MERGE_RESOLUTION|>--- conflicted
+++ resolved
@@ -6,11 +6,7 @@
         <mat-card-title>Contact Information</mat-card-title>
       </mat-card-header>
       <mat-card-content fxLayout="column">
-<<<<<<< HEAD
-        <article formGroupName="name">
-=======
         <article>
->>>>>>> 06dc39b9
           <mat-form-field appearance="outline">
             <!-- Here is missing an input for the public name of an organization,
             we always have to decide how we will handle that -->
