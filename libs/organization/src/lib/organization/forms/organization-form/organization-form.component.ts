import { Component, ChangeDetectionStrategy, Input, ChangeDetectorRef } from '@angular/core';
import { OrganizationService } from './../../+state/organization.service';
import { OrganizationForm } from '@blockframes/organization/forms/organization.form';
import { boolean } from '@blockframes/utils/decorators/decorators';

@Component({
  selector: '[form] organization-form',
  templateUrl: './organization-form.component.html',
  styleUrls: ['./organization-form.component.scss'],
  changeDetection: ChangeDetectionStrategy.OnPush
})
export class OrganizationFormComponent {

  public orgId = this.service.org.id;
  @Input() form: OrganizationForm;

  @Input() @boolean disableCropper = false;

  constructor(
    private service: OrganizationService,
    private cdr: ChangeDetectorRef
  ) { }

  public async uniqueOrgName() {
<<<<<<< HEAD
    const orgName = this.form.get('name').value
    const unique = await this.service.uniqueOrgName(orgName);
    if(!unique){
      this.form.get('name').setErrors({ notUnique: true });
=======
    const orgName = this.form.get('denomination').get('full').value.trim();
    const orgId = await this.service.getOrgIdFromName(orgName);
    if (orgId && orgId !== this.orgId) {
      this.form.get('denomination').get('full').setErrors({ notUnique: true });
      this.cdr.markForCheck();
>>>>>>> 279db1f9
    }
  }

  public change() {
    // user has selected & cropped an image to upload for his org logo
    // in order to let him click the "update" button we need to mark the form as dirty
    this.form.markAsDirty();
  }
}<|MERGE_RESOLUTION|>--- conflicted
+++ resolved
@@ -22,18 +22,11 @@
   ) { }
 
   public async uniqueOrgName() {
-<<<<<<< HEAD
-    const orgName = this.form.get('name').value
-    const unique = await this.service.uniqueOrgName(orgName);
-    if(!unique){
-      this.form.get('name').setErrors({ notUnique: true });
-=======
-    const orgName = this.form.get('denomination').get('full').value.trim();
+    const orgName = this.form.get('name').value.trim();
     const orgId = await this.service.getOrgIdFromName(orgName);
     if (orgId && orgId !== this.orgId) {
-      this.form.get('denomination').get('full').setErrors({ notUnique: true });
+      this.form.get('name').setErrors({ notUnique: true });
       this.cdr.markForCheck();
->>>>>>> 279db1f9
     }
   }
 
