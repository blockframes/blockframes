--- conflicted
+++ resolved
@@ -22,11 +22,7 @@
   ) { }
 
   public async uniqueOrgName() {
-<<<<<<< HEAD
-    const orgName = this.form.get('name').value.trim();
-=======
     const orgName = this.form.get('name').value.name.trim();
->>>>>>> 85d53c02
     const orgId = await this.service.getOrgIdFromName(orgName);
     if (orgId && orgId !== this.orgId) {
       this.form.get('name').setErrors({ notUnique: true });
