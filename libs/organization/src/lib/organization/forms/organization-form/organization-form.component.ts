import { Component, ChangeDetectionStrategy, Input, ChangeDetectorRef } from '@angular/core';
import { OrganizationService } from './../../service';
import { OrganizationForm } from '@blockframes/organization/forms/organization.form';
import { boolean } from '@blockframes/utils/decorators/decorators';

@Component({
  selector: '[form] organization-form',
  templateUrl: './organization-form.component.html',
  styleUrls: ['./organization-form.component.scss'],
  changeDetection: ChangeDetectionStrategy.OnPush
})
export class OrganizationFormComponent {

  public orgId = this.service.org.id;
  @Input() form: OrganizationForm;

  @Input() @boolean disableCropper = false;

  constructor(
    private service: OrganizationService,
    private cdr: ChangeDetectorRef
  ) { }

  public async uniqueOrgName() {
<<<<<<< HEAD
    const orgName = this.form.get('name').value.name.trim();
=======
    const orgName = this.form.get('name').value.trim();
>>>>>>> 501c4674
    const orgId = await this.service.getOrgIdFromName(orgName);
    if (orgId && orgId !== this.orgId) {
      this.form.get('name').setErrors({ notUnique: true });
      this.cdr.markForCheck();
    }
  }

  public change() {
    // user has selected & cropped an image to upload for his org logo
    // in order to let him click the "update" button we need to mark the form as dirty
    this.form.markAsDirty();
  }
}<|MERGE_RESOLUTION|>--- conflicted
+++ resolved
@@ -22,11 +22,7 @@
   ) { }
 
   public async uniqueOrgName() {
-<<<<<<< HEAD
-    const orgName = this.form.get('name').value.name.trim();
-=======
     const orgName = this.form.get('name').value.trim();
->>>>>>> 501c4674
     const orgId = await this.service.getOrgIdFromName(orgName);
     if (orgId && orgId !== this.orgId) {
       this.form.get('name').setErrors({ notUnique: true });
