<mat-card>
  <mat-card-title>Company Members</mat-card-title>
  <bf-table [source]="members" pagination="50" [useFilter]="showFilter">
    <ng-template colRef="avatar" let-avatar>
      <img class="avatar" [ref]="avatar" asset="profil_user.svg">
    </ng-template>
    <ng-template colRef="firstName" label="First Name" let-firstName sort>
      <b>{{ firstName }}</b>
    </ng-template>
    <ng-template colRef="lastName" label="Last Name" let-lastName sort>
      <b>{{ lastName }}</b>
    </ng-template>
    <ng-template colRef="email" label="Email Adress" let-email sort>
      {{ email }}
    </ng-template>
    <ng-template colRef="position" label="Position" let-position sort>
      {{ position }}
    </ng-template>
    <ng-template colRef="role" label="Permissions" let-role sort>
      {{ displayRole(role) }}
    </ng-template>
    <ng-template *ngIf="isSuperAdmin" colRef="uid" let-uid>
      <member-permissions [uid]="uid" (memberRemoved)="memberRemoved.emit(uid)"
        (updatedToSuperAdmin)="updatedToSuperAdmin.emit(uid)" (updatedToAdmin)="updatedToAdmin.emit(uid)"
        (updatedToMember)="updatedToMember.emit(uid)">
      </member-permissions>
    </ng-template>
<<<<<<< HEAD
    <ng-template *ngIf="showEdit" colRef="edit" label="Edit" let-edit>
      <a mat-icon-button [routerLink]="edit?.link" matTooltip="Edit">
=======
    <ng-template *ngIf="showActions" colRef label="Actions" let-user>
      <a mat-icon-button [routerLink]="user.edit?.link">
>>>>>>> 58257d82
        <mat-icon svgIcon="edit"></mat-icon>
      </a>
      <button mat-icon-button [cdkCopyToClipboard]="user.uid" (click)="$event.stopPropagation()">
        <mat-icon svgIcon="file_copy"></mat-icon>
      </button>
    </ng-template>
  </bf-table>
</mat-card><|MERGE_RESOLUTION|>--- conflicted
+++ resolved
@@ -25,13 +25,8 @@
         (updatedToMember)="updatedToMember.emit(uid)">
       </member-permissions>
     </ng-template>
-<<<<<<< HEAD
-    <ng-template *ngIf="showEdit" colRef="edit" label="Edit" let-edit>
-      <a mat-icon-button [routerLink]="edit?.link" matTooltip="Edit">
-=======
     <ng-template *ngIf="showActions" colRef label="Actions" let-user>
       <a mat-icon-button [routerLink]="user.edit?.link">
->>>>>>> 58257d82
         <mat-icon svgIcon="edit"></mat-icon>
       </a>
       <button mat-icon-button [cdkCopyToClipboard]="user.uid" (click)="$event.stopPropagation()">
