<ng-container *ngIf="organization; else: loading">
  <mat-card [ngClass]="{ 'mat-card-opened': opened }" fxLayout="column" fxLayoutAlign="center">
    <ng-content></ng-content>
    <mat-card-content fxLayout="row" fxLayoutAlign="center center" fxLayout.lt-md="column" [fxLayout.lt-lg]="layout">
      <!-- using organizationInformations to update display as user type in the form -->
      <img mat-card-avatar type="logo" [ref]="org.logo" asset="empty_organization.svg" alt="Organization logo">
      <article class="information" fxLayout="column" fxLayoutAlign="start start">
<<<<<<< HEAD
        <h4>{{ organization }}</h4>
=======
        <h4>{{ organization.name }}</h4>
>>>>>>> 06dc39b9
        <h3>Main address</h3>
        <ul *ngIf="org.addresses.main as main">
          <li><b>Street</b> {{ main.street }}</li>
          <li><b>Zip code</b> {{ main.zipCode }}</li>
          <li><b>City</b> {{ main.city }}</li>
          <li><b>Country</b> {{ main.country }}</li>
          <li *ngIf="main.region"><b>Region</b> {{ main.region }}</li>
          <li><b>Phone number</b> {{ main.phoneNumber }}</li>
        </ul>
        <h3>Other informations</h3>
        <ul>
          <li><b>Email</b> {{ org.email }}</li>
          <li><b>Activity</b> {{ org.activity }}</li>
        </ul>
        <div class="action-button">
          <button *ngIf="isAdmin" mat-icon-button (click)="editing.emit()" color="primary">
            <mat-icon fontSet="material-icons-outlined">edit</mat-icon>
          </button>
        </div>
      </article>
    </mat-card-content>
  </mat-card>
</ng-container>
<ng-template #loading>
  <div fxLayout="column" fxLayoutAlign="center center">
    <p>Your organization profile is loading...</p>
    <mat-progress-spinner mode="indeterminate"></mat-progress-spinner>
  </div>
</ng-template><|MERGE_RESOLUTION|>--- conflicted
+++ resolved
@@ -5,11 +5,7 @@
       <!-- using organizationInformations to update display as user type in the form -->
       <img mat-card-avatar type="logo" [ref]="org.logo" asset="empty_organization.svg" alt="Organization logo">
       <article class="information" fxLayout="column" fxLayoutAlign="start start">
-<<<<<<< HEAD
-        <h4>{{ organization }}</h4>
-=======
         <h4>{{ organization.name }}</h4>
->>>>>>> 06dc39b9
         <h3>Main address</h3>
         <ul *ngIf="org.addresses.main as main">
           <li><b>Street</b> {{ main.street }}</li>
