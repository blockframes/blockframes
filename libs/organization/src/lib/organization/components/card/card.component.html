<a matRipple [routerLink]="org.id">
  <img [ref]="org.logo | storageFile:'orgs':'logo':org.id" asset="empty_organization.svg" type="logo" alt="organization logo">
</a>
<header fxLayout="column">
  <h5>{{ org | orgName }}</h5>
  <span class="mat-body-2">{{ (org.activity | toLabel: 'orgActivity') || "-" }}</span>
</header>
<<<<<<< HEAD
<div *ngIf="hideIcons">
=======
<div *ngIf="hideTabs">
>>>>>>> 9d000282
  <p class="mat-caption">{{ (org.addresses.main.country | toLabel: 'territories') || "-" }}</p>
  <p class="mat-caption" i18n>
    {{ org.userIds.length }} employee{ org.userIds.length, plural, =1 {} other {s} }
  </p>
</div>
<<<<<<< HEAD
<mat-tab-group *ngIf="!hideIcons" headerPosition="below" mat-align-tabs="center" [disablePagination]="true">
=======
<mat-tab-group *ngIf="!hideTabs" headerPosition="below" mat-align-tabs="center" [disablePagination]="true">
>>>>>>> 9d000282
  <mat-tab>
    <ng-template mat-tab-label>
      <mat-icon svgIcon="account_circle"></mat-icon>
    </ng-template>
    <div>
      <p class="mat-caption">{{ (org.addresses.main.country | toLabel: 'territories') || "-" }}</p>
      <p class="mat-caption" i18n *ngIf="(orgMovieCount$ | async) as count">
        {{ count }} film{ count, plural, =1 {} other {s} } in {{ app === 'catalog' ? 'catalog' : 'line-up' }}
      </p>
      <p class="mat-caption" i18n>
        {{ org.userIds.length }} employee{ org.userIds.length, plural, =1 {} other {s} }
      </p>
    </div>
  </mat-tab>
  <mat-tab>
    <ng-template mat-tab-label>
      <mat-icon svgIcon="movie"></mat-icon>
    </ng-template>
    <!-- We want to use slice to be sure to have 3 elements/placeholders -->
    <div *ngIf="org.id | orgMovies:3 | async as movies">
      <p class="mat-caption">{{ movies[0]?.title.international || "-"}}</p>
      <p class="mat-caption">{{ movies[1]?.title.international || "-"}}</p>
      <p class="mat-caption">{{ movies[2]?.title.international || "-"}}</p>
    </div>
  </mat-tab>
</mat-tab-group>
<|MERGE_RESOLUTION|>--- conflicted
+++ resolved
@@ -1,48 +1,40 @@
-<a matRipple [routerLink]="org.id">
-  <img [ref]="org.logo | storageFile:'orgs':'logo':org.id" asset="empty_organization.svg" type="logo" alt="organization logo">
-</a>
-<header fxLayout="column">
-  <h5>{{ org | orgName }}</h5>
-  <span class="mat-body-2">{{ (org.activity | toLabel: 'orgActivity') || "-" }}</span>
-</header>
-<<<<<<< HEAD
-<div *ngIf="hideIcons">
-=======
-<div *ngIf="hideTabs">
->>>>>>> 9d000282
-  <p class="mat-caption">{{ (org.addresses.main.country | toLabel: 'territories') || "-" }}</p>
-  <p class="mat-caption" i18n>
-    {{ org.userIds.length }} employee{ org.userIds.length, plural, =1 {} other {s} }
-  </p>
-</div>
-<<<<<<< HEAD
-<mat-tab-group *ngIf="!hideIcons" headerPosition="below" mat-align-tabs="center" [disablePagination]="true">
-=======
-<mat-tab-group *ngIf="!hideTabs" headerPosition="below" mat-align-tabs="center" [disablePagination]="true">
->>>>>>> 9d000282
-  <mat-tab>
-    <ng-template mat-tab-label>
-      <mat-icon svgIcon="account_circle"></mat-icon>
-    </ng-template>
-    <div>
-      <p class="mat-caption">{{ (org.addresses.main.country | toLabel: 'territories') || "-" }}</p>
-      <p class="mat-caption" i18n *ngIf="(orgMovieCount$ | async) as count">
-        {{ count }} film{ count, plural, =1 {} other {s} } in {{ app === 'catalog' ? 'catalog' : 'line-up' }}
-      </p>
-      <p class="mat-caption" i18n>
-        {{ org.userIds.length }} employee{ org.userIds.length, plural, =1 {} other {s} }
-      </p>
-    </div>
-  </mat-tab>
-  <mat-tab>
-    <ng-template mat-tab-label>
-      <mat-icon svgIcon="movie"></mat-icon>
-    </ng-template>
-    <!-- We want to use slice to be sure to have 3 elements/placeholders -->
-    <div *ngIf="org.id | orgMovies:3 | async as movies">
-      <p class="mat-caption">{{ movies[0]?.title.international || "-"}}</p>
-      <p class="mat-caption">{{ movies[1]?.title.international || "-"}}</p>
-      <p class="mat-caption">{{ movies[2]?.title.international || "-"}}</p>
-    </div>
-  </mat-tab>
-</mat-tab-group>
+<a matRipple [routerLink]="org.id">
+  <img [ref]="org.logo | storageFile:'orgs':'logo':org.id" asset="empty_organization.svg" type="logo" alt="organization logo">
+</a>
+<header fxLayout="column">
+  <h5>{{ org | orgName }}</h5>
+  <span class="mat-body-2">{{ (org.activity | toLabel: 'orgActivity') || "-" }}</span>
+</header>
+<div *ngIf="hideTabs">
+  <p class="mat-caption">{{ (org.addresses.main.country | toLabel: 'territories') || "-" }}</p>
+  <p class="mat-caption" i18n>
+    {{ org.userIds.length }} employee{ org.userIds.length, plural, =1 {} other {s} }
+  </p>
+</div>
+<mat-tab-group *ngIf="!hideTabs" headerPosition="below" mat-align-tabs="center" [disablePagination]="true">
+  <mat-tab>
+    <ng-template mat-tab-label>
+      <mat-icon svgIcon="account_circle"></mat-icon>
+    </ng-template>
+    <div>
+      <p class="mat-caption">{{ (org.addresses.main.country | toLabel: 'territories') || "-" }}</p>
+      <p class="mat-caption" i18n *ngIf="(orgMovieCount$ | async) as count">
+        {{ count }} film{ count, plural, =1 {} other {s} } in {{ app === 'catalog' ? 'catalog' : 'line-up' }}
+      </p>
+      <p class="mat-caption" i18n>
+        {{ org.userIds.length }} employee{ org.userIds.length, plural, =1 {} other {s} }
+      </p>
+    </div>
+  </mat-tab>
+  <mat-tab>
+    <ng-template mat-tab-label>
+      <mat-icon svgIcon="movie"></mat-icon>
+    </ng-template>
+    <!-- We want to use slice to be sure to have 3 elements/placeholders -->
+    <div *ngIf="org.id | orgMovies:3 | async as movies">
+      <p class="mat-caption">{{ movies[0]?.title.international || "-"}}</p>
+      <p class="mat-caption">{{ movies[1]?.title.international || "-"}}</p>
+      <p class="mat-caption">{{ movies[2]?.title.international || "-"}}</p>
+    </div>
+  </mat-tab>
+</mat-tab-group>