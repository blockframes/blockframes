<a matRipple [routerLink]="org.id">
  <img [ref]="org.logo | storageFile:'orgs':'logo':org.id" asset="empty_organization.svg" type="logo" alt="organization logo">
</a>
<header fxLayout="column">
  <h5>{{ org.name }}</h5>
  <span class="mat-body-2">{{ (org.activity | toLabel: 'orgActivity') || "-" }}</span>
</header>
<div *ngIf="hideTabs">
  <p class="mat-caption">{{ (org.addresses.main.country | toLabel: 'territories') || "-" }}</p>
<<<<<<< HEAD
  <p class="mat-caption" i18n *ngIf="memberCount !== 0">
    {{ memberCount }} employee{ memberCount, plural, =1 {} other {s} }
  </p>
=======
  <ng-container *ngIf="memberCount$ | async as memberCount">
    <p class="mat-caption" i18n *ngIf="memberCount !== 0">
      {{ memberCount }} employee{ memberCount, plural, =1 {} other {s} }
    </p>
  </ng-container>
>>>>>>> 7b9cd892
</div>
<mat-tab-group *ngIf="!hideTabs" headerPosition="below" mat-align-tabs="center" [disablePagination]="true">
  <mat-tab>
    <ng-template mat-tab-label>
      <mat-icon svgIcon="account_circle"></mat-icon>
    </ng-template>
    <div>
      <p class="mat-caption">{{ (org.addresses.main.country | toLabel: 'territories') || "-" }}</p>
<<<<<<< HEAD
      <p class="mat-caption" i18n *ngIf="(orgMovieCount$ | async) as count">
        {{ count }} film{ count, plural, =1 {} other {s} } in {{ app === 'catalog' ? 'catalog' : 'line-up' }}
      </p>
      <p class="mat-caption" i18n *ngIf="memberCount !== 0">
        {{ memberCount }} employee{ memberCount, plural, =1 {} other {s} }
=======
      <p class="mat-caption" i18n *ngIf="orgMovieCount$ | async as orgMovieCount">
        {{ orgMovieCount }} film{ orgMovieCount, plural, =1 {} other {s} } in {{ app === 'catalog' ? 'catalog' : 'line-up' }}
>>>>>>> 7b9cd892
      </p>
      <ng-container *ngIf="memberCount$ | async as memberCount">
        <p class="mat-caption" i18n *ngIf="memberCount !== 0">
          {{ memberCount }} employee{ memberCount, plural, =1 {} other {s} }
        </p>
      </ng-container>
    </div>
  </mat-tab>
  <mat-tab>
    <ng-template mat-tab-label>
      <mat-icon svgIcon="movie"></mat-icon>
    </ng-template>
    <!-- We want to use slice to be sure to have 3 elements/placeholders -->
    <div *ngIf="org.id | orgMovies:3 | async as movies">
      <p class="mat-caption">{{ movies[0]?.title.international || "-"}}</p>
      <p class="mat-caption">{{ movies[1]?.title.international || "-"}}</p>
      <p class="mat-caption">{{ movies[2]?.title.international || "-"}}</p>
    </div>
  </mat-tab>
</mat-tab-group>
<|MERGE_RESOLUTION|>--- conflicted
+++ resolved
@@ -1,58 +1,44 @@
-<a matRipple [routerLink]="org.id">
-  <img [ref]="org.logo | storageFile:'orgs':'logo':org.id" asset="empty_organization.svg" type="logo" alt="organization logo">
-</a>
-<header fxLayout="column">
-  <h5>{{ org.name }}</h5>
-  <span class="mat-body-2">{{ (org.activity | toLabel: 'orgActivity') || "-" }}</span>
-</header>
-<div *ngIf="hideTabs">
-  <p class="mat-caption">{{ (org.addresses.main.country | toLabel: 'territories') || "-" }}</p>
-<<<<<<< HEAD
-  <p class="mat-caption" i18n *ngIf="memberCount !== 0">
-    {{ memberCount }} employee{ memberCount, plural, =1 {} other {s} }
-  </p>
-=======
-  <ng-container *ngIf="memberCount$ | async as memberCount">
-    <p class="mat-caption" i18n *ngIf="memberCount !== 0">
-      {{ memberCount }} employee{ memberCount, plural, =1 {} other {s} }
-    </p>
-  </ng-container>
->>>>>>> 7b9cd892
-</div>
-<mat-tab-group *ngIf="!hideTabs" headerPosition="below" mat-align-tabs="center" [disablePagination]="true">
-  <mat-tab>
-    <ng-template mat-tab-label>
-      <mat-icon svgIcon="account_circle"></mat-icon>
-    </ng-template>
-    <div>
-      <p class="mat-caption">{{ (org.addresses.main.country | toLabel: 'territories') || "-" }}</p>
-<<<<<<< HEAD
-      <p class="mat-caption" i18n *ngIf="(orgMovieCount$ | async) as count">
-        {{ count }} film{ count, plural, =1 {} other {s} } in {{ app === 'catalog' ? 'catalog' : 'line-up' }}
-      </p>
-      <p class="mat-caption" i18n *ngIf="memberCount !== 0">
-        {{ memberCount }} employee{ memberCount, plural, =1 {} other {s} }
-=======
-      <p class="mat-caption" i18n *ngIf="orgMovieCount$ | async as orgMovieCount">
-        {{ orgMovieCount }} film{ orgMovieCount, plural, =1 {} other {s} } in {{ app === 'catalog' ? 'catalog' : 'line-up' }}
->>>>>>> 7b9cd892
-      </p>
-      <ng-container *ngIf="memberCount$ | async as memberCount">
-        <p class="mat-caption" i18n *ngIf="memberCount !== 0">
-          {{ memberCount }} employee{ memberCount, plural, =1 {} other {s} }
-        </p>
-      </ng-container>
-    </div>
-  </mat-tab>
-  <mat-tab>
-    <ng-template mat-tab-label>
-      <mat-icon svgIcon="movie"></mat-icon>
-    </ng-template>
-    <!-- We want to use slice to be sure to have 3 elements/placeholders -->
-    <div *ngIf="org.id | orgMovies:3 | async as movies">
-      <p class="mat-caption">{{ movies[0]?.title.international || "-"}}</p>
-      <p class="mat-caption">{{ movies[1]?.title.international || "-"}}</p>
-      <p class="mat-caption">{{ movies[2]?.title.international || "-"}}</p>
-    </div>
-  </mat-tab>
-</mat-tab-group>
+<a matRipple [routerLink]="org.id">
+  <img [ref]="org.logo | storageFile:'orgs':'logo':org.id" asset="empty_organization.svg" type="logo" alt="organization logo">
+</a>
+<header fxLayout="column">
+  <h5>{{ org.name }}</h5>
+  <span class="mat-body-2">{{ (org.activity | toLabel: 'orgActivity') || "-" }}</span>
+</header>
+<div *ngIf="hideTabs">
+  <p class="mat-caption">{{ (org.addresses.main.country | toLabel: 'territories') || "-" }}</p>
+  <ng-container *ngIf="memberCount$ | async as memberCount">
+    <p class="mat-caption" i18n *ngIf="memberCount !== 0">
+      {{ memberCount }} employee{ memberCount, plural, =1 {} other {s} }
+    </p>
+  </ng-container>
+</div>
+<mat-tab-group *ngIf="!hideTabs" headerPosition="below" mat-align-tabs="center" [disablePagination]="true">
+  <mat-tab>
+    <ng-template mat-tab-label>
+      <mat-icon svgIcon="account_circle"></mat-icon>
+    </ng-template>
+    <div>
+      <p class="mat-caption">{{ (org.addresses.main.country | toLabel: 'territories') || "-" }}</p>
+      <p class="mat-caption" i18n *ngIf="orgMovieCount$ | async as orgMovieCount">
+        {{ orgMovieCount }} film{ orgMovieCount, plural, =1 {} other {s} } in {{ app === 'catalog' ? 'catalog' : 'line-up' }}
+      </p>
+      <ng-container *ngIf="memberCount$ | async as memberCount">
+        <p class="mat-caption" i18n *ngIf="memberCount !== 0">
+          {{ memberCount }} employee{ memberCount, plural, =1 {} other {s} }
+        </p>
+      </ng-container>
+    </div>
+  </mat-tab>
+  <mat-tab>
+    <ng-template mat-tab-label>
+      <mat-icon svgIcon="movie"></mat-icon>
+    </ng-template>
+    <!-- We want to use slice to be sure to have 3 elements/placeholders -->
+    <div *ngIf="org.id | orgMovies:3 | async as movies">
+      <p class="mat-caption">{{ movies[0]?.title.international || "-"}}</p>
+      <p class="mat-caption">{{ movies[1]?.title.international || "-"}}</p>
+      <p class="mat-caption">{{ movies[2]?.title.international || "-"}}</p>
+    </div>
+  </mat-tab>
+</mat-tab-group>