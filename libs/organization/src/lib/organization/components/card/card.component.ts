import { Component, Input, ChangeDetectionStrategy, OnInit, Inject } from '@angular/core';
import { fromOrgAndAccepted, MovieService } from '@blockframes/movie/service';
import { Organization, App } from '@blockframes/model';
import { Observable } from 'rxjs';
import { map } from 'rxjs/operators';
import { APP } from '@blockframes/utils/routes/utils';
import { boolean } from '@blockframes/utils/decorators/decorators';

@Component({
  selector: 'org-card',
  templateUrl: './card.component.html',
  styleUrls: ['./card.component.scss'],
  changeDetection: ChangeDetectionStrategy.OnPush
})
export class OrganizationCardComponent implements OnInit {

  @Input() org: Organization;
<<<<<<< HEAD
  @Input() @boolean hideIcons = false;
=======
  @Input() @boolean hideTabs = false;
>>>>>>> 9d000282

  public orgMovieCount$: Observable<number>;

  constructor(private movieService: MovieService, @Inject(APP) public app: App) { }

  ngOnInit() {
    this.orgMovieCount$ = this.movieService.valueChanges(fromOrgAndAccepted(this.org.id, this.app)).pipe(
      map(movies =>
        movies.filter(movie => movie.app[this.app].access).length
      )
    );
  }
}
<|MERGE_RESOLUTION|>--- conflicted
+++ resolved
@@ -1,35 +1,31 @@
-import { Component, Input, ChangeDetectionStrategy, OnInit, Inject } from '@angular/core';
-import { fromOrgAndAccepted, MovieService } from '@blockframes/movie/service';
-import { Organization, App } from '@blockframes/model';
-import { Observable } from 'rxjs';
-import { map } from 'rxjs/operators';
-import { APP } from '@blockframes/utils/routes/utils';
-import { boolean } from '@blockframes/utils/decorators/decorators';
-
-@Component({
-  selector: 'org-card',
-  templateUrl: './card.component.html',
-  styleUrls: ['./card.component.scss'],
-  changeDetection: ChangeDetectionStrategy.OnPush
-})
-export class OrganizationCardComponent implements OnInit {
-
-  @Input() org: Organization;
-<<<<<<< HEAD
-  @Input() @boolean hideIcons = false;
-=======
-  @Input() @boolean hideTabs = false;
->>>>>>> 9d000282
-
-  public orgMovieCount$: Observable<number>;
-
-  constructor(private movieService: MovieService, @Inject(APP) public app: App) { }
-
-  ngOnInit() {
-    this.orgMovieCount$ = this.movieService.valueChanges(fromOrgAndAccepted(this.org.id, this.app)).pipe(
-      map(movies =>
-        movies.filter(movie => movie.app[this.app].access).length
-      )
-    );
-  }
-}
+import { Component, Input, ChangeDetectionStrategy, OnInit, Inject } from '@angular/core';
+import { fromOrgAndAccepted, MovieService } from '@blockframes/movie/service';
+import { Organization, App } from '@blockframes/model';
+import { Observable } from 'rxjs';
+import { map } from 'rxjs/operators';
+import { APP } from '@blockframes/utils/routes/utils';
+import { boolean } from '@blockframes/utils/decorators/decorators';
+
+@Component({
+  selector: 'org-card',
+  templateUrl: './card.component.html',
+  styleUrls: ['./card.component.scss'],
+  changeDetection: ChangeDetectionStrategy.OnPush
+})
+export class OrganizationCardComponent implements OnInit {
+
+  @Input() org: Organization;
+  @Input() @boolean hideTabs = false;
+
+  public orgMovieCount$: Observable<number>;
+
+  constructor(private movieService: MovieService, @Inject(APP) public app: App) { }
+
+  ngOnInit() {
+    this.orgMovieCount$ = this.movieService.valueChanges(fromOrgAndAccepted(this.org.id, this.app)).pipe(
+      map(movies =>
+        movies.filter(movie => movie.app[this.app].access).length
+      )
+    );
+  }
+}