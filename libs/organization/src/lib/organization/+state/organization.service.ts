--- conflicted
+++ resolved
@@ -2,12 +2,7 @@
 import { filter, map, switchMap, tap } from 'rxjs/operators';
 import { AuthService } from '@blockframes/auth/+state';
 import { CollectionConfig, CollectionService, WriteOptions } from 'akita-ng-fire';
-<<<<<<< HEAD
-import { createPermissions, UserRole } from '../../permissions/+state/permissions.model';
 import { Functions } from '@angular/fire/functions';
-=======
-import { AngularFireFunctions } from '@angular/fire/functions';
->>>>>>> 2c567c5a
 import { UserService } from '@blockframes/user/+state';
 import {
   OrganizationMember,
