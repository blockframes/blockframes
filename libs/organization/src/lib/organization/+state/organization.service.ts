--- conflicted
+++ resolved
@@ -14,19 +14,11 @@
 import { AngularFireFunctions } from '@angular/fire/functions';
 import { UserService, OrganizationMember, createOrganizationMember, PublicUser } from '@blockframes/user/+state';
 import { PermissionsService } from '@blockframes/permissions/+state';
-<<<<<<< HEAD
-import { createDocumentMeta, formatDocumentMetaFromFirestore } from '@blockframes/utils/models-meta';
-import { App } from '@blockframes/utils/apps';
-
-const findOrgByMovieIdQuery = (movieId: string) => ({
-  path: 'orgs',
-  queryFn: ref => ref.where('movieIds', 'array-contains', movieId)
-})
-=======
 import { Movie } from '@blockframes/movie/+state';
 import { RouterQuery } from '@datorama/akita-ng-router-store';
 import { getCurrentApp } from '@blockframes/utils/apps';
->>>>>>> 92e09284
+import { createDocumentMeta, formatDocumentMetaFromFirestore } from '@blockframes/utils/models-meta';
+import { App } from '@blockframes/utils/apps';
 
 @Injectable({ providedIn: 'root' })
 @CollectionConfig({ path: 'orgs' })
