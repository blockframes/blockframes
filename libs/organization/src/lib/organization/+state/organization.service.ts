--- conflicted
+++ resolved
@@ -9,21 +9,14 @@
 } from './organization.model';
 import { OrganizationStore, OrganizationState } from './organization.store';
 import { OrganizationQuery } from './organization.query';
-<<<<<<< HEAD
-import { CollectionConfig, CollectionService, WriteOptions } from 'akita-ng-fire';
+import { CollectionConfig, CollectionService, WriteOptions, Query, queryChanges } from 'akita-ng-fire';
 import { createPermissions, UserRole } from '../../permissions/+state/permissions.model';
-=======
-import { CollectionConfig, CollectionService, WriteOptions, Query, queryChanges } from 'akita-ng-fire';
-import { createPermissions } from '../../permissions/+state/permissions.model';
->>>>>>> a4fc3240
 import { toDate } from '@blockframes/utils/helpers';
 import { AngularFireFunctions } from '@angular/fire/functions';
 import { UserService, OrganizationMember, createOrganizationMember, PublicUser } from '@blockframes/user/+state';
 import { PermissionsService, PermissionsQuery } from '@blockframes/permissions/+state';
-<<<<<<< HEAD
 import { orgNameToEnsDomain, getProvider } from '@blockframes/ethers/helpers';
 import { network, baseEnsDomain } from '@env';
-=======
 import { QueryFn } from '@angular/fire/firestore/interfaces';
 
 const orgQuery = (queryFn: QueryFn) : Query<Organization> => ({
@@ -31,8 +24,6 @@
   queryFn,
   movies: (org: Organization) => org.movieIds.map(movieId =>({path: `movies/${movieId}`})),
 });
-
->>>>>>> a4fc3240
 
 @Injectable({ providedIn: 'root' })
 @CollectionConfig({ path: 'orgs' })
