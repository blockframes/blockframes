--- conflicted
+++ resolved
@@ -94,15 +94,8 @@
     };
   }
 
-<<<<<<< HEAD
-  formatToFirestore(org: Partial<Organization>) { // TODO #7273 #8280
+  cleanOrganization(org: Organization) {
     return org.name.trim();
-=======
-  cleanOrganization(org: Organization) {
-    if (org.denomination?.full) org.denomination.full = org.denomination.full.trim();
-    if (org.denomination?.public) org.denomination.public = org.denomination.public.trim();
-    return org;
->>>>>>> e20a4b81
   }
 
   /**
