--- conflicted
+++ resolved
@@ -14,12 +14,9 @@
   OrganizationDocument,
   createPermissions,
   UserRole,
-<<<<<<< HEAD
-  createPublicUser
-=======
+  createPublicUser,
   createDocumentMeta,
   formatDocumentMetaFromFirestore,
->>>>>>> 344bdf26
 } from '@blockframes/model';
 import { PermissionsService } from '@blockframes/permissions/+state/permissions.service';
 import { App, Module, createOrgAppAccess } from '@blockframes/utils/apps';
