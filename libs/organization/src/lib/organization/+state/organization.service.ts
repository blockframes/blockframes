import { Injectable } from '@angular/core';
import { filter, map, switchMap, tap } from 'rxjs/operators';
import { AuthService } from '@blockframes/auth/+state';
import { CollectionConfig, CollectionService, WriteOptions } from 'akita-ng-fire';
import { AngularFireFunctions } from '@angular/fire/functions';
import { UserService } from '@blockframes/user/+state';
import { 
  OrganizationMember,
  createOrganizationMember,
  PublicUser,
  User,
  Movie,
  Organization,
  createOrganization,
  OrganizationDocument,
  createPermissions,
  UserRole
} from '@blockframes/model';
import { PermissionsService } from '@blockframes/permissions/+state/permissions.service';
import { App, Module, createOrgAppAccess } from '@blockframes/utils/apps';
<<<<<<< HEAD
import { createDocumentMeta, formatDocumentMetaFromFirestore } from '@blockframes/utils/models-meta';
import { AnalyticsService } from '@blockframes/analytics/+state/analytics.service';
=======
import {
  createDocumentMeta,
  formatDocumentMetaFromFirestore,
} from '@blockframes/utils/models-meta';
import { FireAnalytics } from '@blockframes/utils/analytics/app-analytics';
>>>>>>> c1298ed5
import { combineLatest, Observable, of } from 'rxjs';
import { ActiveState, EntityState } from '@datorama/akita';

interface OrganizationState extends EntityState<Organization>, ActiveState<string> {}

@Injectable({ providedIn: 'root' })
@CollectionConfig({ path: 'orgs' })
export class OrganizationService extends CollectionService<OrganizationState> {
  readonly useMemorization = true;

  // Organization of the current logged in user or undefined if user have no org
  org: Organization; // For this to be defined, one of the observable below must be called before
  org$: Observable<Organization> = this.authService.profile$.pipe(
    switchMap((user) => (user?.orgId ? this.valueChanges(user.orgId) : of(undefined))),
    tap((org) => (this.org = org))
  );

  // Organization of the current logged in user
  currentOrg$: Observable<Organization> = this.authService.profile$.pipe(
    filter((user) => !!user),
    switchMap((user) => (user.orgId ? this.valueChanges(user.orgId) : of(undefined))),
    filter((org) => {
      this.org = org;
      return !!org;
    })
  );

  // Org's members of the current logged in user
  public members$ = this.currentOrg$.pipe(
    map((org) => org.userIds),
    switchMap((userIds) => this.userService.valueChanges(userIds))
  );

  // Org's members of the current logged in user with permissions
  public membersWithRole$: Observable<OrganizationMember[]> = combineLatest([
    this.members$,
    this.permissionsService.permissions$,
  ]).pipe(
    map(([members, permissions]) => {
      // Get the role of each member in permissions.roles and add it to member.
      return members.map((member) => ({ ...member, role: permissions.roles[member.uid] }));
    })
  );

  constructor(
    private functions: AngularFireFunctions,
    private userService: UserService,
    private permissionsService: PermissionsService,
<<<<<<< HEAD
    private analytics: AnalyticsService,
    private authService: AuthService,
=======
    private analytics: FireAnalytics,
    private authService: AuthService
>>>>>>> c1298ed5
  ) {
    super();
  }

  public async orgNameExist(orgName: string) {
    // @TODO #6908 a better solution for this should be found.
    const orgs = await this.getValue((ref) => ref.where('denomination.full', '==', orgName));
    return orgs.length !== 0;
  }

  /**
   * This converts the OrganizationDocument into an Organization
   * @param org
   */
  formatFromFirestore(org: OrganizationDocument): Organization {
    return {
      ...org,
      appAccess: createOrgAppAccess(org.appAccess),
      _meta: formatDocumentMetaFromFirestore(org?._meta),
    };
  }

  /**
   * Triggered when we add a new organization
   * create related documents (permissions, apps permissions, user...).
   */
  async onCreate(org: Organization, { write }: WriteOptions) {
    const orgId: string = org.id;
    const permissions = createPermissions({
      id: orgId,
      roles: { [org.userIds[0]]: 'superAdmin' },
    });

    return Promise.all([
      this.userService.update(org.userIds[0], { orgId }, { write }),
      this.permissionsService.add(permissions, { write }),
    ]);
  }

  /** Add a new organization */
  public async addOrganization(
    organization: Partial<Organization>,
    createdFrom: App,
    user: User | PublicUser = this.authService.profile
  ): Promise<string> {
    const newOrganization = createOrganization({
      ...organization,
      _meta: createDocumentMeta({ createdBy: user.uid, createdFrom }),
      userIds: [user.uid],
    });

    return this.add(newOrganization);
  }

  public notifyAppAccessChange(orgId: string, app: App) {
    const callOnAccessToAppChanged = this.functions.httpsCallable('onAccessToAppChanged');
    return callOnAccessToAppChanged({ orgId, app }).toPromise();
  }

  public requestAppAccess(app: App, module: Module, orgId: string) {
    const f = this.functions.httpsCallable('requestFromOrgToAccessApp');
    return f({ app, module, orgId }).toPromise();
  }

  ////////////
  // MEMBER //
  ////////////

  /** Remove a member from the organization. */
  public async removeMember(uid: string) {
    const orgId = (await this.userService.getValue(uid)).orgId;
    const permissions = await this.permissionsService.getValue(orgId);
    const superAdminNumber = Object.values(permissions.roles).filter(
      (value) => value === 'superAdmin'
    ).length;
    const role = permissions.roles[uid];
    if (role === 'superAdmin' && superAdminNumber <= 1) {
      throw new Error("You can't remove the last Super Admin.");
    }

    const org = await this.getValue(orgId);
    const userIds = org.userIds.filter((userId) => userId !== uid);
    return this.update(orgId, { userIds });
  }

  public async getMembers(orgId: string): Promise<OrganizationMember[]> {
    const org = await this.getValue(orgId);
    const promises = org.userIds.map((uid) => this.userService.getValue(uid));
    const users = await Promise.all(promises);
    const role = await this.permissionsService.getValue(orgId);
    return users.map((u) =>
      createOrganizationMember(u, role.roles[u.uid] ? role.roles[u.uid] : undefined)
    );
  }

  public async getMemberRole(_org: Organization | string, uid): Promise<UserRole> {
    const org = typeof _org === 'string' ? await this.getValue(_org) : _org;
    const role = await this.permissionsService.getValue(org.id);
    return role.roles[uid];
  }

  public async uniqueOrgName(orgName: string): Promise<boolean> {
    return this.orgNameExist(orgName).then((exist) => !exist);
  }

  //////////////////
  /// WISHLIST STUFF
  //////////////////

  /**
   *
   * @param movie
   */
  public async updateWishlist(movie: Movie) {
    const orgState = this.org;
    let wishlist = Array.from(new Set([...orgState.wishlist])) || [];
    if (wishlist.includes(movie.id)) {
<<<<<<< HEAD
      wishlist = orgState.wishlist.filter(id => id !== movie.id);
      this.analytics.addTitle('removedFromWishlist', movie.id);
    } else {
      wishlist.push(movie.id);
      this.analytics.addTitle('addedToWishlist', movie.id);
=======
      wishlist = orgState.wishlist.filter((id) => id !== movie.id);
      this.analytics.event('removedFromWishlist', {
        movieId: movie.id,
        movieTitle: movie.title.original,
      });
    } else {
      wishlist.push(movie.id);
      this.analytics.event('addedToWishlist', {
        movieId: movie.id,
        movieTitle: movie.title.original,
      });
>>>>>>> c1298ed5
    }

    this.update(orgState.id, { wishlist });
  }

  public isInWishlist(movieId: string): Observable<boolean> {
    return this.currentOrg$.pipe(map((org) => org.wishlist.includes(movieId)));
  }
}<|MERGE_RESOLUTION|>--- conflicted
+++ resolved
@@ -18,16 +18,11 @@
 } from '@blockframes/model';
 import { PermissionsService } from '@blockframes/permissions/+state/permissions.service';
 import { App, Module, createOrgAppAccess } from '@blockframes/utils/apps';
-<<<<<<< HEAD
-import { createDocumentMeta, formatDocumentMetaFromFirestore } from '@blockframes/utils/models-meta';
 import { AnalyticsService } from '@blockframes/analytics/+state/analytics.service';
-=======
 import {
   createDocumentMeta,
   formatDocumentMetaFromFirestore,
 } from '@blockframes/utils/models-meta';
-import { FireAnalytics } from '@blockframes/utils/analytics/app-analytics';
->>>>>>> c1298ed5
 import { combineLatest, Observable, of } from 'rxjs';
 import { ActiveState, EntityState } from '@datorama/akita';
 
@@ -76,13 +71,8 @@
     private functions: AngularFireFunctions,
     private userService: UserService,
     private permissionsService: PermissionsService,
-<<<<<<< HEAD
     private analytics: AnalyticsService,
     private authService: AuthService,
-=======
-    private analytics: FireAnalytics,
-    private authService: AuthService
->>>>>>> c1298ed5
   ) {
     super();
   }
@@ -200,25 +190,11 @@
     const orgState = this.org;
     let wishlist = Array.from(new Set([...orgState.wishlist])) || [];
     if (wishlist.includes(movie.id)) {
-<<<<<<< HEAD
       wishlist = orgState.wishlist.filter(id => id !== movie.id);
       this.analytics.addTitle('removedFromWishlist', movie.id);
     } else {
       wishlist.push(movie.id);
       this.analytics.addTitle('addedToWishlist', movie.id);
-=======
-      wishlist = orgState.wishlist.filter((id) => id !== movie.id);
-      this.analytics.event('removedFromWishlist', {
-        movieId: movie.id,
-        movieTitle: movie.title.original,
-      });
-    } else {
-      wishlist.push(movie.id);
-      this.analytics.event('addedToWishlist', {
-        movieId: movie.id,
-        movieTitle: movie.title.original,
-      });
->>>>>>> c1298ed5
     }
 
     this.update(orgState.id, { wishlist });
