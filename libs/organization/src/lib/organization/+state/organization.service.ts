import { Injectable, NgZone } from '@angular/core';
import { filter, map, switchMap, tap } from 'rxjs/operators';
import { AuthService } from '@blockframes/auth/+state/auth.service';
import { UserService } from '@blockframes/user/+state/user.service';
import {
  OrganizationMember,
  PublicUser,
  User,
  Movie,
  Organization,
  createOrganization,
  createPermissions,
  UserRole,
  createPublicUser,
  createDocumentMeta,
  App,
  Module,
  createOrgAppAccess
} from '@blockframes/model';
import { PermissionsService } from '@blockframes/permissions/+state/permissions.service';
import { AnalyticsService } from '@blockframes/analytics/+state/analytics.service';
import { combineLatest, Observable, of } from 'rxjs';
import { DocumentSnapshot, where } from 'firebase/firestore';
<<<<<<< HEAD
import { CallableFunctions, WriteOptions } from 'ngfire';
=======
import { runInZone } from '@blockframes/utils/zone';
import { CallableFunctions, FireEntity, WriteOptions } from 'ngfire';
>>>>>>> cb6382b3
import { BlockframesCollection } from '@blockframes/utils/abstract-service';

@Injectable({ providedIn: 'root' })
export class OrganizationService extends BlockframesCollection<Organization> {
  readonly path = 'orgs';

  // Organization of the current logged in user or undefined if user have no org
  org: Organization; // For this to be defined, one of the observable below must be called before
  org$: Observable<Organization> = this.authService.profile$.pipe(
    switchMap((user) => (user?.orgId ? this.valueChanges(user.orgId) : of(undefined))),
    tap((org) => (this.org = org))
  );

  // Organization of the current logged in user
  currentOrg$: Observable<Organization> = this.authService.profile$.pipe(
    filter((user) => !!user),
    switchMap((user) => (user.orgId ? this.valueChanges(user.orgId) : of(undefined))),
    filter((org) => {
      this.org = org;
      return !!org;
    })
  );

  // Org's members of the current logged in user
  public members$ = this.currentOrg$.pipe(
    map((org) => org.userIds),
    switchMap((userIds) => this.userService.valueChanges(userIds))
  );

  // Org's members of the current logged in user with permissions
  public membersWithRole$: Observable<OrganizationMember[]> = combineLatest([
    this.members$,
    this.permissionsService.permissions$,
  ]).pipe(
    map(([members, permissions]) => {
      // Get the role of each member in permissions.roles and add it to member.
      return members.map((member) => ({ ...member, role: permissions.roles[member.uid] }));
    })
  );

  constructor(
    private functions: CallableFunctions,
    private userService: UserService,
    private permissionsService: PermissionsService,
    private analytics: AnalyticsService,
    private authService: AuthService,
    private ngZone: NgZone,
  ) {
    super();
  }

  public async orgNameExist(orgName: string) {
    // @TODO #6908 a better solution for this should be found.
    const orgs = await this.getValue([where('denomination.full', '==', orgName.trim())]);
    return orgs.length !== 0;
  }

  /**
   * Add possible missing appAccess on org document
   * @param org
   */
  protected fromFirestore(snapshot: DocumentSnapshot<Organization>): Organization {
    const org = super.fromFirestore(snapshot);
    return {
      ...org,
      appAccess: createOrgAppAccess(org.appAccess),
    };
  }

  cleanOrganization(org: Organization) {
    if (org.denomination?.full) org.denomination.full = org.denomination.full.trim();
    if (org.denomination?.public) org.denomination.public = org.denomination.public.trim();
    return org;
  }

  /**
   * Triggered when we add a new organization
   * create related documents (permissions, apps permissions, user...).
   */
  async onCreate(org: Organization, { write }: WriteOptions) {
    const orgId: string = org.id;
    const permissions = createPermissions({
      id: orgId,
      roles: { [org.userIds[0]]: 'superAdmin' },
    });

    return Promise.all([
      this.userService.update(org.userIds[0], { orgId }, { write }),
      this.permissionsService.add(permissions, { write }),
    ]);
  }

  /** Add a new organization */
  public async addOrganization(
    organization: Partial<Organization>,
    createdFrom: App,
    user: User | PublicUser = this.authService.profile
  ): Promise<string> {
    const newOrganization = createOrganization({
      ...organization,
      _meta: createDocumentMeta({ createdBy: user.uid, createdFrom }),
      userIds: [user.uid],
    });

    const newOrg = this.cleanOrganization(newOrganization);
    return this.add(newOrg);
  }

  public notifyAppAccessChange(orgId: string, app: App) {
    return this.functions.call('onAccessToAppChanged', { orgId, app });
  }

  public requestAppAccess(app: App, module: Module, orgId: string) {
    return this.functions.call('requestFromOrgToAccessApp', { app, module, orgId });
  }

  ////////////
  // MEMBER //
  ////////////

  /** Remove a member from the organization. */
  public async removeMember(uid: string) {
    const orgId = (await this.userService.getValue(uid)).orgId;
    const permissions = await this.permissionsService.getValue(orgId);
    const superAdminNumber = Object.values(permissions.roles).filter(
      (value) => value === 'superAdmin'
    ).length;
    const role = permissions.roles[uid];
    if (role === 'superAdmin' && superAdminNumber <= 1) {
      throw new Error("You can't remove the last Super Admin.");
    }

    const org = await this.getValue(orgId);
    const userIds = org.userIds.filter((userId) => userId !== uid);
    return this.update(orgId, { userIds });
  }

  public async getMembers(orgId: string, options?: { removeConcierges: boolean }): Promise<PublicUser[]> {
    const org = await this.getValue(orgId);
    const promises = org.userIds.map((uid) => this.userService.getValue(uid));
    const users = await Promise.all(promises);
    return users.map((u) => createPublicUser(u)).filter(member => options?.removeConcierges ? !member.email.includes('concierge+') : true);
  }

  public async getMemberRole(_org: Organization | string, uid): Promise<UserRole> {
    const org = typeof _org === 'string' ? await this.getValue(_org) : _org;
    const role = await this.permissionsService.getValue(org.id);
    return role.roles[uid];
  }

  public async uniqueOrgName(orgName: string): Promise<boolean> {
    return this.orgNameExist(orgName).then((exist) => !exist);
  }

  //////////////////
  /// WISHLIST STUFF
  //////////////////

  /**
   *
   * @param movie
   */
  public async updateWishlist(movie: Movie) {
    const orgState = this.org;
    let wishlist = Array.from(new Set([...orgState.wishlist])) || [];
    if (wishlist.includes(movie.id)) {
      wishlist = orgState.wishlist.filter(id => id !== movie.id);
      this.analytics.addTitle('removedFromWishlist', movie);
    } else {
      wishlist.push(movie.id);
      this.analytics.addTitle('addedToWishlist', movie);
    }

    this.update(orgState.id, { wishlist });
  }

  public isInWishlist(movieId: string): Observable<boolean> {
    return this.currentOrg$.pipe(map((org) => org.wishlist.includes(movieId)));
  }
}<|MERGE_RESOLUTION|>--- conflicted
+++ resolved
@@ -21,12 +21,7 @@
 import { AnalyticsService } from '@blockframes/analytics/+state/analytics.service';
 import { combineLatest, Observable, of } from 'rxjs';
 import { DocumentSnapshot, where } from 'firebase/firestore';
-<<<<<<< HEAD
 import { CallableFunctions, WriteOptions } from 'ngfire';
-=======
-import { runInZone } from '@blockframes/utils/zone';
-import { CallableFunctions, FireEntity, WriteOptions } from 'ngfire';
->>>>>>> cb6382b3
 import { BlockframesCollection } from '@blockframes/utils/abstract-service';
 
 @Injectable({ providedIn: 'root' })
