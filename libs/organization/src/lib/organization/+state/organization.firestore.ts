--- conflicted
+++ resolved
@@ -36,11 +36,6 @@
   email: string;
   fiscalNumber: string;
   isBlockchainEnabled: boolean;
-<<<<<<< HEAD
-  movieIds: string[];
-=======
-  updated: D;
->>>>>>> 92e09284
   userIds: string[];
   status: OrganizationStatus;
   wishlist: WishlistBase<D>[];
