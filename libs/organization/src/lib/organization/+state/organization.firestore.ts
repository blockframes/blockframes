import type firebase from 'firebase';
import { CatalogCart } from '@blockframes/cart/+state/cart.model';
import { Location, BankAccount, createLocation } from '@blockframes/utils/common-interfaces/utility';
import { OrgAppAccess, createOrgAppAccess, Module, app, App } from '@blockframes/utils/apps';
import { OrgActivity, OrganizationStatus } from '@blockframes/utils/static-model/types';
import { createStorageFile, StorageFile } from '@blockframes/media/+state/media.firestore';
import { DocumentMeta } from '@blockframes/utils/models-meta';

type Timestamp = firebase.firestore.Timestamp;

export interface Denomination {
  full: string;
  public?: string;
}

/** A public interface or Organization, without sensitive data. */
export interface PublicOrganization {
  id: string;
  denomination: Denomination;
<<<<<<< HEAD
  logo?: string;
  activity?: OrgActivity
=======
  logo: StorageFile;
>>>>>>> 01ae32cd
}

export interface OrgMedias {
  notes: StorageFile[],
};

/** Document model of an Organization */
export interface OrganizationBase<D> extends PublicOrganization {
  _meta?: DocumentMeta<D>;
  addresses: AddressSet;
  appAccess: OrgAppAccess;
  bankAccounts?: BankAccount[]; // @TODO (#2692)
  cart: CatalogCart[];
  description?: string;
  email: string;
  fiscalNumber: string;
  isBlockchainEnabled: boolean;
  userIds: string[];
  status: OrganizationStatus;
  wishlist: string[]; // An array of movieIds
  documents?: OrgMedias;
}

export interface OrganizationDocument extends OrganizationBase<Timestamp> { };

export interface AddressSet {
  main: Location;
  billing?: Location;
  office?: Location;
  // Other can be added here
}

/** Default placeholder logo used when an Organization is created. */
export const PLACEHOLDER_LOGO = '/assets/logo/empty_organization.webp';


/** A factory function that creates an OrganizationDocument. */
export function createOrganizationBase(
  params: Partial<OrganizationBase<Timestamp | Date>> = {}
): OrganizationBase<Timestamp | Date> {
  return {
    id: !!params.id ? params.id : '',
    bankAccounts: [],
    cart: [],
    description: '',
    email: '',
    fiscalNumber: '',
    isBlockchainEnabled: false,
    status: 'pending',
    userIds: [],
    wishlist: [],
    ...params,
    addresses: createAddressSet(params.addresses),
    denomination: createDenomination(params.denomination),
    logo: createStorageFile(params?.logo),
    appAccess: createOrgAppAccess(params.appAccess),
  };
}

/** A factory function that creates Organization AddressSet */
export function createAddressSet(params: Partial<AddressSet> = {}): AddressSet {
  return {
    main: createLocation(params.main),
    ...params
  };
}

/** A function that create a denomination object for Organization */
export function createDenomination(params: Partial<Denomination> = {}): Denomination {
  return {
    full: '',
    public: '',
    ...params
  }
}

export function createOrgMedias(params: Partial<OrgMedias> = {}): OrgMedias {
  return {
    notes: [],
    ...params
  }
}

export function orgName(org: PublicOrganization, type: 'public' | 'full' = 'public') {
  if (!!org) {
    return org.denomination[type] || org.denomination.full;
  } else {
    return '';
  }
}

/**
 * This check if org have access to a specific module in at least one app
 * @param org
 */
export function canAccessModule(module: Module, org: OrganizationBase<any>, _app?: App): boolean {
  if (!!_app) {
    return org.appAccess[_app]?.[module];
  } else {
    return app.some(a => org.appAccess[a]?.[module]);
  }
}<|MERGE_RESOLUTION|>--- conflicted
+++ resolved
@@ -17,12 +17,8 @@
 export interface PublicOrganization {
   id: string;
   denomination: Denomination;
-<<<<<<< HEAD
-  logo?: string;
+  logo: StorageFile;
   activity?: OrgActivity
-=======
-  logo: StorageFile;
->>>>>>> 01ae32cd
 }
 
 export interface OrgMedias {
