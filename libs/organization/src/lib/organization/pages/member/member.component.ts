--- conflicted
+++ resolved
@@ -50,25 +50,6 @@
     this.isAdmin$ = this.permissionQuery.isAdmin$;
     this.isSuperAdmin$ = this.permissionQuery.isSuperAdmin$;
 
-<<<<<<< HEAD
-    const storeName = this.invitationStore.storeName;
-    /** @dev We fetch all invitations where current org is the subject. */ 
-    const queryFn = ref => ref.where('organization.id', '==', this.query.getActiveId()).where('status', '==', 'pending');
-    this.invitationSubscription = this.invitationService.syncCollection(queryFn, { storeName }).subscribe();
-
-    /** @dev Then we filter them by type. */ 
-    this.invitationsToJoinOrganization$ = this.invitationQuery.selectAll({
-      filterBy: invitation => invitation.type === 'fromUserToOrganization',
-      sortBy: 'date',
-      sortByOrder: Order.DESC
-    });
-
-    this.invitationsFromOrganization$ = this.invitationQuery.selectAll({
-      filterBy: invitation => invitation.type === 'fromOrganizationToUser',
-      sortBy: 'date',
-      sortByOrder: Order.DESC
-    });
-=======
     this.invitationsFromOrganization$ = this.db
       .collection('invitations', ref => ref.where('fromOrg.id', '==', this.query.getActiveId()).where('status', '==', 'pending'))
       .valueChanges() as Observable<Invitation[]>;
@@ -76,7 +57,6 @@
     this.invitationsToJoinOrganization$ = this.db
       .collection('invitations', ref => ref.where('toOrg.id', '==', this.query.getActiveId()).where('status', '==', 'pending'))
       .valueChanges() as Observable<Invitation[]>;
->>>>>>> 12ce4c20
   }
 
   public acceptInvitation(invitation: Invitation) {
