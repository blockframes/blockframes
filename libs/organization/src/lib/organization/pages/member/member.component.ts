--- conflicted
+++ resolved
@@ -76,13 +76,8 @@
     try {
       this.dialog.open(ConfirmComponent, {
         data: {
-<<<<<<< HEAD
-          title: `Are you sure?`,
-          question: `If you remove a member from you company, you will be able to invite this person again.`,
-=======
           title: 'Are you sure?',
           question: 'If you remove a member from you company, you will be able to invite this person again.',
->>>>>>> 8ad0c82f
           confirm: 'Yes, remove member.',
           cancel: 'No, keep member.',
           onConfirm: async () => {
