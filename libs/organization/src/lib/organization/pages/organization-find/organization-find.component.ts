import { algolia } from '@env';
import { Component, ChangeDetectionStrategy } from '@angular/core';
import { Router } from '@angular/router';
import { MatSnackBar } from '@angular/material/snack-bar';
import { InvitationService } from '@blockframes/invitation/+state/invitation.service';
import { AlgoliaIndex } from '@blockframes/utils/algolia';

@Component({
  selector: 'organization-find',
  templateUrl: './organization-find.component.html',
  styleUrls: ['./organization-find.component.scss'],
  changeDetection: ChangeDetectionStrategy.OnPush
})

export class OrganizationFindComponent {
  private orgId: string;
  public orgIndex: AlgoliaIndex = 'org';

  constructor(
    private snackBar: MatSnackBar,
    private router: Router,
    private invitationService: InvitationService,
  ) { }

  public updateValue(result: any) {
    this.orgId = result.objectID;
  }

  public async requestToJoinOrganization() {
    if (this.orgId) {
      try {
<<<<<<< HEAD
        await this.invitationService.request(this.orgId).to('joinOrganization', this.orgId);
=======
        await this.invitationService.request(this.orgId).to('joinOrganization');
>>>>>>> 1cb5848d
        this.snackBar.open('Request sent !', 'close', { duration: 2000 });
        return this.router.navigate(['c/organization/join-congratulations']);
      } catch (error) {
        this.snackBar.open(error.message, 'close', { duration: 2000 });
      }
    }
    else {
      this.snackBar.open('Please select an organization', 'close', { duration: 2000 });
    }
  }
}<|MERGE_RESOLUTION|>--- conflicted
+++ resolved
@@ -29,11 +29,7 @@
   public async requestToJoinOrganization() {
     if (this.orgId) {
       try {
-<<<<<<< HEAD
-        await this.invitationService.request(this.orgId).to('joinOrganization', this.orgId);
-=======
         await this.invitationService.request(this.orgId).to('joinOrganization');
->>>>>>> 1cb5848d
         this.snackBar.open('Request sent !', 'close', { duration: 2000 });
         return this.router.navigate(['c/organization/join-congratulations']);
       } catch (error) {
