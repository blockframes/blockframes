<<<<<<< HEAD
import { AfterContentInit, ChangeDetectionStrategy, ChangeDetectorRef, Component, ContentChildren, Directive, EventEmitter, HostBinding, Input, OnDestroy, Output, QueryList, TemplateRef } from '@angular/core';
import { BehaviorSubject, merge, Observable, of, Subscription } from 'rxjs';
=======
import {
  ChangeDetectionStrategy,
  Component,
  ContentChildren,
  Directive,
  EventEmitter,
  HostBinding,
  Input,
  Output,
  QueryList,
  TemplateRef,
} from '@angular/core';
import { BehaviorSubject, merge, Observable, of } from 'rxjs';
>>>>>>> 9ea1d9b0
import { debounceTime, map, startWith, switchMap } from 'rxjs/operators';
import { getDeepValue } from '@blockframes/utils/pipes/deep-key.pipe';
import { FormControl } from '@angular/forms';
import { coerceNumberProperty } from '@angular/cdk/coercion';
import { boolean } from '@blockframes/utils/decorators/decorators';
import { Paginator, PageState } from './paginator';
import { removeAccent } from '@blockframes/utils/utils';

/** Ascending sorting */
function sortValue<T>(a: T, b: T) {
  if (typeof a === 'string' && typeof b === 'string') return a.toUpperCase() > b.toUpperCase() ? 1 : -1;
  if (typeof a === 'number' && typeof b === 'number') return a - b;
  if (typeof a === 'boolean' && typeof b === 'boolean') {
    if (a && b) return 0;
    return a ? 1 : -1;
  }
  return 0;
}

/** Filter the table fields based on the input value */
function filterTable<T>(data: T[], value: string, columns: QueryList<ColumnDirective<T>>) {
  const input = removeAccent(value.toLowerCase());
  return data.filter(row => {
    return columns.some(column => {
      const value = removeAccent(getDeepValue(row, column.name));
      return column.filter(input, value, row);
    });
  });
}

@Directive({ selector: '[colRef]' })
export class ColumnDirective<T> {
  control = new FormControl(true);

  /** Path of the value in the row */
  @Input('colRef') name!: string;

  /** Text to display in the column header. Header will fallback to colRef value if not provided */
  @Input() label?: string;

  /** Specify if the column is sticky. Only first & last column can be sticky */
  @Input() @boolean sticky = false;

  /** If set to true, the data will be sorted with this column. There should be max one defaultSort column */
  @Input() @boolean defaultSort: boolean;

  /** Does the column support sorting. If a function is provided, the function is used to sort the column */
  @Input() sort?: '' | ((a: any, b: any) => number);

  /** A custom function to filter the column. `useFilter` should be set on the `bf-table` */
  @Input() filter = (input: string, value: any, row: T) => {
    if (typeof value !== 'string') return false;
    return value.toLowerCase().includes(input);
  };

  constructor(public template: TemplateRef<any>) {}

  get isSortable() {
    return this.sort === '' || !!this.sort;
  }

  get asc() {
    return this.control.value;
  }

  toggleSort() {
    this.control.setValue(!this.control.value);
  }

  $sort(data: T[]): Observable<T[]> {
    const sort = this.sort || sortValue;
    const value$ = this.defaultSort ? this.control.valueChanges.pipe(startWith(this.control.value)) : this.control.valueChanges;
    return value$.pipe(
      map(asc => (asc ? 1 : -1)),
      map(order =>
        data.sort((a, b) => {
          const sorting = sort(getDeepValue(a, this.name), getDeepValue(b, this.name));
          return sorting * order;
        })
      )
    );
  }
}

@Component({
  selector: 'bf-table',
  templateUrl: './table.component.html',
  styleUrls: ['./table.component.scss'],
  host: {
    class: 'surface',
  },
  changeDetection: ChangeDetectionStrategy.OnPush,
})
export class TableComponent<T> implements AfterContentInit, OnDestroy {
  private dataSource = new BehaviorSubject<T[]>([]);
  search = new FormControl();
  paginator = new Paginator({
    onChange: page => this.page.emit(page),
  });
  data$: Observable<T[]>;

  @ContentChildren(ColumnDirective) columns!: QueryList<ColumnDirective<T>>;

  /** If true, each line is clickable. Listen on (rowClick) output to get the click event */
  @HostBinding('class.clickable') @Input() @boolean clickable: boolean;

  /** Display the filter input above table */
  @Input() @boolean useFilter: boolean;
  // TODO #8104
  @Input() set filterValue(value: string) {
    this.search.setValue(value);
  }

  /** The content to display in the table */
  @Input() set source(source: T[]) {
    this.dataSource.next(source ?? []);
  }
  /** Amount of item per page. If not set, paginator will be disabled */
  @Input() set pagination(amount: number | string) {
    const pageSize = coerceNumberProperty(amount);
    if (typeof pageSize === 'number') this.paginator.pageSize = pageSize;
  }

  /** Emits the content of the row when clicked. Requires input "clickable" to be set  */
  @Output() rowClick = new EventEmitter<T>();
  @Output() page = new EventEmitter<PageState>();

  private sub: Subscription;

  constructor(private cdr: ChangeDetectorRef) {
    this.data$ = this.dataSource.asObservable().pipe(
      switchMap(data => this.$filter(data)),
      switchMap(data => this.$sort(data)),
      switchMap(data => this.$paginate(data))
    );
  }

  ngAfterContentInit() {
    // Update component in case *ngIf is used in the ng-template of one of the columns
    this.sub = this.columns.changes.subscribe(_ => this.cdr.markForCheck());
  }

  ngOnDestroy() {
    this.sub?.unsubscribe();
  }

  private $paginate(data: T[]) {
    this.paginator.size = data.length;
    if (this.paginator.pageIndex > this.paginator.maxIndex) this.paginator.last();
    return this.paginator.state.pipe(
      map(({ pageSize, pageIndex }) => {
        if (!pageSize) return data;
        return data.slice(pageIndex * pageSize, (pageIndex + 1) * pageSize);
      })
    );
  }

  private $sort(data: T[]) {
    const sorting = this.columns.filter(c => c.isSortable).map(column => column.$sort(data));
    if (!sorting.length) return of(data);
    return merge(...sorting).pipe(startWith(data));
  }

  private $filter(data: T[]) {
    if (!this.useFilter) return of(data);
    return this.search.valueChanges.pipe(
      debounceTime(200),
      map(value => filterTable(data, value, this.columns)),
      startWith(data)
    );
  }
}<|MERGE_RESOLUTION|>--- conflicted
+++ resolved
@@ -1,21 +1,19 @@
-<<<<<<< HEAD
-import { AfterContentInit, ChangeDetectionStrategy, ChangeDetectorRef, Component, ContentChildren, Directive, EventEmitter, HostBinding, Input, OnDestroy, Output, QueryList, TemplateRef } from '@angular/core';
-import { BehaviorSubject, merge, Observable, of, Subscription } from 'rxjs';
-=======
 import {
+  AfterContentInit,
   ChangeDetectionStrategy,
+  ChangeDetectorRef,
   Component,
   ContentChildren,
   Directive,
   EventEmitter,
   HostBinding,
   Input,
+  OnDestroy,
   Output,
   QueryList,
   TemplateRef,
 } from '@angular/core';
-import { BehaviorSubject, merge, Observable, of } from 'rxjs';
->>>>>>> 9ea1d9b0
+import { BehaviorSubject, merge, Observable, of, Subscription } from 'rxjs';
 import { debounceTime, map, startWith, switchMap } from 'rxjs/operators';
 import { getDeepValue } from '@blockframes/utils/pipes/deep-key.pipe';
 import { FormControl } from '@angular/forms';
@@ -143,7 +141,7 @@
   @Output() rowClick = new EventEmitter<T>();
   @Output() page = new EventEmitter<PageState>();
 
-  private sub: Subscription;
+  private sub?: Subscription;
 
   constructor(private cdr: ChangeDetectorRef) {
     this.data$ = this.dataSource.asObservable().pipe(
