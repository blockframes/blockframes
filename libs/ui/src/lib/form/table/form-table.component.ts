// Angular
import {
  Component,
  OnInit,
  Input,
  ChangeDetectorRef,
  ContentChildren,
  QueryList,
  TemplateRef,
  Directive,
  ContentChild,
  ChangeDetectionStrategy,
  OnDestroy,
  Pipe,
  PipeTransform,
  EventEmitter,
  Output
} from '@angular/core';

// Blockframes
import { FormList, FormEntity, EntityControl } from '@blockframes/utils/form';
import { AddButtonTextDirective, SaveButtonTextDirective } from '@blockframes/utils/directives/button-text.directive';

// Material
import { PageState } from '@blockframes/ui/list/table/paginator';
import { ColumnDirective } from '@blockframes/ui/list/table/table.component';
import { boolean } from '@blockframes/utils/decorators/decorators';

@Pipe({ name: 'findColRef' })
export class QueryListFindPipe implements PipeTransform {
  transform(queryList: QueryList<ColumnDirective<unknown>>, key: string) {
    return queryList.find(query => query.name === key);
  }
}

@Directive({ selector: '[formView]' })
export class FormViewDirective { }

@Component({
  selector: '[columns] [form] bf-form-table',
  templateUrl: './form-table.component.html',
  styleUrls: ['./form-table.component.scss'],
  changeDetection: ChangeDetectionStrategy.OnPush
})
export class FormTableComponent<T> implements OnInit, OnDestroy {
  @Input() columns: Record<string, string> = {};
  @Input() form: FormList<T>;
  @Input() defaultFormValue: T;
<<<<<<< HEAD
=======
  @Input() @boolean disableDelete: boolean;
>>>>>>> 038b9774
  @Input() @boolean editOnly = false;
  @Input() tablePosition: 'top' | 'bottom' | 'left' | 'right' = 'top';
  @Input() set active(index: number) {
    if (typeof index !== 'number' || index < 0) return;
    this.edit(index);
  }

  @Output() itemSelected = new EventEmitter();

  @ContentChildren(ColumnDirective, { descendants: false }) cols: QueryList<ColumnDirective<T>>;
  @ContentChild(FormViewDirective, { read: TemplateRef }) formView: FormViewDirective;
  @ContentChild(SaveButtonTextDirective, { read: TemplateRef }) saveButtonText: SaveButtonTextDirective;
  @ContentChild(AddButtonTextDirective, { read: TemplateRef }) addButtonText: AddButtonTextDirective;

  layout = { top: 'column', bottom: 'column-reverse', left: 'row', right: 'row-reverse' };
  activeIndex: number;
  activeValue: T;
  pageSize = 5;
  /* We need to keep track of the current page since it will affect the index that we are working on */
  pageConfig: PageState = { pageIndex: 0, pageSize: 5 };
  formItem: FormEntity<EntityControl<T>, T>;

  keepOrder = () => 0;

  constructor(private cdr: ChangeDetectorRef) { }

  ngOnInit() {
    // If active has not been triggered add a default item
    if (!this.formItem) this.add();
    this.cdr.markForCheck();
  }

  ngOnDestroy() {
    if (this.formItem?.dirty) this.save()
  }

  get isFormEmpty() {
    return !this.form.length
  }

  add() {
    this.formItem = this.form.createControl(this.defaultFormValue || {});
  }

  save() {
    if (this.formItem?.valid) {
      /* If active index is below 0 we want to push the formItem otherwise we are stuck where the table is not shown
      and also no form */
      if (typeof this.activeIndex === 'number' && !this.isFormEmpty && this.activeIndex >= 0) {
        delete this.activeIndex;
      } else {
        this.form.push(this.formItem);
      }
      delete this.formItem;
      this.cdr.markForCheck();
    }
  }

  cancel() {
    if (typeof this.activeIndex === 'number') {
      this.form.at(this.activeIndex).setValue(this.activeValue);
      delete this.activeIndex;
      delete this.activeValue;
    }
    delete this.formItem;
  }

  edit(index: number) {
    this.calculateCurrentIndex(index);
    this.formItem = this.form.at(this.activeIndex);
    this.activeValue = this.formItem.value;
    this.cdr.markForCheck();
    this.itemSelected.emit(this.formItem.value);
  }

  remove(index: number) {
    this.calculateCurrentIndex(index);
    this.form.removeAt(this.activeIndex);
    if (this.activeIndex > index) {
      this.activeIndex--;
    }
    if (this.isFormEmpty) {
      this.add();
    }
  }

  /**
   * @description function that gets triggered whenever the paginator fires his page event.
   * @param page
   */
  updateIndex(page: PageState) {
    this.pageConfig = { pageIndex: page.pageIndex, pageSize: page.pageSize };
  }

  /**
   * @description We are getting the index in the context of the paginator. Meaning if you are on page two
   * and click the second row, you get the index 1. But this is not the correct index in the perspective of the list.
   * @param index of the table row
   */
  private calculateCurrentIndex(index: number) {
    this.activeIndex = this.pageConfig.pageIndex * this.pageConfig.pageSize + index;
  }
}<|MERGE_RESOLUTION|>--- conflicted
+++ resolved
@@ -46,10 +46,7 @@
   @Input() columns: Record<string, string> = {};
   @Input() form: FormList<T>;
   @Input() defaultFormValue: T;
-<<<<<<< HEAD
-=======
   @Input() @boolean disableDelete: boolean;
->>>>>>> 038b9774
   @Input() @boolean editOnly = false;
   @Input() tablePosition: 'top' | 'bottom' | 'left' | 'right' = 'top';
   @Input() set active(index: number) {
