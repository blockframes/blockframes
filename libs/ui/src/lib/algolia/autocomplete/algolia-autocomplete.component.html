--- conflicted
+++ resolved
@@ -33,15 +33,10 @@
 
   </mat-option>
 
-<<<<<<< HEAD
   <ng-container *ngIf="(control.valueChanges | async) as lastOptionValue">
     <mat-option *ngIf="lastOptionRef && lastOptionValue.length >= 2" test-id="createNewOrgOption" [value]="lastOptionValue" >
       <ng-template [ngTemplateOutlet]="lastOptionRef" [ngTemplateOutletContext]="{ $implicit: lastOptionValue }"></ng-template>
     </mat-option>
   </ng-container>
 
-=======
-  <ng-template *ngIf="lastOptionRef" [ngTemplateOutlet]="lastOptionRef" [ngTemplateOutletContext]="{ $implicit: (control.valueChanges | async) }"></ng-template>
->>>>>>> f2189d45
-
 </mat-autocomplete>