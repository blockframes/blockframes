--- conflicted
+++ resolved
@@ -2,25 +2,27 @@
 <ng-container *ngIf="!native; else nativeControl">
   <mat-form-field [appearance]="mode">
     <mat-label>{{ label }}</mat-label>
-    <input matInput type="text" [formControl]="control" [matAutocomplete]="auto" [placeholder]="placeholder"
-      autocapitalize="off" autocorrect="off" spellcheck="false" />
+    <input
+      matInput
+      type="text"
+      [formControl]="control"
+      [matAutocomplete]="auto"
+      [placeholder]="placeholder"
+
+      autocapitalize="off"
+      autocorrect="off"
+      spellcheck="false"
+    />
     <mat-icon matSuffix svgIcon="cross" *ngIf="clearable && control.value" (click)="control.reset()"></mat-icon>
     <mat-icon matPrefix [svgIcon]="prefixIcon" *ngIf="!!prefixIcon?.trim()" class="pointer"></mat-icon>
   </mat-form-field>
-<<<<<<< HEAD
-  <mat-autocomplete #auto="matAutocomplete" [displayWith]="displayFn.bind(this)">
-    <mat-option *ngFor="let result of (algoliaSearchResults$ | async)" [value]="result | deepKey: keyToDisplay"
-      (click)="selected(result)">
-=======
   <mat-autocomplete
     #auto="matAutocomplete"
   >
     <mat-option *ngFor="let result of (algoliaSearchResults$ | async)" [value]="result | deepKey: keyToDisplay" (click)="selected(result)">
->>>>>>> 8ae3d63a
 
       <!-- INJECTED CONTENT -->
-      <ng-template [ngTemplateOutlet]="template || default" [ngTemplateOutletContext]="{ $implicit: result }">
-      </ng-template>
+      <ng-template [ngTemplateOutlet]="template || default" [ngTemplateOutletContext]="{ $implicit: result }"></ng-template>
       <ng-template #default> {{ result | json }}</ng-template>
 
     </mat-option>
@@ -32,15 +34,6 @@
 <ng-template #nativeControl>
   <div fxLayout="row">
     <mat-icon matPrefix [svgIcon]="prefixIcon" *ngIf="!!prefixIcon?.trim()"></mat-icon>
-<<<<<<< HEAD
-    <input type="text" matNativeControl [formControl]="control" [matAutocomplete]="auto" [placeholder]="placeholder"
-      autocapitalize="off" autocorrect="off" spellcheck="false" />
-    <mat-icon matSuffix svgIcon="cross" *ngIf="clearable && control.value" (click)="control.reset()" class="pointer">
-    </mat-icon>
-    <mat-autocomplete #auto="matAutocomplete" [displayWith]="displayFn.bind(this)">
-      <mat-option *ngFor="let result of (algoliaSearchResults$ | async)" [value]="result | deepKey: keyToDisplay"
-        (click)="selected(result)">
-=======
     <input
       type="text"
       matNativeControl
@@ -57,11 +50,9 @@
       #auto="matAutocomplete"
     >
       <mat-option *ngFor="let result of (algoliaSearchResults$ | async)" [value]="result | deepKey: keyToDisplay" (click)="selected(result)">
->>>>>>> 8ae3d63a
 
         <!-- INJECTED RESULT -->
-        <ng-template [ngTemplateOutlet]="template || default" [ngTemplateOutletContext]="{ $implicit: result }">
-        </ng-template>
+        <ng-template [ngTemplateOutlet]="template || default" [ngTemplateOutletContext]="{ $implicit: result }"></ng-template>
         <ng-template #default> {{ result | json }}</ng-template>
 
       </mat-option>
