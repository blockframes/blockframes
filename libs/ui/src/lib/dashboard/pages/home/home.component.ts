--- conflicted
+++ resolved
@@ -5,14 +5,8 @@
 import { MovieService, fromOrg } from '@blockframes/movie/+state';
 import { OrganizationService } from '@blockframes/organization/+state';
 import { DynamicTitleService } from '@blockframes/utils/dynamic-title/dynamic-title.service';
-<<<<<<< HEAD
 import { Movie, MovieAnalytics } from '@blockframes/movie/+state/movie.model';
-import { appName } from '@blockframes/utils/apps';
-import { AppGuard } from '@blockframes/utils/routes/app.guard';
-=======
-import { Movie } from '@blockframes/movie/+state/movie.model';
 import { App } from '@blockframes/utils/apps';
->>>>>>> 17afc7ee
 
 // RxJs
 import { map, switchMap, shareReplay, tap } from 'rxjs/operators';
@@ -20,12 +14,9 @@
 
 // Intercom
 import { Intercom } from 'ng-intercom';
-<<<<<<< HEAD
 import { AnalyticsService } from '@blockframes/analytics/+state/analytics.service';
 import { toMovieAnalytics } from '@blockframes/analytics/components/movie-analytics-chart/utils';
-=======
 import { APP } from '@blockframes/utils/routes/utils';
->>>>>>> 17afc7ee
 
 @Component({
   selector: 'dashboard-home',
