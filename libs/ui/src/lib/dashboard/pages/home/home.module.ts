// Angular
import { RouterModule } from '@angular/router';
import { NgModule } from '@angular/core';
import { CommonModule } from '@angular/common';

//Material
import { MatButtonModule } from '@angular/material/button';
import { MatIconModule } from '@angular/material/icon';
import { MatTooltipModule } from '@angular/material/tooltip';
import { MatCardModule } from '@angular/material/card';
import { MatProgressSpinnerModule } from '@angular/material/progress-spinner';

// Libraries
import { FlexLayoutModule } from '@angular/flex-layout';

// Pages
import { HomeComponent } from './home.component';

// Modules
import { MovieAnalyticsChartModule } from '@blockframes/analytics/components/movie-analytics-chart/movie-analytics-chart.module';
import { ImageModule } from '@blockframes/media/image/directives/image.module';
import { NoTitleModule } from '@blockframes/ui/dashboard/components/no-title/no-title.module';
<<<<<<< HEAD
=======
import { AnalyticsPipeModule } from '@blockframes/movie/pipes/analytics.pipe';
import { AppPipeModule } from '@blockframes/utils/pipes/app.pipe';
>>>>>>> 17afc7ee

@NgModule({
  declarations: [HomeComponent],
  imports: [
    CommonModule,
    FlexLayoutModule,
    MovieAnalyticsChartModule,
    ImageModule,
    NoTitleModule,
<<<<<<< HEAD
=======
    AnalyticsPipeModule,
    AppPipeModule,
>>>>>>> 17afc7ee

    // Material
    MatButtonModule,
    MatIconModule,
    MatTooltipModule,
    MatCardModule,
    MatProgressSpinnerModule,

    // Routing
    RouterModule.forChild([{ path: '', component: HomeComponent }])
  ]
})
export class HomeModule { }<|MERGE_RESOLUTION|>--- conflicted
+++ resolved
@@ -20,11 +20,7 @@
 import { MovieAnalyticsChartModule } from '@blockframes/analytics/components/movie-analytics-chart/movie-analytics-chart.module';
 import { ImageModule } from '@blockframes/media/image/directives/image.module';
 import { NoTitleModule } from '@blockframes/ui/dashboard/components/no-title/no-title.module';
-<<<<<<< HEAD
-=======
-import { AnalyticsPipeModule } from '@blockframes/movie/pipes/analytics.pipe';
 import { AppPipeModule } from '@blockframes/utils/pipes/app.pipe';
->>>>>>> 17afc7ee
 
 @NgModule({
   declarations: [HomeComponent],
@@ -34,11 +30,7 @@
     MovieAnalyticsChartModule,
     ImageModule,
     NoTitleModule,
-<<<<<<< HEAD
-=======
-    AnalyticsPipeModule,
     AppPipeModule,
->>>>>>> 17afc7ee
 
     // Material
     MatButtonModule,
