// Angular
import { NgModule } from '@angular/core';
import { CommonModule } from '@angular/common';
import { RouterModule } from '@angular/router';

// Material
<<<<<<< HEAD
import { MatCardModule } from '@angular/material/card';
import { FlexLayoutModule } from '@angular/flex-layout';
=======
>>>>>>> 8ad0c82f
import { MatIconModule } from '@angular/material/icon';
import { MatButtonModule } from '@angular/material/button';

// Pages
import { PrivacyComponent } from './privacy.component';
import { PrivacyPolicyTextModule } from '@blockframes/auth/components/privacy-policy-text/privacy-policy-text.module';

@NgModule({
  declarations: [PrivacyComponent],
  imports: [
    CommonModule,
<<<<<<< HEAD
    MatCardModule,
    FlexLayoutModule,
=======
>>>>>>> 8ad0c82f
    MatIconModule,
    MatButtonModule,
    PrivacyPolicyTextModule,
    RouterModule.forChild([
      {
        path: '',
        component: PrivacyComponent
      }
    ])
  ]
})
export class PrivacyModule {}<|MERGE_RESOLUTION|>--- conflicted
+++ resolved
@@ -4,11 +4,6 @@
 import { RouterModule } from '@angular/router';
 
 // Material
-<<<<<<< HEAD
-import { MatCardModule } from '@angular/material/card';
-import { FlexLayoutModule } from '@angular/flex-layout';
-=======
->>>>>>> 8ad0c82f
 import { MatIconModule } from '@angular/material/icon';
 import { MatButtonModule } from '@angular/material/button';
 
@@ -20,11 +15,6 @@
   declarations: [PrivacyComponent],
   imports: [
     CommonModule,
-<<<<<<< HEAD
-    MatCardModule,
-    FlexLayoutModule,
-=======
->>>>>>> 8ad0c82f
     MatIconModule,
     MatButtonModule,
     PrivacyPolicyTextModule,
