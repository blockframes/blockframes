:host {
  text-align: center;
}

section {
  height: 100%;
  min-height: calc(50vh - 40px);
}

button {
  width: fit-content;

<<<<<<< HEAD
  &.close {
    aspect-ratio: 1;
  }
}

=======
>>>>>>> 8ad0c82f
p {
  max-width: 70%;
}<|MERGE_RESOLUTION|>--- conflicted
+++ resolved
@@ -9,15 +9,8 @@
 
 button {
   width: fit-content;
-
-<<<<<<< HEAD
-  &.close {
-    aspect-ratio: 1;
-  }
 }
 
-=======
->>>>>>> 8ad0c82f
 p {
   max-width: 70%;
 }