--- conflicted
+++ resolved
@@ -5,12 +5,8 @@
 import { RouterModule } from '@angular/router';
 import { MarketplaceComponent } from './marketplace.component';
 
-<<<<<<< HEAD
-=======
-import { ImgAssetModule } from '@blockframes/ui/theme';
 import { MatLayoutModule } from '../layout.module';
 
->>>>>>> b00d6e43
 // Widgets
 import { SearchWidgetModule } from '@blockframes/ui/search-widget';
 import { AuthWidgetModule } from '@blockframes/auth/components/widget/widget.module';
