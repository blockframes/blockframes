import {
  ChangeDetectionStrategy,
  Component,
  Input,
  forwardRef,
  Pipe, PipeTransform, ElementRef, ViewChild, OnInit
} from "@angular/core";
import {
  FormControl,
  ControlValueAccessor,
  NG_VALUE_ACCESSOR
} from "@angular/forms";
import { BehaviorSubject, combineLatest, Observable, Subscription, defer } from "rxjs";
import { map, startWith, shareReplay, pairwise } from "rxjs/operators";
import { Scope, StaticGroup, staticGroups, staticModel } from '@blockframes/utils/static-model';
import { boolean } from '@blockframes/utils/decorators/decorators';


type GroupMode = 'indeterminate' | 'checked' | 'unchecked';

function filter([groups, text]: [StaticGroup[], string], scope: Scope) {
  if (!text) return groups;
  const search = text.toLowerCase();
  const result: StaticGroup[] = [];
  for (const group of groups) {
    if (group.label.toLowerCase().includes(search)) {
      result.push(group);
    } else {
      const items = group.items.filter(item => {
        return staticModel[scope][item].toLowerCase().includes(search);
      });
      if (items.length) {
        result.push({ ...group, items });
      }
    }
  }
  return result;
}

function getMode(group: StaticGroup, value: string[]): GroupMode {
  const items = group.items.filter(item => value.includes(item));
  if (!items.length) return 'unchecked';
  if (items.length === group.items.length) return 'checked';
  return 'indeterminate';
}
function getRootMode(groups: StaticGroup[], value: string[]): GroupMode {
  if (!value.length) return 'unchecked';
  if (groups.every(group => getMode(group, value) === 'checked')) return 'checked';
  return 'indeterminate';
}

function getItems(groups: StaticGroup[]): string[] {
  return groups.reduce((items, group) => items.concat(group.items), []);
}

@Component({
  selector: 'static-group',
  templateUrl: './group.component.html',
  styleUrls: ['./group.component.scss'],
  changeDetection: ChangeDetectionStrategy.OnPush,
  providers: [
    {
      provide: NG_VALUE_ACCESSOR,
      useExisting: forwardRef(() => StaticGroupComponent),
      multi: true
    }
  ]
})
export class StaticGroupComponent implements ControlValueAccessor, OnInit {
  private subs: Subscription[] = [];
  trackByLabel = (i: number, group: StaticGroup) => group.label;
  modes: Record<string, Observable<GroupMode>> = {};
  filteredGroups$: Observable<StaticGroup[]>;
  groups$ = new BehaviorSubject<StaticGroup[]>([]);

  form = new FormControl([]);
  // defer the startWith value with subscription happens to get first value
  value$ = defer(() => this.form.valueChanges.pipe(
    startWith(this.form.value || []),
    shareReplay(1)
  ));
  hidden: Record<string, boolean> = {}
  // all items includes the values of checked items which are not in the filter
  allItems: string[] = [];

  @ViewChild('inputEl') input: ElementRef<HTMLInputElement>;
  @Input() displayAll = '';
  @Input() @boolean required = false;
  @Input() @boolean disabled = false;
  @Input() placeholder: string = 'Tap to filter'
  @Input() withoutValues: string[] = [];
  @Input() scope: Scope;

  get groups() {
    return this.groups$.getValue();
  }

  search = new FormControl();
  constructor() {
    this.filteredGroups$ = combineLatest([
      this.groups$.asObservable(),
      this.search.valueChanges.pipe(startWith(this.search.value))
    ]).pipe(map(result => filter(result, this.scope)));

    const sub = combineLatest([
      this.filteredGroups$.pipe(map(getItems)),
      this.form.valueChanges.pipe(pairwise())
    ]).subscribe(([filteredItems, [prev, next]]) => {
      if (!!prev) {
        // checked but filtered out values
        const hiddenValues = prev.filter(value => !filteredItems.includes(value));
        if (!!hiddenValues.length && !next.includes(hiddenValues[0])) {
          // add back the values
          this.form.setValue(next.concat(hiddenValues));
        }
      }
      this.allItems = this.form.value;
    })
    this.subs.push(sub);
  }

  ngOnInit() {
    const groups = staticGroups[this.scope];
    if (!!this.withoutValues.length) {
      for (const group of groups) {
        group.items = group.items.filter(item => !this.withoutValues.includes(item));
      }
    }
    this.groups$.next(groups);
  }

  onOpen(opened: boolean) {
    if (opened) {
      this.input.nativeElement.focus();
    } else {
      this.form.setValue(this.allItems);
      this.search.setValue('');
    }
  }

  // Control value accessor

  writeValue(value: string[]): void {
    this.form.reset(value);
  }
  registerOnChange(fn: any): void {
    const sub = this.form.valueChanges.subscribe(fn);
    this.subs.push(sub);
  }
  registerOnTouched() {}
  setDisabledState(isDisabled: boolean): void {
    this.disabled = isDisabled;
  }

  ngOnDestroy() {
<<<<<<< HEAD
    for (const sub of this.subs) {
      sub.unsubscribe();
    }
=======
    this.subs.forEach(sub => sub.unsubscribe());
>>>>>>> e9159aa2
  }

  // all check

  checkAll(checked: boolean) {
    if (!checked) {
      this.form.reset([]);
    } else {
      const value = getItems(this.groups);
      this.form.reset(value);
    }
  }


  // Per group
  checkGroup(group: StaticGroup, checked: boolean, event?: MouseEvent) {
    if (event) {
      event.preventDefault();
      event.stopPropagation();
    }
    const value = this.form.value || [];
    const items = group.items || [];
    if (checked) {
      this.form.setValue(Array.from(new Set([...value, ...items])));
    } else {
      this.form.setValue(value.filter(item => !items.includes(item)));
    }
  }
  hideGroup(group: StaticGroup, event: MouseEvent) {
    event.preventDefault();
    event.stopPropagation();
    this.hidden[group.label] = !this.hidden[group.label];
  }

}


@Pipe({ name: 'getMode' })
export class GetModePipe implements PipeTransform {
  transform(value: string[], group: StaticGroup | StaticGroup[]) {
    if (Array.isArray(group)) return getRootMode(group, value);
    return getMode(group, value);
  }
}

@Pipe({ name: 'triggerDisplay' })
export class TriggerDisplayValue implements PipeTransform {
  transform(value: string[], groups: StaticGroup[], scope: Scope, all?: string) {
    const allItems = groups.reduce((items, group) => items.concat(group.items), []);
    if (allItems.length === value.length) return all;
    return groups.map(group => {
      const items = [];
      for (const item of group.items) {
        if (value.includes(item)) items.push(staticModel[scope][item]);
      }
      return items.length === group.items.length
        ? group.label
        : items;
    })
      .sort((a, b) => typeof a === 'string' ? -1 : 1)
      .map(item => typeof item === 'string' ? item : item.join(', '))
      .filter(v => !!v)
      .join(', ');
  }
}<|MERGE_RESOLUTION|>--- conflicted
+++ resolved
@@ -153,13 +153,7 @@
   }
 
   ngOnDestroy() {
-<<<<<<< HEAD
-    for (const sub of this.subs) {
-      sub.unsubscribe();
-    }
-=======
     this.subs.forEach(sub => sub.unsubscribe());
->>>>>>> e9159aa2
   }
 
   // all check
