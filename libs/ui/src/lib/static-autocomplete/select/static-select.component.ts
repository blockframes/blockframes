import { SlugAndLabel, Scope } from '@blockframes/utils/static-model/staticModels';
import { staticModels } from '@blockframes/utils/static-model';
import { Component, ChangeDetectionStrategy, Input, ContentChild, TemplateRef } from '@angular/core';
import { FormStaticValue } from '@blockframes/utils/form';
import { FormControl } from '@angular/forms';

@Component({
  selector: 'static-select',
  templateUrl: './static-select.component.html',
  styleUrls: ['./static-select.component.scss'],
  changeDetection: ChangeDetectionStrategy.OnPush
})
export class StaticSelectComponent {
  public _scope: SlugAndLabel[];
  @Input() set scope(value: string) {
    this._scope = staticModels[value];
  }
<<<<<<< HEAD
  @Input() const;
  @Input() scopeCtrl: FormStaticValue<Scope>;
  @Input() constCtrl: FormControl;
  @Input() label?: string;
  @Input() hintText?: string;
  @Input() hintAlign: string;
=======
  @Input() control: FormStaticValue<Scope>;
>>>>>>> 5026a77b
  @Input() mode: 'legacy' | 'standard' | 'fill' | 'outline' = 'outline';
  @ContentChild(TemplateRef) template: TemplateRef<any>;
}<|MERGE_RESOLUTION|>--- conflicted
+++ resolved
@@ -15,16 +15,9 @@
   @Input() set scope(value: string) {
     this._scope = staticModels[value];
   }
-<<<<<<< HEAD
   @Input() const;
   @Input() scopeCtrl: FormStaticValue<Scope>;
   @Input() constCtrl: FormControl;
-  @Input() label?: string;
-  @Input() hintText?: string;
-  @Input() hintAlign: string;
-=======
-  @Input() control: FormStaticValue<Scope>;
->>>>>>> 5026a77b
   @Input() mode: 'legacy' | 'standard' | 'fill' | 'outline' = 'outline';
   @ContentChild(TemplateRef) template: TemplateRef<any>;
 }