--- conflicted
+++ resolved
@@ -6,15 +6,9 @@
 import { zoom, zoomDelay, check, finalZoom } from '@blockframes/utils/animations/cropper-animations';
 import { AngularFireStorage, AngularFireStorageReference } from '@angular/fire/storage';
 /*import { HttpClient } from '@angular/common/http';*/
-<<<<<<< HEAD
-import { ControlValueAccessor, NG_VALUE_ACCESSOR, FormGroup, FormControl } from '@angular/forms';
+import { ControlValueAccessor, NG_VALUE_ACCESSOR } from '@angular/forms';
+import { ImgRef, createImgRef } from '@blockframes/utils/image-uploader';
 import { sanitizeFileName } from '@blockframes/utils/file-sanitizer';
-import { ImgRef, createImgRef } from '@blockframes/utils/image-uploader';
-=======
-import { ControlValueAccessor, NG_VALUE_ACCESSOR } from '@angular/forms';
-import { ImgRef } from '@blockframes/utils/image-uploader';
-import { sanitizeFileName } from '@blockframes/utils/file-sanitizer';
->>>>>>> c744a962
 
 type CropStep = 'drop' | 'crop' | 'upload' | 'upload_complete' | 'show';
 
@@ -168,14 +162,14 @@
     this.url$ = this.ref.getDownloadURL();
     // Observable completed once both requests are completed
     combineLatest([this.url$, this.ref.getMetadata()])
-    .subscribe(([url, meta]) => {
-      this.uploaded(createImgRef({
-        url,
-        ref: meta.fullPath,
-        originalFileName: this.originalFileName,
-      }));
-      this.nextStep('show');
-    })
+      .subscribe(([url, meta]) => {
+        this.uploaded(createImgRef({
+          url,
+          ref: meta.fullPath,
+          originalFileName: this.originalFileName,
+        }));
+        this.nextStep('show');
+      })
   }
 
   // TODO#1149: fix resize - get original picture
