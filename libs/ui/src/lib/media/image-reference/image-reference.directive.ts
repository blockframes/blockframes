--- conflicted
+++ resolved
@@ -12,11 +12,7 @@
   private localTheme$ = new BehaviorSubject<'dark' | 'light'>(null);
   private asset$ = new BehaviorSubject('');
   private ref$ = new BehaviorSubject('');
-<<<<<<< HEAD
   private srcset$ = new BehaviorSubject('');
-  placeholder: string;
-=======
->>>>>>> 4bb3f959
 
   @HostBinding('src') src: string;
   @HostBinding('srcset') srcset: string;
