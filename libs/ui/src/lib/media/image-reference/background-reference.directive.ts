--- conflicted
+++ resolved
@@ -1,8 +1,9 @@
 import { Directive, Input, OnInit, HostBinding, ChangeDetectorRef, OnDestroy } from '@angular/core'
 import { ImgRef } from '@blockframes/utils/media/media.firestore';
-import { BehaviorSubject, combineLatest, Subscription } from 'rxjs';
+import { BehaviorSubject, combineLatest, Subscription, Observable } from 'rxjs';
 import { ThemeService } from '@blockframes/ui/theme';
 import { DomSanitizer, SafeStyle } from '@angular/platform-browser';
+import { map } from 'rxjs/operators';
 
 @Directive({
   selector: '[bgRef], [bgAsset]'
@@ -11,18 +12,14 @@
   private sub: Subscription;
   private asset$ = new BehaviorSubject('');
   private ref$ = new BehaviorSubject('');
+  private assetUrl$: Observable<string>;
 
   @HostBinding('style.backgroundImage') src: SafeStyle;
 
   /** Set background-image attribute in any html tag with the url stored in firestore.
    *  If path is wrong, src will be set with provided placeholder or empty string */
-<<<<<<< HEAD
   @Input() set bgRef(path: ImgRef) {
     if(!path){
-=======
-  @Input() set backgroundRef(path: ImgRef) {
-    if (!path) {
->>>>>>> ddc7fe27
       this.ref$.next('');
     } try {
       this.ref$.next(path.urls.original);
@@ -42,12 +39,6 @@
   ) { }
 
   ngOnInit() {
-<<<<<<< HEAD
-    this.sub = combineLatest([this.asset$, this.theme.theme$, this.ref$]).subscribe(([asset, theme, ref]) => {
-      this.src = ref || `url(asset/images/${theme}/${asset})`;
-      this.cdr.markForCheck();
-    });
-=======
     this.assetUrl$ = combineLatest([this.theme.theme$, this.asset$]).pipe(
       map(([theme, asset]) => asset ? `assets/images/${theme}/${asset}` : '')
     );
@@ -60,7 +51,6 @@
         this.cdr.markForCheck();
       }
     })
->>>>>>> ddc7fe27
   }
 
   ngOnDestroy() {
