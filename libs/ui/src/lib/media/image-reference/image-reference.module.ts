--- conflicted
+++ resolved
@@ -3,14 +3,8 @@
 import { ImgModule } from '../img/img.module';
 
 @NgModule({
-<<<<<<< HEAD
-  declarations: [BackgroundReferenceDirective],
-  imports: [ImgModule],
-  exports: [ImgModule, BackgroundReferenceDirective]
-=======
   declarations: [ImageReferenceDirective, BackgroundReferenceDirective],
   imports: [ImgModule],
   exports: [ImageReferenceDirective, BackgroundReferenceDirective, ImgModule]
->>>>>>> 83afb7da
 })
 export class ImageReferenceModule {}