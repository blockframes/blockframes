import { MatDialog } from '@angular/material/dialog';
import { MatSnackBar } from '@angular/material/snack-bar';
import { MatSort } from '@angular/material/sort';
import { MatPaginator } from '@angular/material/paginator';
import { MatTableDataSource } from '@angular/material/table';
import { Component, Input, ViewChild, OnInit, ChangeDetectionStrategy } from '@angular/core';
import { SelectionModel } from '@angular/cdk/collections';
import { ViewImportErrorsComponent } from '../view-import-errors/view-import-errors.component';
import { ContractService } from '@blockframes/contract/contract/+state/contract.service';
import { sortingDataAccessor } from '@blockframes/utils/table';
import { ContractsImportState, SpreadsheetImportError } from '../../utils';
import { TermService } from '@blockframes/contract/term/+state/term.service';
<<<<<<< HEAD
import { createDocumentMeta } from '@blockframes/utils/models-meta';
import { doc, Firestore } from '@angular/fire/firestore';
import { FullMandate, FullSale, territoryAvailabilities } from '@blockframes/contract/avails/avails';
import { where } from 'firebase/firestore';
=======
import { AngularFirestore, Query } from '@angular/fire/firestore';
import { FullMandate, FullSale, territoryAvailabilities } from '@blockframes/contract/avails/avails';
import { createDocumentMeta } from '@blockframes/model';
>>>>>>> c0ac2bbb

const hasImportErrors = (importState: ContractsImportState, type: string = 'error'): boolean => {
  return importState.errors.filter((error: SpreadsheetImportError) => error.type === type).length !== 0;
};

const getTitleContracts = (type: 'mandate' | 'sale', titleId: string) => [
  where('type', '==', type),
  where('titleId', '==', titleId),
  where('status', '==', 'accepted')
];

@Component({
  selector: 'import-table-extracted-contracts',
  templateUrl: './contracts.component.html',
  styleUrls: ['./contracts.component.scss'],
  changeDetection: ChangeDetectionStrategy.OnPush
})
export class TableExtractedContractsComponent implements OnInit {

  @Input() rows: MatTableDataSource<ContractsImportState>;
  @Input() mode: string;
  @ViewChild(MatPaginator) paginator: MatPaginator;
  @ViewChild(MatSort) sort: MatSort;
  public processedContracts = 0;

  public selection = new SelectionModel<ContractsImportState>(true, []);
  public displayedColumns: string[] = [
    'id',
    'select',
    'contract.id',
    'contract.type',
    'errors',
    'warnings',
    'actions',
  ];

  constructor(
    private snackBar: MatSnackBar,
    private dialog: MatDialog,
    private contractService: ContractService,
    private termService: TermService,
    private db: Firestore,
  ) { }

  ngOnInit() {
    // Mat table setup @TODO #7429
    this.rows.paginator = this.paginator;
    this.rows.filterPredicate = this.filterPredicate;
    this.rows.sortingDataAccessor = sortingDataAccessor;
    this.rows.sort = this.sort;
  }

  async createContract(importState: ContractsImportState): Promise<boolean> {
    const success = await this.addContract(importState, 'create');
    const message = success
      ? 'Contract added!'
      : `Contract terms overlaps with existing mandate terms. Please update your template file and try again.`;
    this.snackBar.open(message, 'close', { duration: 9000 });
    return true;
  }

  async updateContract(importState: ContractsImportState): Promise<boolean> {
    await this.addContract(importState);
    this.snackBar.open('Contract updated!', 'close', { duration: 3000 });
    return true;
  }

  async createSelectedContracts(): Promise<boolean> {
    try {
      const creations = this.selection.selected.filter(importState => importState.newContract && !hasImportErrors(importState));
      for (const contract of creations) {
        const success = this.addContract(contract, 'create');
        if (success)
          this.processedContracts++;
      }
      this.snackBar.open(`${this.processedContracts}/${creations.length} contracts created!`, 'close', { duration: 3000 });
      this.processedContracts = 0;
      return true;
    } catch (err) {
      console.error(err)
      this.snackBar.open(`Could not import all contracts (${this.processedContracts} / ${this.selection.selected.length})`, 'close', { duration: 3000 });
      this.processedContracts = 0;
    }
  }

  async updateSelectedContracts(): Promise<boolean> {
    try {
      const updates = this.selection.selected.filter(importState => !importState.newContract && !hasImportErrors(importState));
      for (const contract of updates) {
        this.processedContracts++;
        await this.addContract(contract);
      }
      this.snackBar.open(`${this.processedContracts} contracts updated!`, 'close', { duration: 3000 });
      this.processedContracts = 0;
      return true;
    } catch (err) {
      this.snackBar.open(`Could not update all contracts (${this.processedContracts} / ${this.selection.selected.length})`, 'close', { duration: 3000 });
      this.processedContracts = 0;
    }
  }

  async getExistingContracts(type: 'sale', titleId: string): Promise<FullSale[]>;
  async getExistingContracts(type: 'mandate', titleId: string): Promise<FullMandate[]>;
  async getExistingContracts(type: 'sale' | 'mandate', titleId: string): Promise<(FullSale | FullMandate)[]> {
    const query = getTitleContracts(type, titleId);
    const contracts = await this.contractService.getValue(query);
    const promises = contracts.map(contract => this.termService.getValue(contract.termIds))
    const terms = await Promise.all(promises);
    return contracts.map((contract, idx) => ({ ...contract, terms: terms[idx] }) as FullSale | FullMandate)
  }

  /**Verifies if terms overlap with existing mandate terms in the Db */
  private async verifyOverlappingMandatesAndSales(importState: ContractsImportState) {
    const mandates = await this.getExistingContracts('mandate', importState.contract.titleId);
    const sales = await this.getExistingContracts('sale', importState.contract.titleId);
    const availabilities = importState.terms.map(term => {
      const data = { avails: term, mandates: [], sales, bucketContracts: [], existingMandates: mandates };
      return territoryAvailabilities(data);
    });
    const isOverlappingSale = importState.contract.type === 'sale' && availabilities.some(availability => availability.sold.length);
    const isOverlappingMandate = importState.contract.type === 'mandate' && availabilities.some(availability => availability.available.length);
    return { isOverlappingSale, isOverlappingMandate };
  }

  /**
   * Adds a contract to database and prevents multi-insert by refreshing mat-table
   * @param importState
   */
  private async addContract(importState: ContractsImportState, mode: 'create' | 'update' = 'update'): Promise<boolean> {
    importState.terms.forEach(t => t.id = doc(this.db, '').id); // TODO #7273 '' ok ?
    importState.contract.termIds = importState.terms.map(t => t.id);
    if (mode === 'create') {
      const overlapConditions = await this.verifyOverlappingMandatesAndSales(importState);
      if (overlapConditions.isOverlappingMandate) {
        importState.errors.push({
          type: 'error',
          name: 'Contract',
          reason: 'The Terms of a Contract overlap with that of an already existing Mandate.',
          hint: 'The Terms of a Contract overlap with that of an already existing Mandate.'
        });
        return false;
      }
      if (overlapConditions.isOverlappingSale) {
        importState.errors.push({
          type: 'error',
          name: 'Contract',
          reason: 'The terms of the imported sale have been sold already.',
          hint: 'The terms of the imported sale have been sold already.'
        });
        return false;
      }
    }
    await this.contractService.add({
      ...importState.contract,
      _meta: createDocumentMeta({ createdAt: new Date() })
    });

    // @dev: Create terms after contract because rules require contract to be created first
    await this.termService.add(importState.terms);

    importState.errors.push({
      type: 'error',
      name: 'Contract',
      reason: 'Contract already added',
      hint: 'Contract already added'
    });
    return true;
  }

  errorCount(data: ContractsImportState, type: string = 'error') {
    return data.errors.filter((error: SpreadsheetImportError) => error.type === type).length;
  }

  parseInt(str: string): number {
    return parseInt(str, 10);
  }

  ///////////////////
  // POPINS
  ///////////////////

  displayErrors(importState: ContractsImportState) {
    const data = { title: `Contract id ${importState.contract.id}`, errors: importState.errors };
    this.dialog.open(ViewImportErrorsComponent, { data, width: '50%' });
  }

  ///////////////////
  // MAT Table Logic
  ///////////////////

  /**
   * Whether the number of selected elements matches the total number of rows.
   */
  isAllSelected() {
    const numSelected = this.selection.selected.length;
    const numRows = this.rows.data.length;
    return numSelected === numRows;
  }

  /**
   * Selects all rows if they are not all selected; otherwise clear selection.
   */
  masterToggle() {
    this.isAllSelected()
      ? this.selection.clear()
      : this.rows.data.forEach(row => this.selection.select(row));
  }

  /**
   * The label for the checkbox on the passed row
   */
  checkboxLabel(row?: ContractsImportState): string {
    if (!row) {
      return `${this.isAllSelected() ? 'select' : 'deselect'} all`;
    }
    return `${this.selection.isSelected(row) ? 'deselect' : 'select'} row`;
  }

  /**
   * Apply filter on MAT table with filterValue
   */
  applyFilter(filterValue: string) {
    this.rows.filter = filterValue.trim().toLowerCase();
  }

  /**
   * Specify the fields in which filter is possible.
   * Even for nested objects.
   */
  public filterPredicate(data: ContractsImportState, filter: string) {
    const dataStr = data.contract.id;
    return dataStr.toLowerCase().indexOf(filter) !== -1;
  }

}<|MERGE_RESOLUTION|>--- conflicted
+++ resolved
@@ -10,16 +10,9 @@
 import { sortingDataAccessor } from '@blockframes/utils/table';
 import { ContractsImportState, SpreadsheetImportError } from '../../utils';
 import { TermService } from '@blockframes/contract/term/+state/term.service';
-<<<<<<< HEAD
-import { createDocumentMeta } from '@blockframes/utils/models-meta';
-import { doc, Firestore } from '@angular/fire/firestore';
-import { FullMandate, FullSale, territoryAvailabilities } from '@blockframes/contract/avails/avails';
-import { where } from 'firebase/firestore';
-=======
-import { AngularFirestore, Query } from '@angular/fire/firestore';
 import { FullMandate, FullSale, territoryAvailabilities } from '@blockframes/contract/avails/avails';
 import { createDocumentMeta } from '@blockframes/model';
->>>>>>> c0ac2bbb
+import { doc, Firestore, where } from 'firebase/firestore';
 
 const hasImportErrors = (importState: ContractsImportState, type: string = 'error'): boolean => {
   return importState.errors.filter((error: SpreadsheetImportError) => error.type === type).length !== 0;
