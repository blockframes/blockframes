--- conflicted
+++ resolved
@@ -10,10 +10,6 @@
 import { formatOrg } from './utils';
 import { OrganizationsImportState } from '../../utils';
 import { centralOrgId } from '@env';
-<<<<<<< HEAD
-
-=======
->>>>>>> 016cdfc5
 
 @Component({
   selector: 'import-view-extracted-organizations[sheetTab]',
