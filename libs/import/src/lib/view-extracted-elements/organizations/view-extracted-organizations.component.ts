import { Component, ChangeDetectionStrategy, OnInit, Input } from '@angular/core';

import { BehaviorSubject } from 'rxjs';
import { MatTableDataSource } from '@angular/material/table';

import { UserService } from '@blockframes/user/service';
import { SheetTab } from '@blockframes/utils/spreadsheet';
import { OrganizationService } from '@blockframes/organization/service';

import { formatOrg } from './utils';
import { OrganizationsImportState } from '../../utils';
import { centralOrgId } from '@env';
<<<<<<< HEAD

=======
>>>>>>> e153bc1f

@Component({
  selector: 'import-view-extracted-organizations[sheetTab]',
  templateUrl: './view-extracted-organizations.component.html',
  styleUrls: ['./view-extracted-organizations.component.scss'],
  changeDetection: ChangeDetectionStrategy.Default
})
export class ViewExtractedOrganizationsComponent implements OnInit {

  @Input() sheetTab: SheetTab;

  public orgsToCreate$ = new BehaviorSubject<MatTableDataSource<OrganizationsImportState>>(null);

  constructor(
    private userService: UserService,
    private organizationService: OrganizationService,
  ) { }

  async ngOnInit() {
    const centralOrg = await this.organizationService.getValue(centralOrgId.catalog);
    const orgsToCreate = await formatOrg(this.sheetTab, this.organizationService, this.userService, centralOrg);
    this.orgsToCreate$.next(new MatTableDataSource(orgsToCreate));
  }
}<|MERGE_RESOLUTION|>--- conflicted
+++ resolved
@@ -10,10 +10,6 @@
 import { formatOrg } from './utils';
 import { OrganizationsImportState } from '../../utils';
 import { centralOrgId } from '@env';
-<<<<<<< HEAD
-
-=======
->>>>>>> e153bc1f
 
 @Component({
   selector: 'import-view-extracted-organizations[sheetTab]',
