--- conflicted
+++ resolved
@@ -110,12 +110,7 @@
           throw wrongTemplateError('seller');
         }
 
-<<<<<<< HEAD
-
-        return lower.toLowerCase() as ContractType;
-=======
         return type;
->>>>>>> 016cdfc5
       },
         /* c */ 'contract.sellerId': async (value: string) => {
         if (!value) throw mandatoryError(value, 'Licensor');
