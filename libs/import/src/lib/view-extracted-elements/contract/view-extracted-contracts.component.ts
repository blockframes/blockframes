
import { Component, ChangeDetectionStrategy, OnInit, Input, Inject } from '@angular/core';
import { BehaviorSubject } from 'rxjs';
import { MatTableDataSource } from '@angular/material/table';
import { AuthService } from '@blockframes/auth/+state';
import { UserService } from '@blockframes/user/+state';
import { SheetTab } from '@blockframes/utils/spreadsheet';
import { MovieService } from '@blockframes/movie/+state/movie.service';
import { OrganizationService } from '@blockframes/organization/+state';
import { ContractService } from '@blockframes/contract/contract/+state/contract.service';
import { DynamicTitleService } from '@blockframes/utils/dynamic-title/dynamic-title.service';
import { APP } from '@blockframes/utils/routes/utils';
import { App } from '@blockframes/model';
import { formatContract } from './utils';
import { ContractsImportState } from '../../utils';
import { take } from 'rxjs/operators';
import { TermService } from '@blockframes/contract/term/+state/term.service';

@Component({
  selector: 'import-view-extracted-contracts[sheetTab]',
  templateUrl: './view-extracted-contracts.component.html',
  styleUrls: ['./view-extracted-contracts.component.scss'],
  changeDetection: ChangeDetectionStrategy.Default
})
export class ViewExtractedContractsComponent implements OnInit {

  @Input() sheetTab: SheetTab;

  public contractsToCreate$ = new BehaviorSubject<MatTableDataSource<ContractsImportState>>(null);
  private isCatalogApp = this.app === 'catalog';

  constructor(
    private userService: UserService,
    private authService: AuthService,
    private titleService: MovieService,
<<<<<<< HEAD
=======
    private termsService: TermService,
    private firestore: Firestore,
>>>>>>> 97c02749
    private dynTitle: DynamicTitleService,
    private orgService: OrganizationService,
    private contractService: ContractService,
    @Inject(APP) private app: App,
  ) {
    this.dynTitle.setPageTitle('Submit your contracts');
  }

  async ngOnInit() {
    const isBlockframesAdmin = await this.authService.isBlockframesAdmin$.pipe(take(1)).toPromise();
    const contractsToCreate = await formatContract(
      this.sheetTab,
      this.orgService,
      this.titleService,
      this.contractService,
      this.termsService,
      this.userService,
      isBlockframesAdmin,
      this.authService.profile.orgId,
      { isSeller: this.isCatalogApp }
    );
    this.contractsToCreate$.next(new MatTableDataSource(contractsToCreate));
  }
}<|MERGE_RESOLUTION|>--- conflicted
+++ resolved
@@ -33,11 +33,7 @@
     private userService: UserService,
     private authService: AuthService,
     private titleService: MovieService,
-<<<<<<< HEAD
-=======
     private termsService: TermService,
-    private firestore: Firestore,
->>>>>>> 97c02749
     private dynTitle: DynamicTitleService,
     private orgService: OrganizationService,
     private contractService: ContractService,
