--- conflicted
+++ resolved
@@ -27,8 +27,7 @@
 import { ContractService } from '@blockframes/contract/contract/+state/contract.service';
 import { createMandate, createSale } from '@blockframes/contract/contract/+state/contract.model';
 import {
-  extract, ExtractConfig,
-  getStaticList, SheetTab, getGroupedList, FromStatic,
+  extract, ExtractConfig, getStaticList, SheetTab, getGroupedList
 } from '@blockframes/utils/spreadsheet';
 
 const separator = ';';
@@ -66,19 +65,10 @@
 
 type FieldsConfigType = ExtractConfig<FieldsConfig>;
 
-<<<<<<< HEAD
 
 function toTerm(rawTerm: FieldsConfig['term'][number], contractId: string, firestore: AngularFirestore): Term {
 
   const { medias, duration, territories_excluded, territories_included, exclusive, licensedOriginal } = rawTerm;
-=======
-function toTerm(
-  rawTerm: FieldsConfig['term'],
-  contractId: string,
-  firestore: AngularFirestore
-): Term {
-  const { medias, duration, territories, exclusive, licensedOriginal } = rawTerm;
->>>>>>> 5a4e65d7
 
   const languages: Term['languages'] = {};
 
@@ -133,19 +123,9 @@
   const fieldsConfig: FieldsConfigType = {
     /* a */ 'contract.titleId': async (value: string) => {
       if (!value) return mandatoryError('Title');
-<<<<<<< HEAD
       const titleId = await getTitleId(value, titleService, titleNameCache, userOrgId, blockframesAdmin);
       const title = await titleService.getValue(value);
       if (title) return value;
-=======
-      const titleId = await getTitleId(
-        value,
-        titleService,
-        titleNameCache,
-        userOrgId,
-        blockframesAdmin
-      );
->>>>>>> 5a4e65d7
       if (!titleId) return unknownEntityError('Title');
       return titleId;
     },
@@ -154,7 +134,6 @@
       if (!lower) return mandatoryError('Type');
       const type = getKeyIfExists('contractType', lower[0].toUpperCase() + lower.substr(1));
       if (!type) return wrongValueError('Type');
-<<<<<<< HEAD
       if (type === 'mandate' && !blockframesAdmin) return {
         value: undefined,
         error: {
@@ -164,24 +143,6 @@
           hint: 'Please ensure the corresponding sheet field value is "sale".'
         }
       };
-      return lower.toLowerCase() as 'mandate' | 'sale';
-    },
-    /* c */'contract.sellerId': async (value: string) => {
-      if (!value) return mandatoryError('Licensor');
-      if (value === 'Archipel Content' || value === centralOrgId.catalog) {
-        if (!blockframesAdmin) return {
-=======
-      if (type === 'mandate' && !blockframesAdmin)
-        return {
->>>>>>> 5a4e65d7
-          value: undefined,
-          error: {
-            type: 'error',
-            name: `Forbidden Type`,
-            reason: 'Only admin can import mandates.',
-            hint: 'Please ensure the corresponding sheet field value is "sale".',
-          },
-        };
       return lower.toLowerCase() as 'mandate' | 'sale';
     },
     /* c */ 'contract.sellerId': async (value: string) => {
@@ -201,7 +162,6 @@
           };
         return centralOrgId.catalog;
       } else {
-<<<<<<< HEAD
         let sellerId = await getOrgId(value, orgService, orgNameCache);
         if (!sellerId) {
           const seller = await orgService.getValue(value);
@@ -232,37 +192,6 @@
             hint: 'Please edit the corresponding sheet field'
           }
         };
-=======
-        const sellerId = await getOrgId(value, orgService, orgNameCache);
-        if (!sellerId) return unknownEntityError('Licensor Organization');
-        if (!blockframesAdmin && sellerId !== userOrgId)
-          return {
-            value: undefined,
-            error: {
-              type: 'error',
-              name: 'Forbidden Licensor',
-              reason:
-                'You should be the seller of this contract. The Licensor name should be your own organization name.',
-              hint: 'Please edit the corresponding sheet field',
-            },
-          };
-        return sellerId;
-      }
-    },
-    /* d */ 'contract.buyerId': async (value: string, data: FieldsConfig) => {
-      if (!value) return mandatoryError('Licensee');
-      if (data.contract.type === 'mandate') {
-        if (value !== 'Archipel Content')
-          return {
-            value: undefined,
-            error: {
-              type: 'error',
-              name: 'Forbidden Licensee',
-              reason: 'The Licensee name of a mandate must be "Archipel Content".',
-              hint: 'Please edit the corresponding sheet field',
-            },
-          };
->>>>>>> 5a4e65d7
         return centralOrgId.catalog;
       } else {
         if (!value) return '';
@@ -275,78 +204,43 @@
         return '';
       }
     },
-<<<<<<< HEAD
     /* e */'term[].territories_included': (value: string) => getGroupedList(value, 'territories', separator),
     /* f */'term[].territories_excluded': (value: string) => getGroupedList(value, 'territories', separator),
     /* g */'term[].medias': (value: string) => getGroupedList(value, 'medias', separator),
     /* h */'term[].exclusive': (value: string) => {
-=======
-    /* e */ 'term.territories': (value: string) =>
-      getStaticList('territories', value, separator, 'Territories', true, 'world') as Territory[],
-    /* f */ 'term.medias': (value: string) =>
-      getStaticList('medias', value, separator, 'Medias') as Media[],
-    /* g */ 'term.exclusive': (value: string) => {
->>>>>>> 5a4e65d7
       const lower = value.toLowerCase();
       if (!lower) return mandatoryError('Exclusive');
       if (lower !== 'yes' && lower !== 'no') return wrongValueError('Exclusive');
       return lower === 'yes';
     },
-<<<<<<< HEAD
     /* i */'term[].duration.from': (value: string) => {
-=======
-    /* h */ 'term.duration.from': (value: string) => {
->>>>>>> 5a4e65d7
       if (!value) return mandatoryError('Duration From');
       return getDate(value, 'Start of Contract') as Date;
     },
-<<<<<<< HEAD
     /* j */'term[].duration.to': (value: string) => {
-=======
-    /* i */ 'term.duration.to': (value: string) => {
->>>>>>> 5a4e65d7
       if (!value) return mandatoryError('Duration To');
       return getDate(value, 'End of Contract') as Date;
     },
 
-<<<<<<< HEAD
     /* k */'term[].licensedOriginal': (value: string) => {
-=======
-    /* j */ 'term.licensedOriginal': (value: string) => {
->>>>>>> 5a4e65d7
       const lower = value.toLowerCase();
       if (!lower) return mandatoryError('Licensed Original');
       if (lower !== 'yes' && lower !== 'no') return wrongValueError('Licensed Original');
       return lower === 'yes';
     },
-<<<<<<< HEAD
     /* l */'contract.status': (value: string = 'pending') => value.toLowerCase(),
     /* m */'term[].dubbed': (value: string) => getStaticList('languages', value, separator, 'Dubbed', false),
     /* n */'term[].subtitle': (value: string) => getStaticList('languages', value, separator, 'Subtitle', false),
     /* o */'term[].caption': (value: string) => getStaticList('languages', value, separator, 'CC', false),
 
     /* p */'contract.id': async (value: string) => {
-=======
-    /* k */ 'term.dubbed': (value: string) =>
-      getStaticList('languages', value, separator, 'Dubbed', false) as Language[],
-    /* l */ 'term.subtitle': (value: string) =>
-      getStaticList('languages', value, separator, 'Subtitle', false) as Language[],
-    /* m */ 'term.caption': (value: string) =>
-      getStaticList('languages', value, separator, 'CC', false) as Language[],
-
-    /* n */ 'contract.id': async (value: string) => {
->>>>>>> 5a4e65d7
       if (value && !blockframesAdmin) return adminOnlyWarning(firestore.createId(), 'Contract ID');
       if (!value) return firestore.createId();
       const exist = await getContract(value, contractService, contractCache);
       if (exist) return alreadyExistError('Contract ID');
       return value;
     },
-<<<<<<< HEAD
     /* q */'parentTerm': async (value: string, data: FieldsConfig) => {
-=======
-    /* o */ parentTerm: async (value: string, data: FieldsConfig) => {
->>>>>>> 5a4e65d7
       if (value && !blockframesAdmin) return adminOnlyWarning('', 'Mandate ID/Row');
       if (value && data.contract.type === 'mandate')
         return {
@@ -391,36 +285,10 @@
         return value;
       } else return Number(value);
     },
-<<<<<<< HEAD
     /* r */'contract.stakeholders': async (value: string, data: FieldsConfig) => {
       const stakeholders = value.split(separator).filter(v => !!v).map(v => v.trim());
       const exists = await Promise.all(stakeholders.map(id => getUser({ id }, userService, userCache)));
       const unknownStakeholder = exists.some(e => !e);
-=======
-    /* p */ _titleId: (value: string) => {
-      if (value && !blockframesAdmin) return adminOnlyWarning('', 'Import ID');
-      if (value)
-        return {
-          value: '',
-          error: {
-            type: 'warning',
-            field: '_titleId',
-            name: 'Deprecated Import ID',
-            reason:
-              'This field is not used anymore and will be removed, the value will be omitted.',
-          },
-        };
-    },
-    /* q */ 'contract.stakeholders': async (value: string, data: FieldsConfig) => {
-      const stakeholders = value
-        .split(separator)
-        .filter((v) => !!v)
-        .map((v) => v.trim());
-      const exists = await Promise.all(
-        stakeholders.map((id) => getUser({ id }, userService, userCache))
-      );
-      const unknownStakeholder = exists.some((e) => !e);
->>>>>>> 5a4e65d7
       if (unknownStakeholder) return unknownEntityError('Stakeholders');
       if (data.contract.type === 'mandate') {
         return [data.contract.buyerId, data.contract.sellerId, ...stakeholders];
@@ -429,7 +297,6 @@
           // internal sale
           // seller ID is archipel, we don't need to add it, as mandate stakeholders will be copied here (copy is done bellow ~line 290)
           return [data.contract.buyerId, ...stakeholders];
-<<<<<<< HEAD
         } else { // external sale
           // if the sale is external the seller is not archipel (it's the owner org), and the buyer is unknown by definition
           return [data.contract.sellerId, ...stakeholders]
@@ -444,29 +311,9 @@
 
     const contract = data.contract.type === 'sale'
       ? createSale(data.contract as Sale)
-      : createMandate(data.contract as Mandate );
+      : createMandate(data.contract as Mandate);
 
     const { id, sellerId } = contract;
-=======
-        } else {
-          // external sale
-          // if the sale is external the seller is not archipel (it's the owner org), and the buyer is unknown by definition
-          return [data.contract.sellerId, ...stakeholders];
-        }
-      }
-    },
-  };
-
-  const results = await extract<FieldsConfig>(sheetTab.rows, fieldsConfig);
-
-  for (const result of results) {
-    const { data, errors } = result;
-
-    const contract =
-      data.contract.type === 'sale'
-        ? createSale({ ...(data.contract as Sale) })
-        : createMandate({ ...(data.contract as Mandate) });
->>>>>>> 5a4e65d7
 
     const movieBelongsToLicensor = await titleService.getValue(id).then(title => title.orgIds.includes(sellerId));
     if (!movieBelongsToLicensor)
