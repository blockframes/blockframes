--- conflicted
+++ resolved
@@ -3,11 +3,7 @@
 import { centralOrgId } from '@env';
 import { MovieService } from '@blockframes/movie/service';
 import { OrganizationService } from '@blockframes/organization/service';
-<<<<<<< HEAD
-import { Contract, ContractType, Movie, Term } from '@blockframes/model';
-=======
 import { App, Contract, ContractType, Movie, Term } from '@blockframes/model';
->>>>>>> 3da1e87c
 import {
   createMandate,
   createSale,
