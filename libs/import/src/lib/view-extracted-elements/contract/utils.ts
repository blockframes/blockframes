<<<<<<< HEAD
=======
import { Firestore } from '@angular/fire/firestore';
import { where, collection, doc } from 'firebase/firestore';
>>>>>>> 97c02749
import { checkParentTerm, ContractsImportState, sheetHeaderLine, } from '@blockframes/import/utils';
import { centralOrgId } from '@env';
import { MovieService } from '@blockframes/movie/+state/movie.service';
import { UserService } from '@blockframes/user/+state';
import { OrganizationService } from '@blockframes/organization/+state';
import { Contract, Movie, Term } from '@blockframes/model';
import {
  createMandate,
  createSale,
  Mandate,
  MovieLanguageSpecification,
  Sale,
  User,
  Language,
} from '@blockframes/model';
import { ContractService } from '@blockframes/contract/contract/+state/contract.service';
import { extract, SheetTab } from '@blockframes/utils/spreadsheet';
import { FieldsConfig, getContractConfig } from './fieldConfigs';
import { FullMandate, FullSale, territoryAvailabilities } from '@blockframes/contract/avails/avails';
import { TermService } from '@blockframes/contract/term/+state/term.service';


function toTerm(rawTerm: FieldsConfig['term'][number], contractId: string, termId: string): Term {

  const { medias, duration, territories_excluded = [], territories_included = [], exclusive, licensedOriginal } = rawTerm;


  const languages: Term['languages'] = {};

  const updateLanguage = (key: keyof MovieLanguageSpecification, rawLanguages: Language[] = []) => {
    for (const language of rawLanguages) {
      if (!languages[language])
        languages[language] = { caption: false, dubbed: false, subtitle: false };
      languages[language][key] = true;
    }
  };

  updateLanguage('caption', rawTerm.caption);
  updateLanguage('dubbed', rawTerm.dubbed);
  updateLanguage('subtitle', rawTerm.subtitle);

  const territories = territories_included.filter(territory => !territories_excluded.includes(territory));

  const id = termId;

  return {
    id,
    languages,
    contractId,
    medias,
    duration,
    territories,
    exclusive,
    licensedOriginal,
    criteria: [],
  };
}

const getTitleContracts = (type: 'mandate' | 'sale', titleId: string) => [
  where('type', '==', type),
  where('titleId', '==', titleId),
  where('status', '==', 'accepted')
];

async function getExistingContracts(type: 'sale', titleId: string, contractService: ContractService, termService: TermService): Promise<FullSale[]>;
async function getExistingContracts(type: 'mandate', titleId: string, contractService: ContractService, termService: TermService): Promise<FullMandate[]>;
async function getExistingContracts(type: 'sale' | 'mandate', titleId: string, contractService: ContractService, termService: TermService): Promise<(FullSale | FullMandate)[]> {
  const query = getTitleContracts(type, titleId);
  const contracts = await contractService.getValue(query);
  const promises = contracts.map(contract => termService.getValue(contract.termIds))
  const terms = await Promise.all(promises);
  return contracts.map((contract, idx) => ({ ...contract, terms: terms[idx] }) as FullSale | FullMandate)
}

/**Verifies if terms overlap with existing mandate terms in the Db */
async function verifyOverlappingMandatesAndSales(contract: Partial<Contract>, terms: Term[], contractService: ContractService, termService: TermService) {
  const mandates = await getExistingContracts('mandate', contract.titleId, contractService, termService);
  const sales = await getExistingContracts('sale', contract.titleId, contractService, termService);
  const availabilities = terms.map(term => {
    const data = { avails: term, mandates: [], sales, bucketContracts: [], existingMandates: mandates };
    return territoryAvailabilities(data);
  });
  const sale = contract.type === 'sale' && availabilities.some(availability => availability.sold.length);
  const mandate = contract.type === 'mandate' && availabilities.some(availability => availability.available.length);
  return { sale, mandate };
}

export interface FormatConfig {
  isSeller: boolean;
}

export async function formatContract(
  sheetTab: SheetTab,
  orgService: OrganizationService,
  titleService: MovieService,
  contractService: ContractService,
  termService: TermService,
  userService: UserService,
  blockframesAdmin: boolean,
  userOrgId: string,
  config: FormatConfig
) {
  // Cache to avoid  querying db every time
  const orgNameCache: Record<string, string> = {};
  const titleCache: Record<string, Movie> = {};
  const userCache: Record<string, User> = {};
  const contractCache: Record<string, Mandate | Sale> = {};
  const contracts: ContractsImportState[] = [];
  const caches = { orgNameCache, titleCache, userCache, contractCache };

  const option = {
    orgService,
    titleService,
    contractService,
    userService,
    blockframesAdmin,
    userOrgId,
    caches,
    config,
    separator: ';'
  };

  const fieldsConfig = getContractConfig(option)

  const results = await extract<FieldsConfig>(sheetTab.rows, fieldsConfig, 11);
  for (const result of results) {
    const { data, errors } = result;

    const contract = data.contract.type === 'mandate'
      ? createMandate(data.contract as Mandate)
      : createSale(data.contract as Sale);

    const { titleId, sellerId } = contract;
    if (titleId && sellerId) {
      const movieBelongsToLicensor = await titleService.getValue(titleId).then(title => title.orgIds.includes(sellerId));
      if (!movieBelongsToLicensor) {
        errors.push({
          type: 'error',
          name: 'Wrong Licensor.',
          reason: `The movie does not belong to the licensor.`,
          message: `Please ensure the movie is a movie owned by the licensor.`
        });
      }
    }

    const terms = (data.term ?? []).map(term => toTerm(term, contract.id, contractService.createId()));

    // for **internal** sales we should check the parentTerm
    const isInternalSale = contract.type === 'sale' && contract.sellerId === centralOrgId.catalog;
    if (isInternalSale) {
      if (typeof data.parentTerm === 'number') {
        const mandate = contracts[data.parentTerm - sheetHeaderLine.contracts - 1]; // first line is the column names
        contract.parentTermId = mandate?.terms[0]?.id;
        if (!mandate || !contract.parentTermId)
          errors.push({
            type: 'error',
            name: 'Wrong Mandate Row',
            reason: 'Mandate Row point to a wrong sheet line.',
            message: 'Please check that the line number is correct and that the line is a mandate.',
          });
        if (mandate?.contract)
          contract.stakeholders.concat(mandate.contract.stakeholders);
      } else {
        // here we are sure that the term exist because we already tested it above (~line 210, column o: contract.parentTerm)
        contract.parentTermId = data.parentTerm;
        // moreover the corresponding mandate is already in the contractCache so the look up should be efficient
        const mandate = await checkParentTerm(
          contract.parentTermId,
          contractService,
          contractCache
        );
        contract.stakeholders.concat(mandate.stakeholders);
      }
    }


    const overlap = await verifyOverlappingMandatesAndSales(contract, terms, contractService, termService);
    if (overlap.mandate) {
      errors.push({
        type: 'error',
        name: 'Contract',
        reason: 'A term overlaps with that of an existing contract.',
        message: 'A term overlaps with that of an existing contract.'
      });
    }
    if (overlap.sale) {
      errors.push({
        type: 'error',
        name: 'Contract',
        reason: 'The terms of the imported sale have already been sold.',
        message: 'The terms of the imported sale have already been sold.'
      });
    }
    // remove duplicate from stakeholders
    contract.stakeholders = Array.from(new Set([...contract.stakeholders]));

    contracts.push({ contract, terms, errors, newContract: true });
  }
  return contracts;
}<|MERGE_RESOLUTION|>--- conflicted
+++ resolved
@@ -1,8 +1,4 @@
-<<<<<<< HEAD
-=======
-import { Firestore } from '@angular/fire/firestore';
-import { where, collection, doc } from 'firebase/firestore';
->>>>>>> 97c02749
+import { where } from 'firebase/firestore';
 import { checkParentTerm, ContractsImportState, sheetHeaderLine, } from '@blockframes/import/utils';
 import { centralOrgId } from '@env';
 import { MovieService } from '@blockframes/movie/+state/movie.service';
@@ -24,11 +20,9 @@
 import { FullMandate, FullSale, territoryAvailabilities } from '@blockframes/contract/avails/avails';
 import { TermService } from '@blockframes/contract/term/+state/term.service';
 
-
 function toTerm(rawTerm: FieldsConfig['term'][number], contractId: string, termId: string): Term {
 
   const { medias, duration, territories_excluded = [], territories_included = [], exclusive, licensedOriginal } = rawTerm;
-
 
   const languages: Term['languages'] = {};
 
@@ -178,7 +172,6 @@
       }
     }
 
-
     const overlap = await verifyOverlappingMandatesAndSales(contract, terms, contractService, termService);
     if (overlap.mandate) {
       errors.push({
