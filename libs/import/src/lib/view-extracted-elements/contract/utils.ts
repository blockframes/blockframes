--- conflicted
+++ resolved
@@ -2,10 +2,6 @@
 import { checkParentTerm, ContractsImportState, sheetHeaderLine, } from '@blockframes/import/utils';
 import { MovieService } from '@blockframes/movie/service';
 import { OrganizationService } from '@blockframes/organization/service';
-<<<<<<< HEAD
-import { Contract, ContractType, Movie, Term } from '@blockframes/model';
-=======
->>>>>>> e20959b3
 import {
   App,
   Contract,
