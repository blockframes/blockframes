--- conflicted
+++ resolved
@@ -27,11 +27,7 @@
   public isUserBlockframesAdmin = false;
   public pageTitle = 'Import multiple titles at once';
 
-<<<<<<< HEAD
-  public excelForm = new StorageFileForm({});
-=======
   public excelForm = new StorageFileForm();
->>>>>>> 19be6bf1
 
   private sub: Subscription;
   private fileTypeSub: Subscription;
