import { join } from 'path';
import { firebase, backupBucket } from 'env/env';
import { backupBucket as backupBucketCI, firebase as firebaseCI } from 'env/env.ci';
import * as admin from 'firebase-admin';
import { config } from 'dotenv';
import { existsSync, mkdirSync } from 'fs';

export async function copyDbFromCi() {
  config();

  const folder = join(process.cwd(), 'tmp');

  if (!('FIREBASE_CI_SERVICE_ACCOUNT' in process.env)) {
    throw new Error('Key "FIREBASE_CI_SERVICE_ACCOUNT" does not exist in .env');
  }

  type Cert = string | admin.ServiceAccount;
  let cert: Cert;
  try {
    // If service account is a stringified json object
    cert = JSON.parse(process.env.FIREBASE_CI_SERVICE_ACCOUNT as string);
  } catch (err) {
    // If service account is a path
    cert = process.env.FIREBASE_CI_SERVICE_ACCOUNT as admin.ServiceAccount;
  }

  const ci = admin.initializeApp(
    {
      storageBucket: backupBucketCI,
      projectId: firebaseCI.projectId,
      credential: admin.credential.cert(cert),
    },
    'CI-app'
  );

  const app = admin.initializeApp(
    {
      storageBucket: backupBucket,
      projectId: firebase.projectId,
      credential: admin.credential.cert(process.env.GOOGLE_APPLICATION_CREDENTIALS as Cert),
    },
    'local-env'
  );

  try {
    // Get latest backup DB
    const ciStorage = ci.storage();
    const [files] = await ciStorage.bucket(backupBucketCI).getFiles();
    const last = files
      .sort(
        (a, b) =>
          Number(new Date(a.metadata?.timeCreated)) - Number(new Date(b.metadata?.timeCreated))
      )
      .pop();
<<<<<<< HEAD
    //const metadata = last?.metadata;
    const fname = `anonymized-db.jsonl`; // ${metadata.bucket}-${metadata.generation}
=======
    const metadata = last?.metadata;
    const fname = `${metadata.bucket}-${metadata.generation}.jsonl`;
>>>>>>> f127123d
    console.log('Latest backup:', last?.metadata?.timeCreated);
    console.log('Remote name:', last?.name);
    console.log('File name: ', fname);
    console.log('File metadata is: ');
    console.dir(last?.metadata);
    console.log('Bucket name: ', last?.bucket?.name);

    // Ensure parent folder exist
    console.log(`Dest folder : ${folder}`);
    if (!existsSync(folder)) {
      mkdirSync(folder);
      console.log('Dest folder created');
    }

    // Download latest backup
    const destination = join(folder, fname);
    console.log(`Downloading latest backup to : ${destination}`);
<<<<<<< HEAD
    let downloadError = false;
    await last?.download({ destination }).catch(e => {
      downloadError = true;
      console.log('There was an error while downloading backup..')
      console.log(e);
    });

    if(downloadError) {
      return null;
    }

    console.log('Backup have been saved to:', destination);
=======
    await last?.download({ destination });

    console.log('Backup has been saved to:', destination);
>>>>>>> f127123d

    const storage = app.storage();
    const myBucket = storage.bucket(backupBucket);

    const result = await myBucket.upload(destination, { destination: last?.name });
    console.log('File uploaded as', result[0].name);
    return destination;
  } catch (err) {
    if ('errors' in err) {
      err.errors.forEach((error: { message: any }) => console.error('ERROR:', error.message));
    } else {
      console.log(err);
    }
    return null;
  }
}<|MERGE_RESOLUTION|>--- conflicted
+++ resolved
@@ -52,13 +52,9 @@
           Number(new Date(a.metadata?.timeCreated)) - Number(new Date(b.metadata?.timeCreated))
       )
       .pop();
-<<<<<<< HEAD
+
     //const metadata = last?.metadata;
     const fname = `anonymized-db.jsonl`; // ${metadata.bucket}-${metadata.generation}
-=======
-    const metadata = last?.metadata;
-    const fname = `${metadata.bucket}-${metadata.generation}.jsonl`;
->>>>>>> f127123d
     console.log('Latest backup:', last?.metadata?.timeCreated);
     console.log('Remote name:', last?.name);
     console.log('File name: ', fname);
@@ -76,7 +72,7 @@
     // Download latest backup
     const destination = join(folder, fname);
     console.log(`Downloading latest backup to : ${destination}`);
-<<<<<<< HEAD
+
     let downloadError = false;
     await last?.download({ destination }).catch(e => {
       downloadError = true;
@@ -89,11 +85,7 @@
     }
 
     console.log('Backup have been saved to:', destination);
-=======
-    await last?.download({ destination });
 
-    console.log('Backup has been saved to:', destination);
->>>>>>> f127123d
 
     const storage = app.storage();
     const myBucket = storage.bucket(backupBucket);
