--- conflicted
+++ resolved
@@ -60,7 +60,8 @@
     return Promise.resolve(true);
   }
 
-<<<<<<< HEAD
+  if (org.id === centralOrgID) return;
+
   const orgRecord = createAlgoliaOrganization(org);
 
   /* If a org doesn't have access to the app dashboard or marketplace, there is no need to create or update the index */
@@ -75,11 +76,6 @@
 
 export function createAlgoliaOrganization(org: OrganizationDocument): AlgoliaOrganization {
   return {
-=======
-  if (org.id === centralOrgID) return;
-
-  const orgRecord: AlgoliaOrganization = {
->>>>>>> 01ae32cd
     objectID: org.id,
     name: orgName(org),
     appModule: getOrgModuleAccess(org),
