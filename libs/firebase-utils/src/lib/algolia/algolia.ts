--- conflicted
+++ resolved
@@ -67,17 +67,8 @@
     country: org.addresses.main.country,
     isAccepted: org.status === 'accepted',
     hasAcceptedMovies: org['hasAcceptedMovies'] ?? false,
-<<<<<<< HEAD
-    denomination: {
-      denomination: org.denomination,
-      id: org.id,
-      logo: org.logo,
-    },
-    activity: org.activity,
-=======
-    logo: org.logo,
+    logo: org.logo.storagePath,
     activity: org.activity
->>>>>>> 19aa25e8
   };
 
   /* If a org doesn't have access to the app dashboard or marketplace, there is no need to create or update the index */
