import algoliasearch from 'algoliasearch';
import { algolia as algoliaClient } from '@env';
import * as functions from 'firebase-functions';
import { Language } from '@blockframes/utils/static-model';
import { app, getOrgModuleAccess, modules } from "@blockframes/utils/apps";
import { AlgoliaOrganization, AlgoliaMovie, AlgoliaUser, AlgoliaConfig } from '@blockframes/utils/algolia';
import { OrganizationDocument, orgName } from '@blockframes/organization/+state/organization.firestore';
import { PublicUser } from '@blockframes/user/types';
import { MovieDocument } from '@blockframes/movie/+state/movie.firestore';
import * as admin from 'firebase-admin';

export const algolia = {
  ...algoliaClient,
  adminKey: functions.config().algolia?.api_key
};

const indexBuilder = (indexName: string, adminKey?: string) => {
  const client = algoliasearch(algolia.appId, adminKey || algolia.adminKey);
  return client.initIndex(indexName);
};

export function deleteObject(indexName: string, objectId: string) {
  if (!algolia.adminKey) {
    console.warn('No algolia id set, assuming dev config: skipping');
    return Promise.resolve(true);
  }

  return indexBuilder(indexName).deleteObject(objectId);
}

export function clearIndex(indexName: string, adminKey?: string) {
  if (!algolia.adminKey && !adminKey) {
    console.warn('No algolia id set, assuming dev config: skipping');
    return Promise.resolve(true);
  }

  return indexBuilder(indexName, adminKey).delete();
}

export function setIndexConfiguration(indexName: string, config: AlgoliaConfig, adminKey?: string) {
  if (!algolia.adminKey && !adminKey) {
    console.warn('No algolia id set, assuming dev config: skipping');
    return Promise.resolve(true);
  }

  return indexBuilder(indexName, adminKey).setSettings(config);
}

// ------------------------------------
//           ORGANIZATIONS
// ------------------------------------

export function storeSearchableOrg(org: OrganizationDocument, adminKey?: string): Promise<any> {
  if (!algolia.adminKey && !adminKey) {
    console.warn('No algolia id set, assuming dev config: skipping');
    return Promise.resolve(true);
  }

  const orgRecord: AlgoliaOrganization = {
    objectID: org.id,
    name: orgName(org),
    appModule: getOrgModuleAccess(org),
    country: org.addresses.main.country,
    isAccepted: org.status === 'accepted',
    hasAcceptedMovies: org['hasAcceptedMovies'] ?? false,
    denomination: {
      denomination: org.denomination,
      id: org.id,
<<<<<<< HEAD
      logo: org.logo.storagePath
    }

=======
      logo: org.logo
    },
    activity: org.activity
>>>>>>> 26e35908
  };

  /* If a org doesn't have access to the app dashboard or marketplace, there is no need to create or update the index */
  const orgAppAccess = findOrgAppAccess(org)

  // Update algolia's index
  const promises = orgAppAccess.map(appName => indexBuilder(algolia.indexNameOrganizations[appName], adminKey).saveObject(orgRecord));

  return Promise.all(promises)
}

// ------------------------------------
//               MOVIES
// ------------------------------------

export function storeSearchableMovie(
  movie: MovieDocument,
  organizationName: string,
  adminKey?: string
): Promise<any> {
  if (!algolia.adminKey && !adminKey) {
    console.warn('No algolia id set, assuming dev config: skipping');
    return Promise.resolve(true);
  }

  try {

    const movieRecord: AlgoliaMovie = {
      objectID: movie.id,

      // searchable keys
      title: {
        international: movie.title.international || '',
        original: movie.title.original,
      },
      directors: !!movie.directors ?
        movie.directors.map((director) => `${director.firstName} ${director.lastName}`) :
        [],
      keywords: !!movie.keywords ? movie.keywords : [],

      // facets
      genres: !!movie.genres ? movie.genres : [],
      originCountries: !!movie.originCountries ? movie.originCountries : [],
      languages: {
        original: !!movie.originalLanguages ? movie.originalLanguages : [],
        dubbed: !!movie.languages ?
          Object.keys(movie.languages).filter(lang => movie.languages[lang]?.dubbed) as Language[] :
          [],
        subtitle: !!movie.languages ?
          Object.keys(movie.languages).filter(lang => movie.languages[lang]?.subtitle) as Language[] :
          [],
        caption: !!movie.languages ?
          Object.keys(movie.languages).filter(lang => movie.languages[lang]?.caption) as Language[] :
          [],
      },
      status: !!movie.productionStatus ? movie.productionStatus : '',
      storeConfig: movie.storeConfig?.status || '',
      budget: movie.estimatedBudget || null,
      orgName: organizationName,
      storeType: movie.storeConfig?.storeType || '',
      originalLanguages: movie.originalLanguages,
      runningTime: {
        status: movie.runningTime.status,
        time: movie.runningTime.time
      },
      release: {
        status: movie.release.status,
        year: movie.release.year
      },
      banner: movie.banner.storagePath,
      poster: movie.poster.storagePath
    };

    /* App specific properties */
    if (movie.storeConfig.appAccess.financiers) {
      movieRecord['socialGoals'] = movie?.audience?.goals;
      movieRecord['minPledge'] = movie['minPledge'];
    }

    const movieAppAccess = Object.keys(movie.storeConfig.appAccess).filter(access => movie.storeConfig.appAccess[access]);

    const promises = movieAppAccess.map(appName => indexBuilder(algolia.indexNameMovies[appName], adminKey).saveObject(movieRecord));

    return Promise.all(promises)

  } catch (error) {
    console.error(`\n\n\tFailed to format the movie ${movie.id} into an algolia record : skipping\n\n`);
    console.error(error);
    return new Promise(res => res(true));
  }
}

// ------------------------------------
//                USERS
// ------------------------------------

export async function storeSearchableUser(user: PublicUser, adminKey?: string): Promise<any> {
  if (!algolia.adminKey && !adminKey) {
    console.warn('No algolia id set, assuming dev config: skipping');
    return Promise.resolve(true);
  }

  try {
    let orgData;
    if (!!user.orgId) {
      const db = admin.firestore();
      const org = await db.doc(`orgs/${user.orgId}`).get();
      orgData = org.data();
    }

    const userRecord: AlgoliaUser = {
      objectID: user.uid,
      email: user.email,
      firstName: user.firstName ?? '',
      lastName: user.lastName ?? '',
      avatar: user.avatar?.storagePath ?? '',
      orgName: orgData ? orgName(orgData) : ''
    };

    return indexBuilder(algolia.indexNameUsers, adminKey).saveObject(userRecord);
  } catch (error) {
    console.error(`\n\n\tFailed to format the user ${user.uid} into an algolia record : skipping\n\n`);
    console.error(error);
    return new Promise(res => res(true));
  }
}

export function findOrgAppAccess(org: OrganizationDocument) {
  return app.filter(a => modules.some(m => org.appAccess[a]?.[m]));
}<|MERGE_RESOLUTION|>--- conflicted
+++ resolved
@@ -66,15 +66,9 @@
     denomination: {
       denomination: org.denomination,
       id: org.id,
-<<<<<<< HEAD
-      logo: org.logo.storagePath
-    }
-
-=======
-      logo: org.logo
+      logo: org.logo,
     },
-    activity: org.activity
->>>>>>> 26e35908
+    activity: org.activity,
   };
 
   /* If a org doesn't have access to the app dashboard or marketplace, there is no need to create or update the index */
