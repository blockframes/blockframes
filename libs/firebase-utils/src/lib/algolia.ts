import algoliasearch from 'algoliasearch';
import { algolia as algoliaClient, centralOrgId } from '@env';
import * as functions from 'firebase-functions';
import {
  MovieDocument,
  OrganizationDocument,
  PublicUser,
  festival,
  Language,
  AlgoliaOrganization,
  AlgoliaMovie,
  AlgoliaUser,
  AlgoliaConfig,
  getOrgModuleAccess,
  getMovieAppAccess,
  getOrgAppAccess
} from '@blockframes/model';
import { hasAcceptedMovies, loadAdminServices } from './util';

export const algolia = {
  ...algoliaClient,
  adminKey: functions.config().algolia?.api_key,
};

const indexBuilder = (indexName: string, adminKey?: string) => {
  const client = algoliasearch(algolia.appId, adminKey || algolia.adminKey);
  return client.initIndex(indexName);
};

export function deleteObject(indexName: string, objectId: string) {
  if (!algolia.adminKey) {
    console.warn('No algolia id set, assuming dev config: skipping');
    return Promise.resolve(true);
  }

  return indexBuilder(indexName).deleteObject(objectId);
}

export function clearIndex(indexName: string, adminKey?: string) {
  if (!algolia.adminKey && !adminKey) {
    console.warn('No algolia id set, assuming dev config: skipping');
    return Promise.resolve(true);
  }

  return indexBuilder(indexName, adminKey).delete();
}

export function setIndexConfiguration(indexName: string, config: AlgoliaConfig, adminKey?: string) {
  if (!algolia.adminKey && !adminKey) {
    console.warn('No algolia id set, assuming dev config: skipping');
    return Promise.resolve(true);
  }

  return indexBuilder(indexName, adminKey).setSettings({
    attributesForFaceting: config.attributesForFaceting,
    searchableAttributes: config.searchableAttributes,
    customRanking: config.customRanking,
  });
}

// ------------------------------------
//           ORGANIZATIONS
// ------------------------------------

export function storeSearchableOrg(org: OrganizationDocument, adminKey?: string, db = loadAdminServices().db): Promise<any> {
  if (!algolia.adminKey && !adminKey) {
    console.warn('No algolia id set, assuming dev config: skipping');
    return Promise.resolve(true);
  }

  if (Object.values(centralOrgId).includes(org.id)) return;

  /* If a org doesn't have access to the app dashboard or marketplace, there is no need to create or update the index */
  const orgAppAccess = getOrgAppAccess(org);

  // Update algolia's index
  const promises = orgAppAccess.map(async (appName) => {
    org['hasAcceptedMovies'] = await hasAcceptedMovies(org, appName, db);
    const orgRecord = createAlgoliaOrganization(org);
    if (orgRecord.name) {
      return indexBuilder(algolia.indexNameOrganizations[appName], adminKey).saveObject(orgRecord);
    }
  });

  return Promise.all(promises);
}

export function createAlgoliaOrganization(org: OrganizationDocument): AlgoliaOrganization {
  return {
    objectID: org.id,
    name: org.name,
    appModule: getOrgModuleAccess(org),
    country: org.addresses.main.country,
    isAccepted: org.status === 'accepted',
    hasAcceptedMovies: org['hasAcceptedMovies'] ?? false,
    logo: org.logo.storagePath,
    activity: org.activity,
  };
}

// ------------------------------------
//               MOVIES
// ------------------------------------

export function storeSearchableMovie(
  movie: MovieDocument,
  organizationNames: string[],
  adminKey?: string
): Promise<any> {
  if (!algolia.adminKey && !adminKey) {
    console.warn('No algolia id set, assuming dev config: skipping');
    return Promise.resolve(true);
  }

  try {
    const movieRecord: AlgoliaMovie = {
      objectID: movie.id,

      // searchable keys
      title: {
        international: movie.title.international || '',
        original: movie.title.original,
      },
      directors: movie.directors
        ? movie.directors.map((director) => `${director.firstName} ${director.lastName}`)
        : [],
      keywords: movie.keywords ? movie.keywords : [],
      // Register the entire festival name because it will be used for research by users
      festivals: movie.prizes.map((prize) => festival[prize.name]) || [],
      productionCompany:
        movie.stakeholders.productionCompany.map((company) => company.displayName) || [],
      salesAgent: movie.stakeholders.salesAgent.map((agent) => agent.displayName) || [],

      // facets
      genres: movie.genres ? movie.genres : [],
      originCountries: movie.originCountries ? movie.originCountries : [],
      languages: {
        original: movie.originalLanguages ? movie.originalLanguages : [],
        dubbed: movie.languages
          ? (Object.keys(movie.languages).filter(
            (lang) => movie.languages[lang]?.dubbed
          ) as Language[])
          : [],
        subtitle: movie.languages
          ? (Object.keys(movie.languages).filter(
            (lang) => movie.languages[lang]?.subtitle
          ) as Language[])
          : [],
        caption: movie.languages
          ? (Object.keys(movie.languages).filter(
            (lang) => movie.languages[lang]?.caption
          ) as Language[])
          : [],
      },
      status: movie.productionStatus ? movie.productionStatus : '',
      storeStatus: '',
      budget: movie.estimatedBudget || null,
      orgNames: organizationNames,
      originalLanguages: movie.originalLanguages,
      runningTime: {
        status: movie.runningTime.status,
        time: movie.runningTime.time,
      },
      release: {
        status: movie.release.status,
        year: movie.release.year,
      },
      banner: movie.banner.storagePath,
      poster: movie.poster.storagePath,
      contentType: movie.contentType,
    };

    /* App specific properties */
    if (movie.app.financiers.access) {
      movieRecord['socialGoals'] = movie?.audience?.goals;
      movieRecord['minPledge'] = movie['minPledge'];
    }

    const movieAppAccess = getMovieAppAccess(movie);

    const promises = movieAppAccess.map((appName) =>
      indexBuilder(algolia.indexNameMovies[appName], adminKey).saveObject({
        ...movieRecord,
        storeStatus: movie.app[appName]?.status || '',
      })
    );

    return Promise.all(promises);
  } catch (error) {
    console.error(
      `\n\n\tFailed to format the movie ${movie.id} into an algolia record : skipping\n\n`
    );
    console.error(error);
    return new Promise((res) => res(true));
  }
}

// ------------------------------------
//                USERS
// ------------------------------------

export async function storeSearchableUser(user: PublicUser, adminKey?: string, db = loadAdminServices().db): Promise<any> {
  if (!algolia.adminKey && !adminKey) {
    console.warn('No algolia id set, assuming dev config: skipping');
    return Promise.resolve(true);
  }

  try {
    let orgData;
    if (user.orgId) {
      const org = await db.doc(`orgs/${user.orgId}`).get();
      orgData = org.data();
    }

    const userRecord: AlgoliaUser = {
      objectID: user.uid,
      email: user.email,
      firstName: user.firstName ?? '',
      lastName: user.lastName ?? '',
      avatar: user.avatar?.storagePath ?? '',
<<<<<<< HEAD
      orgName: orgData?.name || '',
=======
      orgName: orgData ? orgData.name : '',
>>>>>>> 501c4674
    };

    return indexBuilder(algolia.indexNameUsers, adminKey).saveObject(userRecord);
  } catch (error) {
    console.error(
      `\n\n\tFailed to format the user ${user.uid} into an algolia record : skipping\n\n`
    );
    console.error(error);
    return new Promise((res) => res(true));
  }
}<|MERGE_RESOLUTION|>--- conflicted
+++ resolved
@@ -218,11 +218,7 @@
       firstName: user.firstName ?? '',
       lastName: user.lastName ?? '',
       avatar: user.avatar?.storagePath ?? '',
-<<<<<<< HEAD
-      orgName: orgData?.name || '',
-=======
       orgName: orgData ? orgData.name : '',
->>>>>>> 501c4674
     };
 
     return indexBuilder(algolia.indexNameUsers, adminKey).saveObject(userRecord);
