--- conflicted
+++ resolved
@@ -1,113 +1,10 @@
 import { Firestore } from '../types';
-<<<<<<< HEAD
-import { BigQuery } from '@google-cloud/bigquery';
-import { createTitleMeta } from '@blockframes/analytics/+state/analytics.model';
-import { Analytics } from '@blockframes/analytics/+state/analytics.firestore';
-import { createDocumentMeta } from '@blockframes/utils/models-meta';
-import { getCollection } from '../firebase-utils';
-import { MovieDocument } from '@blockframes/model';
-import { MovieAnalytics } from '@blockframes/analytics/components/movie-analytics-chart/movie-analytics.model';
-import { getCollectionInBatches } from '../util';
-import { bigQueryAnalyticsTable, firebase } from '@env';
-
-const events_query = `
-  SELECT *
-  FROM (
-    SELECT
-      ga.createdAt,
-      ga.name,
-      ga.titleId,
-      ga.uid,
-      CASE
-          WHEN REGEXP_CONTAINS(ga.page_location, 'archipelmarket') THEN 'festival'
-          WHEN REGEXP_CONTAINS(ga.page_location, 'archipelcontent') THEN 'catalog'
-          WHEN REGEXP_CONTAINS(ga.page_location, 'mediafinanciers') THEN 'financiers'
-      END as createdFrom,
-      users.orgId
-    FROM (
-      SELECT
-        event_timestamp as createdAt,
-        MAX(event_name) as name,
-        MAX(if(params.key = "movieId", params.value.string_value, NULL)) as titleId,
-        MAX(if(params.key = "uid", params.value.string_value, NULL)) as uid,
-        MAX(if(params.key = "page_location", params.value.string_value, NULL)) as page_location
-      FROM \`${bigQueryAnalyticsTable}*\`,
-      UNNEST(event_params) AS params
-      WHERE event_name IN ('addedToWishlist', 'promoReelOpened', 'screeningRequested', 'askingPriceRequested')
-      GROUP BY user_pseudo_id, event_timestamp
-    ) as ga
-    LEFT JOIN \`${firebase().projectId}.firestore_export.users\` AS users
-    ON GA.uid = users.uid
-    WHERE users.email NOT LIKE '%concierge%'
-  )
-  WHERE name IS NOT NULL
-    AND createdAt IS NOT NULL
-    AND createdFrom IS NOT NULL
-    AND uid IS NOT NULL
-    AND titleId IS NOT NULL
-    AND orgId IS NOT NULL
-`
-
-const page_view_query = `
-  SELECT *
-  FROM (
-    SELECT
-      MAX(name) as name,
-      MAX(createdAt) as createdAt,
-      CASE
-        WHEN REGEXP_CONTAINS(LOWER(MAX(page_title)), 'archipel market') THEN 'festival'
-        WHEN REGEXP_CONTAINS(LOWER(MAX(page_title)), 'archipel content') THEN 'catalog'
-        WHEN REGEXP_CONTAINS(LOWER(MAX(page_title)), 'media financiers') THEN 'financiers'
-      END as createdFrom,
-      users.uid,
-      REGEXP_EXTRACT(MAX(page_path), '(?:.*)?/title/([^/]+)/(?:r/i/)?main') as titleId,
-      MAX(users.orgId) as orgId
-    FROM (
-      SELECT
-        event_timestamp as createdAt,
-        DATE(TIMESTAMP_MICROS(event_timestamp)) as day,
-        MAX(event_name) as name,
-        MAX(if(params.key = "uid", params.value.string_value, NULL)) as uid,
-        MAX(if(params.key = "page_location", params.value.string_value, NULL)) as page_location,
-        MAX(if(params.key = "page_title", params.value.string_value, NULL)) as page_title,
-        MAX(if(params.key = "page_path", params.value.string_value, NULL)) as page_path
-      FROM \`${bigQueryAnalyticsTable}*\`,
-      UNNEST(event_params) AS params
-      WHERE event_name = 'pageView'
-      GROUP BY user_pseudo_id, event_timestamp
-    ) as GA
-    LEFT JOIN \`${firebase().projectId}.firestore_export.users\` AS users
-    ON GA.uid = users.uid
-    WHERE page_path LIKE '%marketplace/title%'
-      AND page_path LIKE '%main%'
-      AND (
-        LOWER(page_title) LIKE '%archipel market%'
-        OR LOWER(page_title) LIKE '%archipel content%'
-        OR LOWER(page_title) NOT LIKE '%media financiers%'
-      )
-      AND users.email NOT LIKE '%concierge%'
-    GROUP BY day, users.uid
-  )
-  WHERE name IS NOT NULL
-    AND createdAt IS NOT NULL
-    AND createdFrom IS NOT NULL
-    AND uid IS NOT NULL
-    AND titleId IS NOT NULL
-    AND orgId IS NOT NULL
-`
-
-
-/**
- * Import data from Google Analytics into Firestore
- * @param {Firestore} db
-=======
 import { runChunks } from '../firebase-utils';
 import { Organization, Movie } from '@blockframes/model';
 
 /**
  * Remove isBlockchainEnabled from org documents
  * @param db
->>>>>>> 86eec152
  * @returns
  */
 export async function upgrade(db: Firestore) {
