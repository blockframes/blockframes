--- conflicted
+++ resolved
@@ -18,11 +18,7 @@
 import { firebase, testVideoId } from '@env';
 import { runChunks } from '../firebase-utils';
 import { clearFirestoreData } from 'firebase-functions-test/lib/providers/firestore';
-<<<<<<< HEAD
-import { Timestamp } from 'firebase/firestore';
-=======
 import { firestore } from 'firebase-admin';
->>>>>>> 99f072c2
 
 const userCache: { [uid: string]: User | PublicUser } = {};
 const orgCache: { [id: string]: Organization | PublicOrganization } = {};
