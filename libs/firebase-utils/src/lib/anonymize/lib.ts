import * as faker from 'faker';
import { NotificationDocument } from '@blockframes/notification/types';
import { DbRecord, throwOnProduction } from '../util';
import { CollectionReference, QueryDocumentSnapshot, QuerySnapshot } from '../types';
import { Queue } from '../queue';
<<<<<<< HEAD
import { Movie, Invitation } from '@blockframes/model';
import {
=======
import { 
>>>>>>> 3fbaeee2
  createPublicOrganization,
  Movie,
  Organization,
  PublicOrganization,
  User,
  PublicUser,
  createPublicUser,
  MovieVideo
} from '@blockframes/model';
import { FirestoreEmulator } from '../firestore/emulator';
import { firebase, testVideoId } from '@env';
import { runChunks } from '../firebase-utils';
import { IMaintenanceDoc } from '@blockframes/utils/maintenance';
import { firestore } from 'firebase-admin';

const userCache: { [uid: string]: User | PublicUser } = {};
const orgCache: { [id: string]: Organization | PublicOrganization } = {};

export function fakeEmail(name: string) {
  const random = Math.random()
    .toString(36)
    .replace(/[^a-z]+/g, '')
    .substr(0, 3);
  const suffix = name.replace(/\W/g, '').toLowerCase();
  return `dev+${suffix}-${random}@blockframes.io`;
}

function randomNumber() {
  return Math.floor(Math.random() * 255);
}

function fakeIp() {
  return randomNumber() + 1 + '.' + randomNumber() + '.' + randomNumber() + '.' + randomNumber();
}

function fakeFiscalNumber() {
  const fakeValues = ['FR', 'EN', 'PL', 'GB', 'AL'];
  const start = fakeValues[Math.floor(Math.random() * fakeValues.length)];
  return (
    start +
    ' ' +
    randomNumber() +
    '-' +
    randomNumber() +
    '-' +
    randomNumber() +
    '-' +
    randomNumber()
  );
}

function hasKeys<T extends Record<string, any>>(
  doc: Record<string, any>,
  ...keys: (keyof T)[]
): doc is T {
  return keys.every((key) => key in doc);
}

function processUser<T extends User | PublicUser>(u: T): T {
  const firstName = faker.name.firstName();
  const lastName = faker.name.lastName();
  const email = fakeEmail(firstName);
  const privacyPolicy = { date: new Date(), ip: fakeIp() };
  return { ...u, firstName, lastName, email, privacyPolicy };
}

function processOrg<T extends Organization | PublicOrganization>(o: T): T {
  const companyName = faker.company.companyName();
  const denomination = { full: companyName, public: companyName };
  const email = fakeEmail(companyName);
  const org = { ...o, denomination, email } as any;
  if (org.fiscalNumber) {
    org.fiscalNumber = fakeFiscalNumber();
  }
  return org;
}

function processInvitation(i: Invitation): Invitation {
  return {
    ...i,
    fromOrg: updateOrg(i.fromOrg),
    toOrg: updateOrg(i.toOrg),
    fromUser: updateUser(i.fromUser, true),
    toUser: updateUser(i.toUser, true),
  };
}

function processNotification(n: NotificationDocument): NotificationDocument {
  return {
    ...n,
    organization: updateOrg(n.organization),
    user: updateUser(n.user as PublicUser, true), // ! TODO: If possible don't use Partial in this type!
  };
}

function updateUser(user: User | PublicUser | Partial<User>, toPublicUser = false) {
  if (!user) return;
  if (hasKeys<User>(user, 'uid')) {
    const processedUser = userCache?.[user.uid] || (userCache[user.uid] = processUser(user));
    return toPublicUser ? createPublicUser(processedUser) : processedUser;
  }
  if (!hasKeys<User>(user, 'uid')) {
    console.warn('WARNING - user does not have UID!', user);
    return processUser(user as User);
  }
  throw Error(`Unable to process user: ${JSON.stringify(user, null, 4)}`);
}

function updateOrg(org: Organization | PublicOrganization) {
  if (!org) return;
  if (hasKeys<PublicOrganization>(org, 'denomination') && !hasKeys<Organization>(org, 'email')) {
    // Is public
    const newOrg = orgCache?.[org.id] || (orgCache[org.id] = processOrg(org));
    return createPublicOrganization(newOrg);
  }
  if (hasKeys<Organization>(org, 'email') || hasKeys<Organization>(org, 'fiscalNumber')) {
    return orgCache?.[org.id] || (orgCache[org.id] = processOrg(org));
  }
  throw Error(`Unable to process org: ${JSON.stringify(org, null, 4)}`);
}

function updateHostedVideo(screener: MovieVideo): MovieVideo {
  const jwPlayerId = testVideoId;
  return {
    ...screener,
    jwPlayerId,
  };
}

function processMovie(movie: Movie): Movie {
  if (movie.promotional?.videos?.screener?.jwPlayerId) {
    movie.promotional.videos.screener = updateHostedVideo(movie.promotional.videos.screener);
  }
  if (movie.promotional?.videos?.otherVideos) {
    movie.promotional.videos.otherVideos = movie.promotional.videos.otherVideos.map(
      updateHostedVideo
    );
  }
  if (movie.promotional?.videos?.salesPitch?.jwPlayerId) {
    movie.promotional.videos.salesPitch = updateHostedVideo(movie.promotional.videos.salesPitch);
  }
  return movie;
}

function processMaintenanceDoc(doc: IMaintenanceDoc): IMaintenanceDoc {
  if (doc.startedAt && !doc.endedAt) return doc;
  return { endedAt: null, startedAt: firestore.Timestamp.now() };
}

export function anonymizeDocument({ docPath, content: doc }: DbRecord) {
  const ignorePaths = [
    'blockframesAdmin/',
    'contracts/',
    'docsIndex/',
    'events/',
    'cms/',
    'campaigns/',
    'permissions/',
    'analytics/',
    'buckets',
    'terms/',
    'incomes/',
    'offers/',
  ];
  if (!doc || ignorePaths.some((path) => docPath.includes(path))) return { docPath, content: doc };

  try {
    if (docPath.includes('users/') && hasKeys<User>(doc, 'uid') && doc?.email) {
      // USERS
      return { docPath, content: updateUser(doc) };
    }
    if (docPath.includes('orgs/') && hasKeys<Organization>(doc, 'id', 'denomination')) {
      // ORGS
      return { docPath, content: updateOrg(doc) };
    }
    if (docPath.includes('invitations/') && hasKeys<Invitation>(doc, 'type', 'status', 'mode')) {
      // INVITATIONS
      return { docPath, content: processInvitation(doc) };
    }
    if (docPath.includes('notifications/') && hasKeys<NotificationDocument>(doc, 'toUserId')) {
      // NOTIFICATIONS
      return { docPath, content: processNotification(doc) };
    }
    if (docPath.includes('movies/')) {
      if (hasKeys<Movie>(doc, 'title')) return { docPath, content: processMovie(doc) };
      return { docPath, content: doc };
    }
    if (docPath.includes('_META')) {
      // Always set maintenance
      if (hasKeys<IMaintenanceDoc>(doc, 'endedAt'))
        return { docPath, content: processMaintenanceDoc(doc) };
      return { docPath, content: doc };
    }
  } catch (e) {
    throw [Error(`Error docPath: ${docPath}`), e];
  }
  const error = 'CRITICAL: could not clean a document, docPath not handled';
  const location = `Document path: ${docPath}`;
  const solution =
    'The collection name might be missing in the anonymisation script. Update file tools/scripts/anonymize-db.ts';
  throw new Error([error, location, solution].join('/n'));
}

function getPathOrder(path: string): number {
  if (path.includes('users/')) return 1;
  if (path.includes('orgs/')) return 2;
  if (path.includes('invitations/')) return 3;
  if (path.includes('notifications/')) return 4;
  return 5;
}

export async function runAnonymization(db: FirestoreEmulator) {
  throwOnProduction();
  const dbArray = await loadDb(db);
  const orderedDbArray = dbArray.sort((a, b) => getPathOrder(a.docPath) - getPathOrder(b.docPath));
  await db.clearFirestoreData({ projectId: firebase().projectId });
  const anonDb = orderedDbArray.map(anonymizeDocument);
  await runChunks(
    anonDb,
    async ({ content, docPath }) => {
      await db.doc(docPath).set(content);
    },
    1000
  );
  console.log('Anonymization Done!');
}

async function loadDb(db: FirebaseFirestore.Firestore) {
  const timerLabel = 'Firestore loaded';
  console.time(timerLabel); // eslint-disable-line no-restricted-syntax
  const output: DbRecord[] = [];
  // Note: we use a Queue to store the collections to backup instead of doing a recursion,
  // this will protect the stack. It will break when the size of keys to backup grows
  // larger than our memory quota (memory is around 500mo => around 50GB of firestore data to backup)
  // We'll have to store them in a collection at this point.
  const processingQueue = new Queue();

  // retrieve all the collections at the root.
  const collections: CollectionReference[] = await db.listCollections();
  collections.forEach((x) => processingQueue.push(x.path));

  while (!processingQueue.isEmpty()) {
    // Note: we could speed up the code by processing multiple collections at once,
    // we push many promises to a "worker queue" and await them when it reaches a certain size
    // instead of using a while that blocks over every item.
    const currentPath: string = processingQueue.pop();
    const q: QuerySnapshot = await db.collection(currentPath).get();

    if (q.size === 0) {
      // Empty, move on
      continue;
    }

    // Go through each document of the collection for backup
    const promises = q.docs.map(async (doc: QueryDocumentSnapshot) => {
      // Store the data
      const docPath: string = doc.ref.path;
      const content: any = doc.data();
      const stored: DbRecord = { docPath, content };

      output.push(stored);

      // Adding the current path to the subcollections to backup
      const subCollections = await doc.ref.listCollections();
      subCollections.forEach((x) => processingQueue.push(x.path));
    });

    // Wait for this backup to complete
    await Promise.all(promises);
    // This console.log is here to avoid "Too long with no output (exceeded 10m0s): context deadline exceeded" error from CircleCi
    console.log('Loading Firestore. Please wait ...');
  }
  console.timeEnd(timerLabel); // eslint-disable-line no-restricted-syntax
  return output;
}<|MERGE_RESOLUTION|>--- conflicted
+++ resolved
@@ -3,12 +3,7 @@
 import { DbRecord, throwOnProduction } from '../util';
 import { CollectionReference, QueryDocumentSnapshot, QuerySnapshot } from '../types';
 import { Queue } from '../queue';
-<<<<<<< HEAD
-import { Movie, Invitation } from '@blockframes/model';
 import {
-=======
-import { 
->>>>>>> 3fbaeee2
   createPublicOrganization,
   Movie,
   Organization,
@@ -16,7 +11,8 @@
   User,
   PublicUser,
   createPublicUser,
-  MovieVideo
+  MovieVideo,
+  Invitation
 } from '@blockframes/model';
 import { FirestoreEmulator } from '../firestore/emulator';
 import { firebase, testVideoId } from '@env';
