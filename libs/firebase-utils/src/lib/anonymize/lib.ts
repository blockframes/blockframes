import * as faker from 'faker';
import { Movie, MovieVideo, User, PublicUser, createPublicUser, NotificationDocument } from '@blockframes/model';
import { Invitation } from '@blockframes/invitation/+state';
import { DbRecord, throwOnProduction } from '../util';
import { CollectionReference, QueryDocumentSnapshot, QuerySnapshot } from '../types';
import { Queue } from '../queue';
<<<<<<< HEAD
import {
  createPublicOrganization,
  Organization,
} from '@blockframes/organization/+state/organization.model';
import { PublicOrganization } from '@blockframes/organization/+state/organization.firestore';
=======
import { createPublicOrganization, Movie, Organization, PublicOrganization } from '@blockframes/model';
>>>>>>> f1ee6e94
import { FirestoreEmulator } from '../firestore/emulator';
import { firebase, testVideoId } from '@env';
import { runChunks } from '../firebase-utils';
import { IMaintenanceDoc } from '@blockframes/utils/maintenance';
import { firestore } from 'firebase-admin';

const userCache: { [uid: string]: User | PublicUser } = {};
const orgCache: { [id: string]: Organization | PublicOrganization } = {};

export function fakeEmail(name: string) {
  const random = Math.random()
    .toString(36)
    .replace(/[^a-z]+/g, '')
    .substr(0, 3);
  const suffix = name.replace(/\W/g, '').toLowerCase();
  return `dev+${suffix}-${random}@blockframes.io`;
}

function randomNumber() {
  return Math.floor(Math.random() * 255);
}

function fakeIp() {
  return randomNumber() + 1 + '.' + randomNumber() + '.' + randomNumber() + '.' + randomNumber();
}

function fakeFiscalNumber() {
  const fakeValues = ['FR', 'EN', 'PL', 'GB', 'AL'];
  const start = fakeValues[Math.floor(Math.random() * fakeValues.length)];
  return (
    start +
    ' ' +
    randomNumber() +
    '-' +
    randomNumber() +
    '-' +
    randomNumber() +
    '-' +
    randomNumber()
  );
}

function hasKeys<T extends Record<string, any>>(
  doc: Record<string, any>,
  ...keys: (keyof T)[]
): doc is T {
  return keys.every((key) => key in doc);
}

function processUser<T extends User | PublicUser>(u: T): T {
  const firstName = faker.name.firstName();
  const lastName = faker.name.lastName();
  const email = fakeEmail(firstName);
  const privacyPolicy = { date: new Date(), ip: fakeIp() };
  return { ...u, firstName, lastName, email, privacyPolicy };
}

function processOrg<T extends Organization | PublicOrganization>(o: T): T {
  const companyName = faker.company.companyName();
  const denomination = { full: companyName, public: companyName };
  const email = fakeEmail(companyName);
  const org = { ...o, denomination, email } as any;
  if (org.fiscalNumber) {
    org.fiscalNumber = fakeFiscalNumber();
  }
  return org;
}

function processInvitation(i: Invitation): Invitation {
  return {
    ...i,
    fromOrg: updateOrg(i.fromOrg),
    toOrg: updateOrg(i.toOrg),
    fromUser: updateUser(i.fromUser, true),
    toUser: updateUser(i.toUser, true),
  };
}

function processNotification(n: NotificationDocument): NotificationDocument {
  return {
    ...n,
    organization: updateOrg(n.organization),
    user: updateUser(n.user as PublicUser, true), // ! TODO: If possible don't use Partial in this type!
  };
}

function updateUser(user: User | PublicUser | Partial<User>, toPublicUser = false) {
  if (!user) return;
  if (hasKeys<User>(user, 'uid')) {
    const processedUser = userCache?.[user.uid] || (userCache[user.uid] = processUser(user));
    return toPublicUser ? createPublicUser(processedUser) : processedUser;
  }
  if (!hasKeys<User>(user, 'uid')) {
    console.warn('WARNING - user does not have UID!', user);
    return processUser(user as User);
  }
  throw Error(`Unable to process user: ${JSON.stringify(user, null, 4)}`);
}

function updateOrg(org: Organization | PublicOrganization) {
  if (!org) return;
  if (hasKeys<PublicOrganization>(org, 'denomination') && !hasKeys<Organization>(org, 'email')) {
    // Is public
    const newOrg = orgCache?.[org.id] || (orgCache[org.id] = processOrg(org));
    return createPublicOrganization(newOrg);
  }
  if (hasKeys<Organization>(org, 'email') || hasKeys<Organization>(org, 'fiscalNumber')) {
    return orgCache?.[org.id] || (orgCache[org.id] = processOrg(org));
  }
  throw Error(`Unable to process org: ${JSON.stringify(org, null, 4)}`);
}

function updateHostedVideo(screener: MovieVideo): MovieVideo {
  const jwPlayerId = testVideoId;
  return {
    ...screener,
    jwPlayerId,
  };
}

function processMovie(movie: Movie): Movie {
  if (movie.promotional?.videos?.screener?.jwPlayerId) {
    movie.promotional.videos.screener = updateHostedVideo(movie.promotional.videos.screener);
  }
  if (movie.promotional?.videos?.otherVideos) {
    movie.promotional.videos.otherVideos = movie.promotional.videos.otherVideos.map(
      updateHostedVideo
    );
  }
  if (movie.promotional?.videos?.salesPitch?.jwPlayerId) {
    movie.promotional.videos.salesPitch = updateHostedVideo(movie.promotional.videos.salesPitch);
  }
  return movie;
}

function processMaintenanceDoc(doc: IMaintenanceDoc): IMaintenanceDoc {
  if (doc.startedAt && !doc.endedAt) return doc;
  return { endedAt: null, startedAt: firestore.Timestamp.now() };
}

export function anonymizeDocument({ docPath, content: doc }: DbRecord) {
  const ignorePaths = [
    'blockframesAdmin/',
    'contracts/',
    'docsIndex/',
    'events/',
    'cms/',
    'campaigns/',
    'permissions/',
    'analytics/',
    'buckets',
    'terms/',
    'incomes/',
    'offers/',
  ];
  if (!doc || ignorePaths.some((path) => docPath.includes(path))) return { docPath, content: doc };

  try {
    if (docPath.includes('users/') && hasKeys<User>(doc, 'uid') && doc?.email) {
      // USERS
      return { docPath, content: updateUser(doc) };
    }
    if (docPath.includes('orgs/') && hasKeys<Organization>(doc, 'id', 'denomination')) {
      // ORGS
      return { docPath, content: updateOrg(doc) };
    }
    if (docPath.includes('invitations/') && hasKeys<Invitation>(doc, 'type', 'status', 'mode')) {
      // INVITATIONS
      return { docPath, content: processInvitation(doc) };
    }
    if (docPath.includes('notifications/') && hasKeys<NotificationDocument>(doc, 'toUserId')) {
      // NOTIFICATIONS
      return { docPath, content: processNotification(doc) };
    }
    if (docPath.includes('movies/')) {
      if (hasKeys<Movie>(doc, 'title')) return { docPath, content: processMovie(doc) };
      return { docPath, content: doc };
    }
    if (docPath.includes('_META')) {
      // Always set maintenance
      if (hasKeys<IMaintenanceDoc>(doc, 'endedAt'))
        return { docPath, content: processMaintenanceDoc(doc) };
      return { docPath, content: doc };
    }
  } catch (e) {
    throw [Error(`Error docPath: ${docPath}`), e];
  }
  const error = 'CRITICAL: could not clean a document, docPath not handled';
  const location = `Document path: ${docPath}`;
  const solution =
    'The collection name might be missing in the anonymisation script. Update file tools/scripts/anonymize-db.ts';
  throw new Error([error, location, solution].join('/n'));
}

function getPathOrder(path: string): number {
  if (path.includes('users/')) return 1;
  if (path.includes('orgs/')) return 2;
  if (path.includes('invitations/')) return 3;
  if (path.includes('notifications/')) return 4;
  return 5;
}

export async function runAnonymization(db: FirestoreEmulator) {
  throwOnProduction();
  const dbArray = await loadDb(db);
  const orderedDbArray = dbArray.sort((a, b) => getPathOrder(a.docPath) - getPathOrder(b.docPath));
  await db.clearFirestoreData({ projectId: firebase().projectId });
  const anonDb = orderedDbArray.map(anonymizeDocument);
  await runChunks(
    anonDb,
    async ({ content, docPath }) => {
      await db.doc(docPath).set(content);
    },
    1000
  );
  console.log('Anonymization Done!');
}

async function loadDb(db: FirebaseFirestore.Firestore) {
  const timerLabel = 'Firestore loaded';
  console.time(timerLabel); // eslint-disable-line no-restricted-syntax
  const output: DbRecord[] = [];
  // Note: we use a Queue to store the collections to backup instead of doing a recursion,
  // this will protect the stack. It will break when the size of keys to backup grows
  // larger than our memory quota (memory is around 500mo => around 50GB of firestore data to backup)
  // We'll have to store them in a collection at this point.
  const processingQueue = new Queue();

  // retrieve all the collections at the root.
  const collections: CollectionReference[] = await db.listCollections();
  collections.forEach((x) => processingQueue.push(x.path));

  while (!processingQueue.isEmpty()) {
    // Note: we could speed up the code by processing multiple collections at once,
    // we push many promises to a "worker queue" and await them when it reaches a certain size
    // instead of using a while that blocks over every item.
    const currentPath: string = processingQueue.pop();
    const q: QuerySnapshot = await db.collection(currentPath).get();

    if (q.size === 0) {
      // Empty, move on
      continue;
    }

    // Go through each document of the collection for backup
    const promises = q.docs.map(async (doc: QueryDocumentSnapshot) => {
      // Store the data
      const docPath: string = doc.ref.path;
      const content: any = doc.data();
      const stored: DbRecord = { docPath, content };

      output.push(stored);

      // Adding the current path to the subcollections to backup
      const subCollections = await doc.ref.listCollections();
      subCollections.forEach((x) => processingQueue.push(x.path));
    });

    // Wait for this backup to complete
    await Promise.all(promises);
    // This console.log is here to avoid "Too long with no output (exceeded 10m0s): context deadline exceeded" error from CircleCi
    console.log('Loading Firestore. Please wait ...');
  }
  console.timeEnd(timerLabel); // eslint-disable-line no-restricted-syntax
  return output;
}<|MERGE_RESOLUTION|>--- conflicted
+++ resolved
@@ -1,18 +1,19 @@
 import * as faker from 'faker';
-import { Movie, MovieVideo, User, PublicUser, createPublicUser, NotificationDocument } from '@blockframes/model';
+import {
+  Movie,
+  MovieVideo,
+  User,
+  PublicUser,
+  createPublicUser,
+  NotificationDocument,
+  createPublicOrganization,
+  Organization,
+  PublicOrganization
+} from '@blockframes/model';
 import { Invitation } from '@blockframes/invitation/+state';
 import { DbRecord, throwOnProduction } from '../util';
 import { CollectionReference, QueryDocumentSnapshot, QuerySnapshot } from '../types';
 import { Queue } from '../queue';
-<<<<<<< HEAD
-import {
-  createPublicOrganization,
-  Organization,
-} from '@blockframes/organization/+state/organization.model';
-import { PublicOrganization } from '@blockframes/organization/+state/organization.firestore';
-=======
-import { createPublicOrganization, Movie, Organization, PublicOrganization } from '@blockframes/model';
->>>>>>> f1ee6e94
 import { FirestoreEmulator } from '../firestore/emulator';
 import { firebase, testVideoId } from '@env';
 import { runChunks } from '../firebase-utils';
