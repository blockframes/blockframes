import * as faker from 'faker';
import { Movie, MovieVideo, User, PublicUser, createPublicUser, NotificationDocument } from '@blockframes/model';
import { Invitation } from '@blockframes/invitation/+state';
import { DbRecord, throwOnProduction } from '../util';
import { CollectionReference, QueryDocumentSnapshot, QuerySnapshot } from '../types';
import { Queue } from '../queue';
<<<<<<< HEAD
import { createPublicOrganization, Movie, Organization, PublicOrganization } from '@blockframes/model';
=======
import {
  createPublicOrganization,
  Organization,
} from '@blockframes/organization/+state/organization.model';
import { PublicOrganization } from '@blockframes/organization/+state/organization.firestore';
>>>>>>> 48a010db
import { FirestoreEmulator } from '../firestore/emulator';
import { firebase, testVideoId } from '@env';
import { runChunks } from '../firebase-utils';
import { IMaintenanceDoc } from '@blockframes/utils/maintenance';
import { firestore } from 'firebase-admin';

const userCache: { [uid: string]: User | PublicUser } = {};
const orgCache: { [id: string]: Organization | PublicOrganization } = {};

export function fakeEmail(name: string) {
  const random = Math.random()
    .toString(36)
    .replace(/[^a-z]+/g, '')
    .substr(0, 3);
  const suffix = name.replace(/\W/g, '').toLowerCase();
  return `dev+${suffix}-${random}@blockframes.io`;
}

function randomNumber() {
  return Math.floor(Math.random() * 255);
}

function fakeIp() {
  return randomNumber() + 1 + '.' + randomNumber() + '.' + randomNumber() + '.' + randomNumber();
}

function fakeFiscalNumber() {
  const fakeValues = ['FR', 'EN', 'PL', 'GB', 'AL'];
  const start = fakeValues[Math.floor(Math.random() * fakeValues.length)];
  return (
    start +
    ' ' +
    randomNumber() +
    '-' +
    randomNumber() +
    '-' +
    randomNumber() +
    '-' +
    randomNumber()
  );
}

function hasKeys<T extends Record<string, any>>(
  doc: Record<string, any>,
  ...keys: (keyof T)[]
): doc is T {
  return keys.every((key) => key in doc);
}

function processUser<T extends User | PublicUser>(u: T): T {
  const firstName = faker.name.firstName();
  const lastName = faker.name.lastName();
  const email = fakeEmail(firstName);
  const privacyPolicy = { date: new Date(), ip: fakeIp() };
  return { ...u, firstName, lastName, email, privacyPolicy };
}

function processOrg<T extends Organization | PublicOrganization>(o: T): T {
  const companyName = faker.company.companyName();
  const denomination = { full: companyName, public: companyName };
  const email = fakeEmail(companyName);
  const org = { ...o, denomination, email } as any;
  if (org.fiscalNumber) {
    org.fiscalNumber = fakeFiscalNumber();
  }
  return org;
}

function processInvitation(i: Invitation): Invitation {
  return {
    ...i,
    fromOrg: updateOrg(i.fromOrg),
    toOrg: updateOrg(i.toOrg),
    fromUser: updateUser(i.fromUser, true),
    toUser: updateUser(i.toUser, true),
  };
}

function processNotification(n: NotificationDocument): NotificationDocument {
  return {
    ...n,
    organization: updateOrg(n.organization),
    user: updateUser(n.user as PublicUser, true), // ! TODO: If possible don't use Partial in this type!
  };
}

function updateUser(user: User | PublicUser | Partial<User>, toPublicUser = false) {
  if (!user) return;
  if (hasKeys<User>(user, 'uid')) {
    const processedUser = userCache?.[user.uid] || (userCache[user.uid] = processUser(user));
    return toPublicUser ? createPublicUser(processedUser) : processedUser;
  }
  if (!hasKeys<User>(user, 'uid')) {
    console.warn('WARNING - user does not have UID!', user);
    return processUser(user as User);
  }
  throw Error(`Unable to process user: ${JSON.stringify(user, null, 4)}`);
}

function updateOrg(org: Organization | PublicOrganization) {
  if (!org) return;
  if (hasKeys<PublicOrganization>(org, 'denomination') && !hasKeys<Organization>(org, 'email')) {
    // Is public
    const newOrg = orgCache?.[org.id] || (orgCache[org.id] = processOrg(org));
    return createPublicOrganization(newOrg);
  }
  if (hasKeys<Organization>(org, 'email') || hasKeys<Organization>(org, 'fiscalNumber')) {
    return orgCache?.[org.id] || (orgCache[org.id] = processOrg(org));
  }
  throw Error(`Unable to process org: ${JSON.stringify(org, null, 4)}`);
}

function updateHostedVideo(screener: MovieVideo): MovieVideo {
  const jwPlayerId = testVideoId;
  return {
    ...screener,
    jwPlayerId,
  };
}

function processMovie(movie: Movie): Movie {
  if (movie.promotional?.videos?.screener?.jwPlayerId) {
    movie.promotional.videos.screener = updateHostedVideo(movie.promotional.videos.screener);
  }
  if (movie.promotional?.videos?.otherVideos) {
    movie.promotional.videos.otherVideos = movie.promotional.videos.otherVideos.map(
      updateHostedVideo
    );
  }
  if (movie.promotional?.videos?.salesPitch?.jwPlayerId) {
    movie.promotional.videos.salesPitch = updateHostedVideo(movie.promotional.videos.salesPitch);
  }
  return movie;
}

function processMaintenanceDoc(doc: IMaintenanceDoc): IMaintenanceDoc {
  if (doc.startedAt && !doc.endedAt) return doc;
  return { endedAt: null, startedAt: firestore.Timestamp.now() };
}

export function anonymizeDocument({ docPath, content: doc }: DbRecord) {
  const ignorePaths = [
    'blockframesAdmin/',
    'contracts/',
    'docsIndex/',
    'events/',
    'cms/',
    'campaigns/',
    'permissions/',
    'analytics/',
    'buckets',
    'terms/',
    'incomes/',
    'offers/',
  ];
  if (!doc || ignorePaths.some((path) => docPath.includes(path))) return { docPath, content: doc };

  try {
    if (docPath.includes('users/') && hasKeys<User>(doc, 'uid') && doc?.email) {
      // USERS
      return { docPath, content: updateUser(doc) };
    }
    if (docPath.includes('orgs/') && hasKeys<Organization>(doc, 'id', 'denomination')) {
      // ORGS
      return { docPath, content: updateOrg(doc) };
    }
    if (docPath.includes('invitations/') && hasKeys<Invitation>(doc, 'type', 'status', 'mode')) {
      // INVITATIONS
      return { docPath, content: processInvitation(doc) };
    }
    if (docPath.includes('notifications/') && hasKeys<NotificationDocument>(doc, 'toUserId')) {
      // NOTIFICATIONS
      return { docPath, content: processNotification(doc) };
    }
    if (docPath.includes('movies/')) {
      if (hasKeys<Movie>(doc, 'title')) return { docPath, content: processMovie(doc) };
      return { docPath, content: doc };
    }
    if (docPath.includes('_META')) {
      // Always set maintenance
      if (hasKeys<IMaintenanceDoc>(doc, 'endedAt'))
        return { docPath, content: processMaintenanceDoc(doc) };
      return { docPath, content: doc };
    }
  } catch (e) {
    throw [Error(`Error docPath: ${docPath}`), e];
  }
  const error = 'CRITICAL: could not clean a document, docPath not handled';
  const location = `Document path: ${docPath}`;
  const solution =
    'The collection name might be missing in the anonymisation script. Update file tools/scripts/anonymize-db.ts';
  throw new Error([error, location, solution].join('/n'));
}

function getPathOrder(path: string): number {
  if (path.includes('users/')) return 1;
  if (path.includes('orgs/')) return 2;
  if (path.includes('invitations/')) return 3;
  if (path.includes('notifications/')) return 4;
  return 5;
}

export async function runAnonymization(db: FirestoreEmulator) {
  throwOnProduction();
  const dbArray = await loadDb(db);
  const orderedDbArray = dbArray.sort((a, b) => getPathOrder(a.docPath) - getPathOrder(b.docPath));
  await db.clearFirestoreData({ projectId: firebase().projectId });
  const anonDb = orderedDbArray.map(anonymizeDocument);
  await runChunks(
    anonDb,
    async ({ content, docPath }) => {
      await db.doc(docPath).set(content);
    },
    1000
  );
  console.log('Anonymization Done!');
}

async function loadDb(db: FirebaseFirestore.Firestore) {
  const timerLabel = 'Firestore loaded';
  console.time(timerLabel); // eslint-disable-line no-restricted-syntax
  const output: DbRecord[] = [];
  // Note: we use a Queue to store the collections to backup instead of doing a recursion,
  // this will protect the stack. It will break when the size of keys to backup grows
  // larger than our memory quota (memory is around 500mo => around 50GB of firestore data to backup)
  // We'll have to store them in a collection at this point.
  const processingQueue = new Queue();

  // retrieve all the collections at the root.
  const collections: CollectionReference[] = await db.listCollections();
  collections.forEach((x) => processingQueue.push(x.path));

  while (!processingQueue.isEmpty()) {
    // Note: we could speed up the code by processing multiple collections at once,
    // we push many promises to a "worker queue" and await them when it reaches a certain size
    // instead of using a while that blocks over every item.
    const currentPath: string = processingQueue.pop();
    const q: QuerySnapshot = await db.collection(currentPath).get();

    if (q.size === 0) {
      // Empty, move on
      continue;
    }

    // Go through each document of the collection for backup
    const promises = q.docs.map(async (doc: QueryDocumentSnapshot) => {
      // Store the data
      const docPath: string = doc.ref.path;
      const content: any = doc.data();
      const stored: DbRecord = { docPath, content };

      output.push(stored);

      // Adding the current path to the subcollections to backup
      const subCollections = await doc.ref.listCollections();
      subCollections.forEach((x) => processingQueue.push(x.path));
    });

    // Wait for this backup to complete
    await Promise.all(promises);
    // This console.log is here to avoid "Too long with no output (exceeded 10m0s): context deadline exceeded" error from CircleCi
    console.log('Loading Firestore. Please wait ...');
  }
  console.timeEnd(timerLabel); // eslint-disable-line no-restricted-syntax
  return output;
}<|MERGE_RESOLUTION|>--- conflicted
+++ resolved
@@ -1,18 +1,9 @@
 import * as faker from 'faker';
-import { Movie, MovieVideo, User, PublicUser, createPublicUser, NotificationDocument } from '@blockframes/model';
+import { Movie, MovieVideo, User, PublicUser, createPublicUser, NotificationDocument, createPublicOrganization, Organization, PublicOrganization } from '@blockframes/model';
 import { Invitation } from '@blockframes/invitation/+state';
 import { DbRecord, throwOnProduction } from '../util';
 import { CollectionReference, QueryDocumentSnapshot, QuerySnapshot } from '../types';
 import { Queue } from '../queue';
-<<<<<<< HEAD
-import { createPublicOrganization, Movie, Organization, PublicOrganization } from '@blockframes/model';
-=======
-import {
-  createPublicOrganization,
-  Organization,
-} from '@blockframes/organization/+state/organization.model';
-import { PublicOrganization } from '@blockframes/organization/+state/organization.firestore';
->>>>>>> 48a010db
 import { FirestoreEmulator } from '../firestore/emulator';
 import { firebase, testVideoId } from '@env';
 import { runChunks } from '../firebase-utils';
