--- conflicted
+++ resolved
@@ -530,12 +530,6 @@
       - build-deploy-prepare-ci
       - test-e2e-ci:
           requires:
-<<<<<<< HEAD
-            - prepare-emulators
-          filters:
-            branches:
-              ignore: *deployment_branches
-=======
             - build-deploy-prepare-ci
       - unit-tests-ci:
           requires:
@@ -590,5 +584,4 @@
   #           - prepare-emulators
   #         filters:
   #           branches:
-  #             ignore: *deployment_branches
->>>>>>> deca2a1b
+  #             ignore: *deployment_branches