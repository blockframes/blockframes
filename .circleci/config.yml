--- conflicted
+++ resolved
@@ -496,11 +496,7 @@
           filters:
             branches:
               only: *deployment_branches
-<<<<<<< HEAD
-  build-lint-unit-test-each-commit: # build, lint and unit test commits that aren't release related
-=======
   build-and-test: # build, lint and unit test commits that aren't release related
->>>>>>> 6bab1f58
     jobs:
       - unit-test-commits:
           filters:
