--- conflicted
+++ resolved
@@ -188,14 +188,9 @@
           cp firestore.rules firestore.rules.regular &&
           cp firestore.maintenance.rules firestore.rules &&
           npx firebase deploy --only hosting:catalog,hosting:festival,hosting:crm,storage &&
-<<<<<<< HEAD
+          npm run deploy:functions:config $PROJECT_ID &&
           npx firebase deploy --only functions --force &&
           npx firebase deploy --only firestore --force
-=======
-          npx firebase deploy --only firestore --force &&
-          npm run deploy:functions:config $PROJECT_ID &&
-          npx firebase deploy --only functions --force
->>>>>>> 8ccfb830
       - run:
           name: prepare staging for testing
           command: node dist/apps/backend-ops/main.js prepareForTesting
@@ -267,14 +262,9 @@
             npx firebase use staging &&
             npm run backend-ops prepareFirestoreRulesPreDeploy &&
             npx firebase deploy --only hosting:catalog,hosting:festival,hosting:crm,storage &&
-<<<<<<< HEAD
+            npm run deploy:functions:config $PROJECT_ID &&
             npx firebase deploy --only functions --force &&
             npx firebase deploy --only firestore --force
-=======
-            npx firebase deploy --only firestore --force &&
-            npm run deploy:functions:config $PROJECT_ID &&
-            npx firebase deploy --only functions --force
->>>>>>> 8ccfb830
       - run: npm run backend-ops upgrade
       - run:
           command: |
