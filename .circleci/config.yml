﻿#
# ENV VARIABLES:
# see https://www.notion.so/cascade8/CircleCi-Environment-variables-1f80cb80b560489bad1f88c6b220b757
#
version: 2.1
references:
  production_only: &production_only
    filters:
      branches:
        only:
          - production
  staging_only: &staging_only
    filters:
      branches:
        only:
          - staging
  release_only: &release_only
    filters:
      branches:
        only:
          - /release\/.*/
  deployment_branches: &deployment_branches
    - develop
    - /release\/.*/
    - production
    - staging

commands:
  restore_fixtures_from_cache:
    steps:
      - restore_cache:
          keys:
            - fixture-cache-v1-{{ .Branch }}-{{ .Environment.CIRCLE_SHA1 }}
  save_fixtures_in_cache:
    steps:
      - save_cache:
          key: fixture-cache-v1-{{ .Branch }}-{{ .Environment.CIRCLE_SHA1 }} # ! This is how you isolate per workflow
          paths:
            - "tools/fixtures"
  start_e2e_emulators:
    steps:
      - restore_cache:
          keys:
            - emulator-cache-v1-
      - run:
          background: true
          command: npm start emulatorsE2E
  start_unit_tests_emulators:
    steps:
      - restore_cache:
          keys:
            - emulator-cache-v1-
      - run:
          background: true
          command: npm start emulatorsUnitTests
  fail_on_production:
    description: Exit if run against production - failsafe
    steps:
      - run:
          name: 'Exit if run against production - failsafe'
          command: | # ? [[ "blockframes" == "blockframes" ]] && exit 1 || exit 0
            if [ "$PROJECT_ID" == "blockframes" ]; then
              echo "PROJECT ID IS BLOCKFRAMES - DO NOT RUN ON PRODUCTION ENV!";
              exit 1;
            else
              exit 0
            fi
  select_environment:
    description: Configure tools to use a project ID
    steps:
      - run: npm start use ${PROJECT_ID}
      - run: . ./.env && echo "export PROJECT_ID=\"$PROJECT_ID\"" >> $BASH_ENV # ! These are here so vars set in .env are avail in shell env
      - run: . ./.env && echo "export GOOGLE_APPLICATION_CREDENTIALS=\"$GOOGLE_APPLICATION_CREDENTIALS\"" >> $BASH_ENV
      - run: gcloud info
  checkout_project:
    description: 'Checkout the project with caching'
    steps:
      - restore_cache:
          keys:
            - source-v1-{{ .Branch }}-{{ .Revision }}
            - source-v1-{{ .Branch }}-
            - source-v1-
      - checkout
      - restore_cache:
          keys:
            - dependencies-{{ .Environment.CACHE_VERSION }}-{{ checksum "package.json" }}
            # fallback to using the latest cache if no exact match is found
            - dependencies-{{ .Environment.CACHE_VERSION }}
            - dependencies-
      - run: touch .env # dotenv will crash without this
      - run: cp env/env.demo-blockframes.ts env/env.ts # required for the typechecking & file rewrite to work
      - run: npm install --no-save
      - run: npx cypress install
      - run: git gc
      - run:
          name: 'Verify that this PR is not introducing weird package.json changes'
          command: |
            if git status | grep --quiet package.json; then
              echo "package.json changed after npm install, please verify your PR";
              git diff package.json
              exit 1;
            else
              exit 0
            fi
      - save_cache:
          paths:
            - node_modules
            - /home/circleci/.cache/Cypress
          key: dependencies-{{ .Environment.CACHE_VERSION }}-{{ checksum "package.json" }}
      - save_cache:
          key: source-v1-{{ .Branch }}-{{ .Revision }}
          paths:
            - ".git"
  prepare_environment:
    description: 'Checkout project and select env'
    steps:
        - checkout_project
        # Indirect redirection: will put FIREBASE_CI_SERVICE_ACCOUNT env var content (see DockerFile) 
        # into file defined in GOOGLE_APPLICATION_CREDENTIALS (/home/circleci/repo/tools/credentials/creds.json see DockerFile)
        - run: echo "${!SERVICE_ACCOUNT}" > ${GOOGLE_APPLICATION_CREDENTIALS}
        - select_environment
  replace_prod_files:
    description: 'Replace files for production'
    steps:
      - run: cp assets/robots.prod.txt apps/catalog/catalog/src/robots.txt
      - run: cp assets/robots.prod.txt apps/festival/festival/src/robots.txt
      - run: cp assets/robots.prod.txt apps/financiers/financiers/src/robots.txt
      - run: cp assets/robots.prod.txt apps/waterfall/waterfall/src/robots.txt
  deploy:
    description: 'Run full deployment'
    steps:
      - run:
          command: |
            npm start displayCredentials &&
            npm run deploy:storage &&
            npm run deploy:firestore &&
            npx nx run-many --target=deploy --all
  build_deploy_upgrade:
    description: 'Build & deploy Blockframes apps to Firebase & run upgrade if needed'
    steps:
      - deploy
      - run: npm start upgrade
      - slack/status
  build_deploy_prepare:
    description: 'Build & deploy project & prepare by loading live online test data'
    steps:
      - deploy
      - run:
          command: npm run backend-ops prepareForTesting
          no_output_timeout: 30m
      - slack/status
  build_deploy_prepare_shrunkdb: # keep for future if we want to use shrunk db on remote firestore
    description: 'Build & deploy project & prepare by loading live online shrunk test data'
    steps:
      - deploy
      - run:
          command: npm run backend-ops prepareForTesting gs://blockframes-ci-anonymized-data/LATEST-ANON-SHRINKED-DB
          no_output_timeout: 30m
      - slack/status
orbs:
  cypress: cypress-io/cypress@1
  do-exclusively: miyajan/do-exclusively@0.1.0
  slack: circleci/slack@3.4.0
executors:
  blockframes-ci:
    docker:
      - image: blockframes/ci:demo-env
        environment:
          NODE_OPTIONS: '--max-old-space-size=8192'
          PROJECT_ID: blockframes-ci
    working_directory: ~/repo
    resource_class: large
jobs:
  build-deploy-prepare-branch-against-selected-env:
    executor: blockframes-ci
    environment:
      NG_CONFIG: ''
    steps:
      - prepare_environment
      - run: echo "export PROJECT_ID=\"$(cut -d'/' -f2\<<<$CIRCLE_BRANCH)\"" >> $BASH_ENV
      - fail_on_production
      - select_environment
      - build_deploy_prepare
      - slack/notify:
          message: 'PFT complete for << pipeline.git.branch >>'
  build-deploy-upgrade-branch-against-selected-env:
    executor: blockframes-ci
    environment:
      NG_CONFIG: ''
    steps:
      - prepare_environment
      - run: echo "export PROJECT_ID=\"$(cut -d'/' -f2\<<<$CIRCLE_BRANCH)\"" >> $BASH_ENV
      - fail_on_production
      - select_environment
      - build_deploy_upgrade
      - slack/notify:
          message: 'UPGRADE complete for << pipeline.git.branch >>'
  prepare-for-testing-branch-against-selected-env:
    executor: blockframes-ci
    environment:
      NG_CONFIG: ''
    steps:
      - prepare_environment
      - run: echo "export PROJECT_ID=\"$(cut -d'/' -f2\<<<$CIRCLE_BRANCH)\"" >> $BASH_ENV
      - fail_on_production
      - select_environment
      - run:
          command: npm run backend-ops prepareForTesting
          no_output_timeout: 30m
      - slack/status
      - slack/notify:
          message: 'Deploy and PFT complete for << pipeline.git.branch >>'
  build-and-lint-full-release:
    executor: blockframes-ci
    steps:
      - checkout_project
      - run: npm run build:all
      - run: npm run lint
  lint-commits:
    executor: blockframes-ci
    steps:
      - prepare_environment
      - run: npm run affected:lint
  unit-test-commits:
    executor: blockframes-ci
    environment:
      PROJECT_ID: demo-blockframes
    steps:
      - prepare_environment
      - run: npm start writeRuntimeConfig
      - start_unit_tests_emulators
      - run:
          command: npm run affected:test
          no_output_timeout: 15m
      - store_artifacts:
          path: dist/jest-test-results/
  deploy-to-prod:
    executor: blockframes-ci
    environment:
        PROJECT_ID: blockframes
        NG_CONFIG: production
    steps:
      - slack/notify:
          message: '🚚 Deploying to production...'
      - prepare_environment
      - replace_prod_files
      - build_deploy_upgrade
  deploy-to-staging:
    executor: blockframes-ci
    environment:
        PROJECT_ID: blockframes-staging
        NG_CONFIG: ''
    steps:
      - slack/notify:
          message: '🛵 Deploying to staging...'
      - prepare_environment
      - build_deploy_upgrade
  push-anon-db-to-ci:
    executor: blockframes-ci
    resource_class: xlarge
    steps:
      - prepare_environment
      - run: npm start anonProdDb
  push-shrink-db-to-ci:
    executor: blockframes-ci
    steps:
      - prepare_environment
      - run: 
          command: npm start shrinkDb
          no_output_timeout: 20m
  copy-storage-from-prod:
    executor: blockframes-ci
    steps:
      - prepare_environment
      - run: gsutil -m cp -r "gs://blockframes.appspot.com/*" "gs://blockframes-ci-backups/storage-backup-$(date +%d-%m-%Y)/"
  backup-prod-db:
    executor: blockframes-ci
    environment:
        PROJECT_ID: blockframes
    steps:
      - prepare_environment
      - run: gcloud firestore export "gs://blockframes-backups/firestore-backup-$(date +%d-%m-%Y)/"
  crm-e2e:
    executor: blockframes-ci
    resource_class: xlarge
    environment:
      PROJECT_ID: demo-blockframes
    steps:
      - prepare_environment
      - run: npx nx build backend-functions --configuration=e2e
      - start_e2e_emulators
      - run: npm start upgradeEmulators
      - run: npx nx affected:e2e --configuration=emulator --exclude=festival-e2e,catalog-e2e,financiers-e2e,cms-e2e,waterfall-e2e
      - store_test_results:
          path: dist/test-reports/
      - store_artifacts:
          path: dist/cypress/apps
  cms-e2e:
    executor: blockframes-ci
    resource_class: xlarge
    environment:
      PROJECT_ID: demo-blockframes
    steps:
      - prepare_environment
      - run: npx nx build backend-functions --configuration=e2e
      - start_e2e_emulators
      - run: npm start upgradeEmulators
      - run: npx nx affected:e2e --configuration=emulator --exclude=festival-e2e,catalog-e2e,financiers-e2e,crm-e2e,waterfall-e2e
      - store_test_results:
          path: dist/test-reports/
      - store_artifacts:
          path: dist/cypress/apps
  festival-e2e:
    executor: blockframes-ci
    resource_class: xlarge
    environment:
      PROJECT_ID: demo-blockframes
    steps:
      - prepare_environment
      - run: npx nx build backend-functions --configuration=e2e
      - start_e2e_emulators
      - run: npm start upgradeEmulators
      - run:
<<<<<<< HEAD
          command: npx nx affected:e2e --configuration=emulator --exclude=catalog-e2e,crm-e2e,financiers-e2e,cms-e2e,waterfall-e2e
          no_output_timeout: 30m
=======
          command: npx nx affected:e2e --configuration=emulator --exclude=catalog-e2e,crm-e2e,financiers-e2e,cms-e2e
          no_output_timeout: 45m
>>>>>>> b895b4e2
      - store_test_results:
          path: dist/test-reports/
      - store_artifacts:
          path: dist/cypress/apps
  financiers-e2e:
    executor: blockframes-ci
    resource_class: xlarge
    environment:
      PROJECT_ID: demo-blockframes
    steps:
      - prepare_environment
      - run: npx nx build backend-functions --configuration=e2e
      - start_e2e_emulators
      - run: npm start upgradeEmulators
      - run: npx nx affected:e2e --configuration=emulator --exclude=festival-e2e,crm-e2e,catalog-e2e,cms-e2e,waterfall-e2e
      - store_test_results:
          path: dist/test-reports/
      - store_artifacts:
          path: dist/cypress/apps
  catalog-e2e:
    executor: blockframes-ci
    resource_class: xlarge
    environment:
      PROJECT_ID: demo-blockframes
    steps:
      - prepare_environment
      - run: npx nx build backend-functions --configuration=e2e
      - start_e2e_emulators
      - run: npm start upgradeEmulators
      - run:
          command: npx nx affected:e2e --configuration=emulator --exclude=festival-e2e,crm-e2e,financiers-e2e,cms-e2e,waterfall-e2e
          no_output_timeout: 45m
      - store_test_results:
          path: dist/test-reports/
      - store_artifacts:
          path: dist/cypress/apps
  waterfall-e2e:
    executor: blockframes-ci
    resource_class: xlarge
    environment:
      PROJECT_ID: demo-blockframes
    steps:
      - prepare_environment
      - run: npx nx build backend-functions --configuration=e2e
      - start_e2e_emulators
      - run: npm start upgradeEmulators
      - run:
          command: npx nx affected:e2e --configuration=emulator --exclude=catalog-e2e,festival-e2e,crm-e2e,financiers-e2e,cms-e2e
          no_output_timeout: 45m
      - store_test_results:
          path: dist/test-reports/
      - store_artifacts:
          path: dist/cypress/apps
  prepare-emulators:
    executor: blockframes-ci
    steps:
      - prepare_environment
      - run:
          command: npm start prepareEmulators gs://blockframes-ci-anonymized-data/LATEST-ANON-SHRINKED-DB
          no_output_timeout: 30m
      # ? - run: npx nx build backend-functions --configuration=e2e
      - save_cache:
          key: emulator-cache-v1-{{ epoch }}
          paths:
            - ".firebase/emulator"
            # ? - "dist/apps/backend-functions"
            # ? - "/home/circleci/.cache/firebase/emulators"
            - "~/.cache/firebase/emulators"
            - "tools/fixtures"
workflows:
  run-anon-db-and-store-golden-data:
    jobs:
      - copy-storage-from-prod:
          filters:
            branches:
              only:
                - anon-db
      - push-anon-db-to-ci:
          requires:
            - copy-storage-from-prod
          filters:
            branches:
              only:
                - anon-db
      - push-shrink-db-to-ci:
          requires:
            - push-anon-db-to-ci
          filters:
            branches:
              only:
                - anon-db
      - prepare-emulators:
          requires:
            - push-shrink-db-to-ci
          filters:
            branches:
              only:
                - anon-db
  build-deploy-prepare-branch-against-selected-env:
    jobs:
      - build-deploy-prepare-branch-against-selected-env:
          filters:
            branches:
              only:
                - /deploy\/.*/
  build-deploy-upgrade-branch-against-selected-env:
    jobs:
      - build-deploy-upgrade-branch-against-selected-env:
          filters:
            branches:
              only:
                - /upgrade\/.*/
  prepare-for-testing-branch-against-selected-env:
    jobs:
      - prepare-for-testing-branch-against-selected-env:
          filters:
            branches:
              only:
                - /pft\/.*/
  nightly-backup:
    triggers:
      - schedule:
          cron: '0 0 * * *'
          filters:
            branches:
              only:
                - develop
    jobs:
      - backup-prod-db
  fetch-test-data-weekly:
    triggers:
      - schedule:
          cron: '0 0 * * 0'
          filters:
            branches:
              only:
                - develop
    jobs:
      - copy-storage-from-prod
      - push-anon-db-to-ci:
          requires:
            - copy-storage-from-prod
      - push-shrink-db-to-ci:
          requires:
            - push-anon-db-to-ci
      - prepare-emulators:
          requires:
            - push-shrink-db-to-ci
  deploy-to-prod-or-staging:
    jobs:
      - deploy-to-prod:
          <<: *production_only
      - deploy-to-staging:
          <<: *staging_only
  build-and-lint-full-release:
    jobs:
      - build-and-lint-full-release: # build and lint EVERYTHING release related
          filters:
            branches:
              only: *deployment_branches
  build-and-test: # lint and unit test commits that aren't release related
    jobs:
      - unit-test-commits:
          filters:
            branches:
              ignore: *deployment_branches
      - lint-commits:
          filters:
            branches:
              ignore: *deployment_branches
  deploy-release-branch-to-staging:
    jobs:
      - deploy-to-staging:
          <<: *release_only
  e2e-tests:
    jobs:
      - catalog-e2e:
          filters:
            branches:
              ignore: *deployment_branches
      - festival-e2e:
          filters:
            branches:
              ignore: *deployment_branches
      - crm-e2e:
          filters:
            branches:
              ignore: *deployment_branches
      - financiers-e2e:
          filters:
            branches:
              ignore: *deployment_branches
      - cms-e2e:
          filters:
            branches:
              ignore: *deployment_branches
      - waterfall-e2e:
          filters:
            branches:
              ignore: *deployment_branches<|MERGE_RESOLUTION|>--- conflicted
+++ resolved
@@ -321,13 +321,8 @@
       - start_e2e_emulators
       - run: npm start upgradeEmulators
       - run:
-<<<<<<< HEAD
           command: npx nx affected:e2e --configuration=emulator --exclude=catalog-e2e,crm-e2e,financiers-e2e,cms-e2e,waterfall-e2e
-          no_output_timeout: 30m
-=======
-          command: npx nx affected:e2e --configuration=emulator --exclude=catalog-e2e,crm-e2e,financiers-e2e,cms-e2e
           no_output_timeout: 45m
->>>>>>> b895b4e2
       - store_test_results:
           path: dist/test-reports/
       - store_artifacts:
