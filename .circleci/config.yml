--- conflicted
+++ resolved
@@ -313,12 +313,9 @@
           path: dist/cypress/apps
   festival-e2e:
     executor: blockframes-ci
-<<<<<<< HEAD
-    environment:
-      PROJECT_ID: blockframes-ci
-=======
+    environment:
+      PROJECT_ID: demo-blockframes
     resource_class: xlarge
->>>>>>> 6610c4e0
     steps:
       - prepare_environment
       - run: npx nx build backend-functions --configuration=e2e
