{
  "version": 2,
  "projects": {
    "admin": {
      "projectType": "library",
      "root": "libs/admin",
      "sourceRoot": "libs/admin/src",
      "prefix": "admin",
      "targets": {
        "test": {
          "executor": "@nrwl/jest:jest",
          "options": {
            "jestConfig": "libs/admin/jest.config.js",
            "passWithNoTests": true
          }
        },
        "lint": {
          "executor": "@nrwl/linter:eslint",
          "options": {
            "lintFilePatterns": ["libs/admin/src/**/*.ts", "libs/admin/src/**/*.html"]
          },
          "outputs": ["{options.outputFile}"]
        }
      },
      "tags": ["browser"]
    },
    "analytics": {
      "projectType": "library",
      "root": "libs/analytics",
      "sourceRoot": "libs/analytics/src",
      "prefix": "analytics",
      "targets": {
        "test": {
          "executor": "@nrwl/jest:jest",
          "outputs": ["coverage/libs/analytics"],
          "options": {
            "jestConfig": "libs/analytics/jest.config.js",
            "passWithNoTests": true
          }
        },
        "lint": {
          "executor": "@nrwl/linter:eslint",
          "options": {
            "lintFilePatterns": ["libs/analytics/src/**/*.ts", "libs/analytics/src/**/*.html"]
          },
          "outputs": ["{options.outputFile}"]
        }
      },
      "tags": ["browser"]
    },
    "backend-functions": {
      "root": "apps/backend-functions",
      "sourceRoot": "apps/backend-functions/src",
      "projectType": "application",
      "prefix": "backend-functions",
      "generators": {},
      "targets": {
        "build": {
          "executor": "@nrwl/node:webpack",
          "options": {
            "outputPath": "dist/apps/backend-functions",
            "main": "apps/backend-functions/src/main.ts",
            "tsConfig": "apps/backend-functions/tsconfig.app.json",
            "assets": ["apps/backend-functions/src/assets", "apps/backend-functions/src/package.json"],
            "maxWorkers": 6,
            "buildLibsFromSource": true
          },
          "configurations": {
            "production": {
              "optimization": true,
              "extractLicenses": true,
              "inspect": false,
              "fileReplacements": [
                {
                  "replace": "apps/backend-functions/src/environments/environment.ts",
                  "with": "apps/backend-functions/src/environments/environment.prod.ts"
                }
              ]
            },
            "e2e": {
              "fileReplacements": [
                {
                  "replace": "apps/backend-functions/src/environments/environment.ts",
                  "with": "apps/backend-functions/src/environments/environment.e2e.ts"
                }
              ]
            }
          }
        },
        "serve": {
          "executor": "@nrwl/workspace:run-commands",
          "options": {
            "envFile": ".env",
            "commands": [
              {
                "command": "npx nx build backend-functions --watch"
              },
              {
                "command": "npm run backend-ops startEmulators"
              }
            ],
            "parallel": true,
            "color": true
          }
        },
        "lint": {
          "executor": "@nrwl/linter:eslint",
          "options": {
            "lintFilePatterns": ["apps/backend-functions/src/**/*.ts"]
          },
          "outputs": ["{options.outputFile}"]
        },
        "test": {
          "executor": "@nrwl/jest:jest",
          "options": {
            "jestConfig": "apps/backend-functions/jest.config.js",
            "passWithNoTests": true,
            "runInBand": true
          }
        },
        "deploy": {
          "executor": "@nrwl/workspace:run-commands",
          "options": {
            "envFile": ".env",
            "commands": [
              "npx cross-env nx build backend-functions --configuration=$NG_CONFIG",
              "npx cross-env npm run deploy:functions:config $PROJECT_ID",
              "npx cross-env SKIP_PREDEPLOY_HOOKS=true firebase deploy --project=$PROJECT_ID --force --only functions"
            ],
            "parallel": false,
            "color": true
          }
        }
      },
      "tags": ["node"]
    },
    "backend-ops": {
      "root": "apps/backend-ops",
      "sourceRoot": "apps/backend-ops/src",
      "projectType": "application",
      "prefix": "backend-ops",
      "generators": {},
      "targets": {
        "lint": {
          "executor": "@nrwl/linter:eslint",
          "options": {
            "lintFilePatterns": ["apps/backend-ops/src/**/*.ts", "apps/backend-ops/src/**/*.html"]
          },
          "outputs": ["{options.outputFile}"]
        },
        "test": {
          "executor": "@nrwl/jest:jest",
          "options": {
            "jestConfig": "apps/backend-ops/jest.config.js",
            "passWithNoTests": true,
            "runInBand": true
          }
        }
      },
      "tags": ["node", "local"]
    },
    "campaign": {
      "projectType": "library",
      "root": "libs/campaign",
      "sourceRoot": "libs/campaign/src",
      "prefix": "campaign",
      "targets": {
        "lint": {
          "executor": "@nrwl/linter:eslint",
          "options": {
            "lintFilePatterns": ["libs/campaign/src/**/*.ts", "libs/campaign/src/**/*.html"]
          },
          "outputs": ["{options.outputFile}"]
        },
        "test": {
          "executor": "@nrwl/jest:jest",
          "options": {
            "jestConfig": "libs/campaign/jest.config.js",
            "passWithNoTests": true,
            "setupFile": "libs/campaign/src/test-setup.ts"
          }
        }
      },
      "tags": ["browser"]
    },
    "catalog": {
      "projectType": "application",
      "root": "apps/catalog/catalog",
      "sourceRoot": "apps/catalog/catalog/src",
      "prefix": "catalog",
      "targets": {
        "build": {
          "executor": "@angular-devkit/build-angular:browser",
          "options": {
            "outputPath": "dist/apps/catalog",
            "index": "apps/catalog/catalog/src/index.html",
            "main": "apps/catalog/catalog/src/main.ts",
            "polyfills": "apps/catalog/catalog/src/polyfills.ts",
            "tsConfig": "apps/catalog/catalog/tsconfig.app.json",
            "stylePreprocessorOptions": {
              "includePaths": ["styles"]
            },
            "assets": [
              "apps/catalog/catalog/src/favicon.ico",
              "apps/catalog/catalog/src/assets",
              "apps/catalog/catalog/src/manifest.webmanifest",
              "apps/catalog/catalog/src/robots.txt",
              {
                "glob": "**/*",
                "input": "./assets",
                "output": "./assets"
              }
            ],
            "styles": ["apps/catalog/catalog/src/styles.scss"],
            "scripts": ["node_modules/apexcharts/dist/apexcharts.min.js"],
            "vendorChunk": true,
            "extractLicenses": false,
            "buildOptimizer": false,
            "sourceMap": true,
            "optimization": false,
            "namedChunks": true
          },
          "configurations": {
            "emulator": {
              "fileReplacements": [
                {
                  "replace": "apps/catalog/catalog/src/environment/environment.ts",
                  "with": "apps/catalog/catalog/src/environment/environment.emulator.ts"
                }
              ]
            },
            "production": {
              "optimization": true,
              "outputHashing": "all",
              "namedChunks": false,
              "extractLicenses": true,
              "vendorChunk": false,
              "buildOptimizer": true,
              "budgets": [
                {
                  "type": "initial",
                  "maximumWarning": "2mb",
                  "maximumError": "5mb"
                },
                {
                  "type": "anyComponentStyle",
                  "maximumWarning": "6kb",
                  "maximumError": "10kb"
                }
              ],
              "serviceWorker": true,
              "ngswConfigPath": "apps/catalog/catalog/ngsw-config.json"
<<<<<<< HEAD
=======
            },
            "ci": {
              "fileReplacements": [
                {
                  "replace": "env/env.ts",
                  "with": "env/env.blockframes-ci.ts"
                }
              ],
              "optimization": true,
              "outputHashing": "all",
              "namedChunks": false,
              "extractLicenses": true,
              "vendorChunk": false,
              "buildOptimizer": true,
              "budgets": [
                {
                  "type": "initial",
                  "maximumWarning": "2mb",
                  "maximumError": "6mb"
                },
                {
                  "type": "anyComponentStyle",
                  "maximumWarning": "6kb"
                }
              ],
              "serviceWorker": false
            },
            "staging": {
              "fileReplacements": [
                {
                  "replace": "env/env.ts",
                  "with": "env/env.blockframes-staging.ts"
                }
              ],
              "optimization": true,
              "outputHashing": "all",
              "namedChunks": false,
              "extractLicenses": true,
              "vendorChunk": false,
              "buildOptimizer": true,
              "budgets": [
                {
                  "type": "initial",
                  "maximumWarning": "2mb",
                  "maximumError": "6mb"
                },
                {
                  "type": "anyComponentStyle",
                  "maximumWarning": "6kb"
                }
              ],
              "serviceWorker": false
>>>>>>> 58bc297a
            }
          }
        },
        "serve": {
          "executor": "@angular-devkit/build-angular:dev-server",
          "options": {
            "browserTarget": "catalog:build"
          },
          "configurations": {
            "emulator": {
              "browserTarget": "catalog:build:emulator"
            }
          }
        },
        "extract-i18n": {
          "executor": "@angular-devkit/build-angular:extract-i18n",
          "options": {
            "browserTarget": "catalog:build"
          }
        },
        "lint": {
          "executor": "@nrwl/linter:eslint",
          "options": {
            "lintFilePatterns": ["apps/catalog/catalog/src/**/*.ts", "apps/catalog/catalog/src/**/*.html"]
          },
          "outputs": ["{options.outputFile}"]
        },
        "test": {
          "executor": "@nrwl/jest:jest",
          "options": {
            "jestConfig": "apps/catalog/catalog/jest.config.js",
            "passWithNoTests": true
          }
        },
        "deploy": {
          "executor": "@nrwl/workspace:run-commands",
          "options": {
            "envFile": ".env",
            "commands": [
              "npx cross-env nx build catalog --configuration=$NG_CONFIG",
              "npx cross-env firebase deploy --project=$PROJECT_ID --only hosting:catalog"
            ],
            "parallel": false,
            "color": true
          }
        }
      },
      "tags": ["browser"]
    },
    "catalog-e2e": {
      "root": "apps/catalog/catalog-e2e",
      "sourceRoot": "apps/catalog/catalog-e2e/src",
      "projectType": "application",
      "targets": {
        "serve": {
          "executor": "@nrwl/cypress:cypress",
          "options": {
            "cypressConfig": "apps/catalog/catalog-e2e/cypress.json",
            "tsConfig": "apps/catalog/catalog-e2e/tsconfig.e2e.json",
            "baseUrl": "http://localhost:4200",
            "watch": true,
            "headless": false,
            "exit": false,
            "record": false,
            "browser": "chrome",
            "devServerTarget": "catalog:serve"
          },
          "configurations": {
            "emulator": {
              "devServerTarget": "catalog:serve:emulator",
              "env": {
                "notice": "Env is being read",
                "emulator": true
              }
            }
          }
        },
        "e2e": {
          "executor": "@nrwl/cypress:cypress",
          "options": {
            "cypressConfig": "apps/catalog/catalog-e2e/cypress.json",
            "tsConfig": "apps/catalog/catalog-e2e/tsconfig.e2e.json",
            "baseUrl": "http://localhost:4200",
            "browser": "chrome",
            "devServerTarget": "catalog:serve"
          },
          "configurations": {
            "emulator": {
              "devServerTarget": "catalog:serve:emulator",
              "env": {
                "notice": "Env is being read",
                "emulator": true
              }
            },
            "emulator-incognito": {
              "devServerTarget": "catalog:serve:emulator",
              "env": {
                "notice": "Env is being read",
                "emulator": true,
                "incognito": true
              }
            }
          }
        },
        "lint": {
          "executor": "@nrwl/linter:eslint",
          "options": {
            "lintFilePatterns": ["apps/catalog/catalog-e2e/src/**/*.ts", "apps/catalog/catalog-e2e/src/**/*.html"]
          },
          "outputs": ["{options.outputFile}"]
        }
      },
      "tags": ["browser"],
      "implicitDependencies": ["catalog"]
    },
    "cms": {
      "projectType": "application",
      "root": "apps/cms",
      "sourceRoot": "apps/cms/src",
      "prefix": "cms",
      "targets": {
        "build": {
          "executor": "@angular-devkit/build-angular:browser",
          "options": {
            "outputPath": "dist/apps/cms",
            "index": "apps/cms/src/index.html",
            "main": "apps/cms/src/main.ts",
            "polyfills": "apps/cms/src/polyfills.ts",
            "tsConfig": "apps/cms/tsconfig.app.json",
            "assets": [
              "apps/cms/src/favicon.ico",
              "apps/cms/src/assets",
              "apps/cms/src/robots.txt",
              {
                "glob": "**/*",
                "input": "./assets",
                "output": "./assets"
              }
            ],
            "styles": ["apps/cms/src/styles.scss"],
            "scripts": [],
            "vendorChunk": true,
            "extractLicenses": false,
            "buildOptimizer": false,
            "sourceMap": true,
            "optimization": false,
            "namedChunks": true
          },
          "configurations": {
            "emulator": {
              "fileReplacements": [
                {
                  "replace": "apps/cms/src/environment/environment.ts",
                  "with": "apps/cms/src/environment/environment.emulator.ts"
                }
              ]
            },
            "production": {
              "optimization": true,
              "outputHashing": "all",
              "sourceMap": false,
              "namedChunks": false,
              "extractLicenses": true,
              "vendorChunk": false,
              "buildOptimizer": true,
              "budgets": [
                {
                  "type": "initial",
                  "maximumWarning": "2mb",
                  "maximumError": "5mb"
                },
                {
                  "type": "anyComponentStyle",
                  "maximumWarning": "6kb",
                  "maximumError": "10kb"
                }
              ]
<<<<<<< HEAD
            }
=======
            },
            "staging": {
              "fileReplacements": [
                {
                  "replace": "env/env.ts",
                  "with": "env/env.blockframes-staging.ts"
                }
              ],
              "optimization": true,
              "outputHashing": "all",
              "sourceMap": false,
              "namedChunks": false,
              "extractLicenses": true,
              "vendorChunk": false,
              "buildOptimizer": true,
              "budgets": [
                {
                  "type": "initial",
                  "maximumWarning": "2mb",
                  "maximumError": "5mb"
                },
                {
                  "type": "anyComponentStyle",
                  "maximumWarning": "6kb",
                  "maximumError": "10kb"
                }
              ]
            },
            "ci": {}
>>>>>>> 58bc297a
          }
        },
        "serve": {
          "executor": "@angular-devkit/build-angular:dev-server",
          "options": {
            "browserTarget": "cms:build"
          },
          "configurations": {
            "emulator": {
<<<<<<< HEAD
              "browserTarget": "festival:build:emulator"
=======
              "browserTarget": "cms:build:emulator"
            },
            "production": {
              "browserTarget": "cms:build:production"
>>>>>>> 58bc297a
            }
          }
        },
        "extract-i18n": {
          "executor": "@angular-devkit/build-angular:extract-i18n",
          "options": {
            "browserTarget": "cms:build"
          }
        },
        "lint": {
          "executor": "@nrwl/linter:eslint",
          "options": {
            "lintFilePatterns": ["apps/cms/src/**/*.ts", "apps/cms/src/**/*.html"]
          },
          "outputs": ["{options.outputFile}"]
        },
        "deploy": {
          "executor": "@nrwl/workspace:run-commands",
          "options": {
            "envFile": ".env",
            "commands": [
              "npx cross-env nx build cms --configuration=$NG_CONFIG",
              "npx cross-env firebase deploy --project=$PROJECT_ID --only hosting:cms"
            ],
            "parallel": false,
            "color": true
<<<<<<< HEAD
=======
          },
          "configurations": {
            "production": {},
            "staging": {}
>>>>>>> 58bc297a
          }
        }
      },
      "tags": ["browser"]
    },
    "cms-e2e": {
      "root": "apps/cms/cms-e2e",
      "sourceRoot": "apps/cms/cms-e2e/src",
      "projectType": "application",
      "targets": {
        "serve": {
          "executor": "@nrwl/cypress:cypress",
          "options": {
            "cypressConfig": "apps/cms/cms-e2e/cypress.json",
            "tsConfig": "apps/cms/cms-e2e/tsconfig.e2e.json",
            "baseUrl": "http://localhost:4200",
            "watch": true,
            "headless": false,
            "exit": false,
            "record": false,
            "browser": "chrome",
            "devServerTarget": "cms:serve"
          },
          "configurations": {
            "emulator": {
              "devServerTarget": "cms:serve:emulator",
              "env": {
                "notice": "Env is being read",
                "emulator": true
              }
            }
          }
        },
        "e2e": {
          "executor": "@nrwl/cypress:cypress",
          "options": {
            "cypressConfig": "apps/cms/cms-e2e/cypress.json",
            "tsConfig": "apps/cms/cms-e2e/tsconfig.e2e.json",
            "baseUrl": "http://localhost:4200",
            "browser": "chrome",
            "devServerTarget": "cms:serve"
          },
          "configurations": {
            "emulator": {
              "devServerTarget": "cms:serve:emulator",
              "env": {
                "notice": "Env is being read",
                "emulator": true
              }
            },
            "emulator-incognito": {
              "devServerTarget": "cms:serve:emulator",
              "env": {
                "notice": "Env is being read",
                "emulator": true,
                "incognito": true
              }
            }
          }
        },
        "lint": {
          "executor": "@nrwl/linter:eslint",
          "options": {
            "lintFilePatterns": ["apps/cms/cms-e2e/src/**/*.ts", "apps/cms/cms-e2e/src/**/*.html"]
          },
          "outputs": ["{options.outputFile}"]
        }
      },
      "tags": ["browser"],
      "implicitDependencies": ["cms"]
    },
    "consents": {
      "projectType": "library",
      "root": "libs/consents",
      "sourceRoot": "libs/consents/src",
      "prefix": "blockframes",
      "targets": {
        "lint": {
          "executor": "@nrwl/linter:eslint",
          "options": {
            "lintFilePatterns": ["libs/consents/src/**/*.ts", "libs/consents/src/**/*.html"]
          },
          "outputs": ["{options.outputFile}"]
        },
        "test": {
          "executor": "@nrwl/jest:jest",
          "options": {
            "jestConfig": "libs/consents/jest.config.js",
            "passWithNoTests": true,
            "setupFile": "libs/consents/src/test-setup.ts"
          }
        }
      },
      "tags": ["browser"]
    },
    "contract": {
      "projectType": "library",
      "root": "libs/contract",
      "sourceRoot": "libs/contract/src",
      "prefix": "contract",
      "targets": {
        "test": {
          "executor": "@nrwl/jest:jest",
          "options": {
            "jestConfig": "libs/contract/jest.config.js",
            "passWithNoTests": true
          }
        },
        "lint": {
          "executor": "@nrwl/linter:eslint",
          "options": {
            "lintFilePatterns": ["libs/contract/src/**/*.ts", "libs/contract/src/**/*.html"]
          },
          "outputs": ["{options.outputFile}"]
        }
      },
      "tags": ["browser"]
    },
    "crm": {
      "projectType": "application",
      "root": "apps/crm/crm",
      "sourceRoot": "apps/crm/crm/src",
      "prefix": "crm",
      "targets": {
        "build": {
          "executor": "@angular-devkit/build-angular:browser",
          "options": {
            "outputPath": "dist/apps/crm",
            "index": "apps/crm/crm/src/index.html",
            "main": "apps/crm/crm/src/main.ts",
            "polyfills": "apps/crm/crm/src/polyfills.ts",
            "tsConfig": "apps/crm/crm/tsconfig.app.json",
            "stylePreprocessorOptions": {
              "includePaths": ["styles"]
            },
            "assets": [
              "apps/crm/crm/src/favicon.ico",
              "apps/crm/crm/src/assets",
              "apps/crm/crm/src/robots.txt",
              {
                "glob": "**/*",
                "input": "./assets",
                "output": "./assets"
              }
            ],
            "styles": ["apps/crm/crm/src/styles.scss"],
            "scripts": [],
            "vendorChunk": true,
            "extractLicenses": false,
            "buildOptimizer": false,
            "sourceMap": true,
            "optimization": false,
            "namedChunks": true
          },
          "configurations": {
            "emulator": {
              "fileReplacements": [
                {
                  "replace": "apps/crm/crm/src/environment/environment.ts",
                  "with": "apps/crm/crm/src/environment/environment.emulator.ts"
                }
              ]
            },
            "production": {
              "optimization": true,
              "outputHashing": "all",
              "namedChunks": false,
              "extractLicenses": true,
              "vendorChunk": false,
              "buildOptimizer": true,
              "budgets": [
                {
                  "type": "initial",
                  "maximumWarning": "2mb",
                  "maximumError": "5mb"
                },
                {
                  "type": "anyComponentStyle",
                  "maximumWarning": "6kb",
                  "maximumError": "10kb"
                }
              ]
<<<<<<< HEAD
=======
            },
            "ci": {
              "fileReplacements": [
                {
                  "replace": "env/env.ts",
                  "with": "env/env.blockframes-ci.ts"
                }
              ],
              "optimization": true,
              "outputHashing": "all",
              "namedChunks": false,
              "extractLicenses": true,
              "vendorChunk": false,
              "buildOptimizer": true,
              "budgets": [
                {
                  "type": "initial",
                  "maximumWarning": "2mb",
                  "maximumError": "6mb"
                },
                {
                  "type": "anyComponentStyle",
                  "maximumWarning": "6kb"
                }
              ],
              "serviceWorker": false
            },
            "staging": {
              "fileReplacements": [
                {
                  "replace": "env/env.ts",
                  "with": "env/env.blockframes-staging.ts"
                }
              ],
              "optimization": true,
              "outputHashing": "all",
              "namedChunks": false,
              "extractLicenses": true,
              "vendorChunk": false,
              "buildOptimizer": true,
              "budgets": [
                {
                  "type": "initial",
                  "maximumWarning": "2mb",
                  "maximumError": "6mb"
                },
                {
                  "type": "anyComponentStyle",
                  "maximumWarning": "6kb"
                }
              ],
              "serviceWorker": false
>>>>>>> 58bc297a
            }
          }
        },
        "serve": {
          "executor": "@angular-devkit/build-angular:dev-server",
          "options": {
            "browserTarget": "crm:build"
          },
          "configurations": {
            "emulator": {
              "browserTarget": "crm:build:emulator"
            }
          }
        },
        "extract-i18n": {
          "executor": "@angular-devkit/build-angular:extract-i18n",
          "options": {
            "browserTarget": "crm:build"
          }
        },
        "lint": {
          "executor": "@nrwl/linter:eslint",
          "options": {
            "lintFilePatterns": ["apps/crm/crm/src/**/*.ts", "apps/crm/crm/src/**/*.html"]
          },
          "outputs": ["{options.outputFile}"]
        },
        "test": {
          "executor": "@nrwl/jest:jest",
          "options": {
            "jestConfig": "apps/crm/crm/jest.config.js",
            "passWithNoTests": true
          }
        },
        "deploy": {
          "executor": "@nrwl/workspace:run-commands",
          "options": {
            "envFile": ".env",
            "commands": [
              "npx cross-env nx build crm --configuration=$NG_CONFIG",
              "npx cross-env firebase deploy --project=$PROJECT_ID --only hosting:crm"
            ],
            "parallel": false,
            "color": true
          }
        }
      },
      "tags": ["browser"]
    },
    "crm-e2e": {
      "root": "apps/crm/crm-e2e",
      "sourceRoot": "apps/crm/crm-e2e/src",
      "projectType": "application",
      "targets": {
        "serve": {
          "executor": "@nrwl/cypress:cypress",
          "options": {
            "cypressConfig": "apps/crm/crm-e2e/cypress.json",
            "tsConfig": "apps/crm/crm-e2e/tsconfig.e2e.json",
            "baseUrl": "http://localhost:4200",
            "watch": true,
            "headless": false,
            "exit": false,
            "record": false,
            "browser": "chrome",
            "devServerTarget": "crm:serve"
          },
          "configurations": {
            "emulator": {
              "devServerTarget": "crm:serve:emulator",
              "env": {
                "notice": "Env is being read",
                "emulator": true
              }
            }
          }
        },
        "e2e": {
          "executor": "@nrwl/cypress:cypress",
          "options": {
            "cypressConfig": "apps/crm/crm-e2e/cypress.json",
            "tsConfig": "apps/crm/crm-e2e/tsconfig.e2e.json",
            "baseUrl": "http://localhost:4200",
            "browser": "chrome",
            "devServerTarget": "crm:serve"
          },
          "configurations": {
            "emulator": {
              "devServerTarget": "crm:serve:emulator",
              "env": {
                "notice": "Env is being read",
                "emulator": true
              }
            },
            "emulator-incognito": {
              "devServerTarget": "crm:serve:emulator",
              "env": {
                "notice": "Env is being read",
                "emulator": true,
                "incognito": true
              }
            }
          }
        },
        "lint": {
          "executor": "@nrwl/linter:eslint",
          "options": {
            "lintFilePatterns": ["apps/crm/crm-e2e/src/**/*.ts", "apps/crm/crm-e2e/src/**/*.html"]
          },
          "outputs": ["{options.outputFile}"]
        }
      },
      "tags": ["browser"],
      "implicitDependencies": ["crm"]
    },
    "e2e": {
      "projectType": "library",
      "root": "libs/e2e",
      "sourceRoot": "libs/e2e/src",
      "prefix": "blockframes",
      "targets": {
        "lint": {
          "executor": "@nrwl/linter:eslint",
          "options": {
            "lintFilePatterns": ["libs/e2e/src/**/*.ts", "libs/e2e/src/**/*.html"]
          },
          "outputs": ["{options.outputFile}"]
        },
        "test": {
          "executor": "@nrwl/jest:jest",
          "options": {
            "jestConfig": "libs/e2e/jest.config.js",
            "passWithNoTests": true
          }
        }
      },
      "tags": ["browser"]
    },
    "event": {
      "projectType": "library",
      "root": "libs/event",
      "sourceRoot": "libs/event/src",
      "prefix": "event",
      "targets": {
        "lint": {
          "executor": "@nrwl/linter:eslint",
          "options": {
            "lintFilePatterns": ["libs/event/src/**/*.ts", "libs/event/src/**/*.html"]
          },
          "outputs": ["{options.outputFile}"]
        },
        "test": {
          "executor": "@nrwl/jest:jest",
          "options": {
            "jestConfig": "libs/event/jest.config.js",
            "passWithNoTests": true
          }
        }
      },
      "tags": ["browser"]
    },
    "festival": {
      "projectType": "application",
      "root": "apps/festival/festival",
      "sourceRoot": "apps/festival/festival/src",
      "prefix": "festival",
      "targets": {
        "build": {
          "executor": "@angular-devkit/build-angular:browser",
          "options": {
            "outputPath": "dist/apps/festival/browser",
            "index": "apps/festival/festival/src/index.html",
            "main": "apps/festival/festival/src/main.ts",
            "polyfills": "apps/festival/festival/src/polyfills.ts",
            "tsConfig": "apps/festival/festival/tsconfig.app.json",
            "sourceMap": true,
            "stylePreprocessorOptions": {
              "includePaths": ["styles"]
            },
            "assets": [
              "apps/festival/festival/src/favicon.ico",
              "apps/festival/festival/src/assets",
              "apps/festival/festival/src/robots.txt",
              {
                "glob": "**/*",
                "input": "./assets",
                "output": "./assets"
              }
            ],
            "styles": ["node_modules/angular-calendar/css/angular-calendar.css", "apps/festival/festival/src/styles.scss"],
            "scripts": [],
            "vendorChunk": true,
            "extractLicenses": false,
            "buildOptimizer": false,
            "optimization": false,
            "namedChunks": true
          },
          "configurations": {
            "emulator": {
              "buildOptimizer": false,
              "optimization": {
                "scripts": false,
                "styles": false,
                "fonts": false
              },
              "vendorChunk": true,
              "extractLicenses": false,
              "sourceMap": false,
              "namedChunks": true,
              "fileReplacements": [
                {
                  "replace": "apps/festival/festival/src/environment/environment.ts",
                  "with": "apps/festival/festival/src/environment/environment.emulator.ts"
                }
              ]
            },
            "production": {
              "optimization": true,
              "outputHashing": "all",
              "namedChunks": false,
              "extractLicenses": true,
              "vendorChunk": false,
              "buildOptimizer": true,
              "budgets": [
                {
                  "type": "initial",
                  "maximumWarning": "2mb",
                  "maximumError": "5mb"
                },
                {
                  "type": "anyComponentStyle",
                  "maximumWarning": "6kb",
                  "maximumError": "10kb"
                }
<<<<<<< HEAD
              ],
              "serviceWorker": true,
              "ngswConfigPath": "apps/financiers/financiers/ngsw-config.json"
=======
              ]
            },
            "ci": {
              "fileReplacements": [
                {
                  "replace": "env/env.ts",
                  "with": "env/env.blockframes-ci.ts"
                }
              ],
              "optimization": true,
              "outputHashing": "all",
              "namedChunks": false,
              "extractLicenses": true,
              "vendorChunk": false,
              "buildOptimizer": true,
              "budgets": [
                {
                  "type": "initial",
                  "maximumWarning": "2mb",
                  "maximumError": "6mb"
                },
                {
                  "type": "anyComponentStyle",
                  "maximumWarning": "6kb"
                }
              ],
              "serviceWorker": false
            },
            "staging": {
              "fileReplacements": [
                {
                  "replace": "env/env.ts",
                  "with": "env/env.blockframes-staging.ts"
                }
              ],
              "optimization": true,
              "outputHashing": "all",
              "namedChunks": false,
              "extractLicenses": true,
              "vendorChunk": false,
              "buildOptimizer": true,
              "budgets": [
                {
                  "type": "initial",
                  "maximumWarning": "2mb",
                  "maximumError": "6mb"
                },
                {
                  "type": "anyComponentStyle",
                  "maximumWarning": "6kb"
                }
              ],
              "serviceWorker": false
>>>>>>> 58bc297a
            }
          }
        },
        "serve": {
          "executor": "@angular-devkit/build-angular:dev-server",
          "options": {
            "browserTarget": "festival:build"
          },
          "configurations": {
            "emulator": {
<<<<<<< HEAD
              "browserTarget": "financiers:build:emulator"
=======
              "browserTarget": "festival:build:emulator"
            },
            "production": {
              "browserTarget": "festival:build:production"
>>>>>>> 58bc297a
            }
          }
        },
        "extract-i18n": {
          "executor": "@angular-devkit/build-angular:extract-i18n",
          "options": {
            "browserTarget": "festival:build"
          }
        },
        "lint": {
          "executor": "@nrwl/linter:eslint",
          "options": {
            "lintFilePatterns": ["apps/festival/festival/src/**/*.ts", "apps/festival/festival/src/**/*.html"]
          },
          "outputs": ["{options.outputFile}"]
        },
        "test": {
          "executor": "@nrwl/jest:jest",
          "options": {
            "jestConfig": "apps/festival/festival/jest.config.js",
            "passWithNoTests": true
          }
        },
        "deploy": {
          "executor": "@nrwl/workspace:run-commands",
          "options": {
            "envFile": ".env",
            "commands": [
              "npx cross-env nx build festival --configuration=$NG_CONFIG",
              "npx cross-env firebase deploy --project=$PROJECT_ID --only hosting:festival"
            ],
            "parallel": false,
            "color": true
<<<<<<< HEAD
=======
          },
          "configurations": {
            "staging": {
              "commands": [
                "npx nx build festival --configuration=staging",
                "npx firebase deploy --project=blockframes-staging --only hosting:festival"
              ]
            }
>>>>>>> 58bc297a
          }
        }
      },
      "tags": ["browser"]
    },
    "festival-e2e": {
      "root": "apps/festival/festival-e2e",
      "sourceRoot": "apps/festival/festival-e2e/src",
      "projectType": "application",
      "targets": {
        "serve": {
          "executor": "@nrwl/cypress:cypress",
          "options": {
            "cypressConfig": "apps/festival/festival-e2e/cypress.json",
            "tsConfig": "apps/festival/festival-e2e/tsconfig.e2e.json",
            "baseUrl": "http://localhost:4200",
            "watch": true,
            "headless": false,
            "exit": false,
            "record": false,
            "browser": "chrome",
            "devServerTarget": "festival:serve",
            "env": {
              "notice": "Env is being read"
            }
          },
          "configurations": {
            "emulator": {
              "devServerTarget": "festival:serve:emulator",
              "env": {
                "notice": "Env is being read",
                "emulator": true
              }
            }
          }
        },
        "e2e": {
          "executor": "@nrwl/cypress:cypress",
          "options": {
            "cypressConfig": "apps/festival/festival-e2e/cypress.json",
            "tsConfig": "apps/festival/festival-e2e/tsconfig.e2e.json",
            "baseUrl": "http://localhost:4200",
            "browser": "chrome",
            "devServerTarget": "festival:serve"
          },
          "configurations": {
            "emulator": {
              "devServerTarget": "festival:serve:emulator",
              "env": {
                "notice": "Env is being read",
                "emulator": true
              }
            },
            "emulator-incognito": {
              "devServerTarget": "festival:serve:emulator",
              "env": {
                "notice": "Env is being read",
                "emulator": true,
                "incognito": true
              }
            }
          }
        },
        "lint": {
          "executor": "@nrwl/linter:eslint",
          "options": {
            "lintFilePatterns": ["apps/festival/festival-e2e/src/**/*.ts", "apps/festival/festival-e2e/src/**/*.html"]
          },
          "outputs": ["{options.outputFile}"]
        }
      },
      "tags": ["browser"],
      "implicitDependencies": ["festival"]
    },
    "financiers": {
      "projectType": "application",
      "root": "apps/financiers/financiers",
      "sourceRoot": "apps/financiers/financiers/src",
      "prefix": "financiers",
      "targets": {
        "build": {
          "executor": "@angular-devkit/build-angular:browser",
          "options": {
            "outputPath": "dist/apps/financiers",
            "index": "apps/financiers/financiers/src/index.html",
            "main": "apps/financiers/financiers/src/main.ts",
            "polyfills": "apps/financiers/financiers/src/polyfills.ts",
            "tsConfig": "apps/financiers/financiers/tsconfig.app.json",
            "assets": [
              "apps/financiers/financiers/src/favicon.ico",
              "apps/financiers/financiers/src/assets",
              "apps/financiers/financiers/src/manifest.webmanifest",
              "apps/financiers/financiers/src/robots.txt",
              {
                "glob": "**/*",
                "input": "./assets",
                "output": "./assets"
              }
            ],
            "styles": ["apps/financiers/financiers/src/styles.scss"],
            "scripts": ["node_modules/apexcharts/dist/apexcharts.min.js"],
            "stylePreprocessorOptions": {
              "includePaths": ["styles"]
            },
            "vendorChunk": true,
            "extractLicenses": false,
            "buildOptimizer": false,
            "sourceMap": true,
            "optimization": false,
            "namedChunks": true
          },
          "configurations": {
            "emulator": {
              "fileReplacements": [
                {
                  "replace": "apps/financiers/financiers/src/environment/environment.ts",
                  "with": "apps/financiers/financiers/src/environment/environment.emulator.ts"
                }
              ]
            },
            "production": {
<<<<<<< HEAD
=======
              "fileReplacements": [
                {
                  "replace": "env/env.ts",
                  "with": "env/env.blockframes.ts"
                }
              ],
              "optimization": true,
              "outputHashing": "all",
              "namedChunks": false,
              "extractLicenses": true,
              "vendorChunk": false,
              "buildOptimizer": true,
              "budgets": [
                {
                  "type": "initial",
                  "maximumWarning": "2mb",
                  "maximumError": "5mb"
                },
                {
                  "type": "anyComponentStyle",
                  "maximumWarning": "6kb",
                  "maximumError": "10kb"
                }
              ],
              "serviceWorker": true,
              "ngswConfigPath": "apps/financiers/financiers/ngsw-config.json"
            },
            "ci": {
              "outputHashing": "media",
              "fileReplacements": [
                {
                  "replace": "env/env.ts",
                  "with": "env/env.blockframes-ci.ts"
                }
              ]
            },
            "staging": {
>>>>>>> 58bc297a
              "optimization": true,
              "outputHashing": "all",
              "namedChunks": false,
              "extractLicenses": true,
              "vendorChunk": false,
              "buildOptimizer": true,
              "fileReplacements": [
                {
                  "replace": "env/env.ts",
                  "with": "env/env.blockframes-staging.ts"
                }
              ]
            }
          }
        },
        "serve": {
          "executor": "@angular-devkit/build-angular:dev-server",
          "options": {
            "browserTarget": "financiers:build"
          },
          "configurations": {
            "emulator": {
<<<<<<< HEAD
              "browserTarget": "cms:build:emulator"
=======
              "browserTarget": "financiers:build:emulator"
            },
            "production": {
              "browserTarget": "financiers:build:production"
>>>>>>> 58bc297a
            }
          }
        },
        "extract-i18n": {
          "executor": "@angular-devkit/build-angular:extract-i18n",
          "options": {
            "browserTarget": "financiers:build"
          }
        },
        "lint": {
          "executor": "@nrwl/linter:eslint",
          "options": {
            "lintFilePatterns": ["apps/financiers/financiers/src/**/*.ts", "apps/financiers/financiers/src/**/*.html"]
          },
          "outputs": ["{options.outputFile}"]
        },
        "test": {
          "executor": "@nrwl/jest:jest",
          "options": {
            "jestConfig": "apps/financiers/financiers/jest.config.js",
            "passWithNoTests": true,
            "setupFile": "apps/financiers/financiers/src/test-setup.ts"
          }
        },
        "deploy": {
          "executor": "@nrwl/workspace:run-commands",
          "options": {
            "envFile": ".env",
            "commands": [
              "npx cross-env nx build financiers --configuration=$NG_CONFIG",
              "npx cross-env firebase deploy --project $PROJECT_ID --only hosting:financiers"
            ],
            "parallel": false,
            "color": true
<<<<<<< HEAD
=======
          },
          "configurations": {
            "staging": {
              "commands": [
                "npx nx build financiers --configuration=staging",
                "npx firebase deploy --project blockframes-staging --only hosting:financiers"
              ]
            }
>>>>>>> 58bc297a
          }
        }
      },
      "tags": ["browser"]
    },
    "financiers-e2e": {
      "root": "apps/financiers/financiers-e2e",
      "sourceRoot": "apps/financiers/financiers-e2e/src",
      "projectType": "application",
      "targets": {
        "serve": {
          "executor": "@nrwl/cypress:cypress",
          "options": {
            "cypressConfig": "apps/financiers/financiers-e2e/cypress.json",
            "tsConfig": "apps/financiers/financiers-e2e/tsconfig.e2e.json",
            "baseUrl": "http://localhost:4200",
            "watch": true,
            "headless": false,
            "exit": false,
            "record": false,
            "browser": "chrome",
            "devServerTarget": "financiers:serve"
          },
          "configurations": {
            "emulator": {
              "devServerTarget": "financiers:serve:emulator",
              "env": {
                "notice": "Env is being read",
                "emulator": true
              }
            }
          }
        },
        "e2e": {
          "executor": "@nrwl/cypress:cypress",
          "options": {
            "cypressConfig": "apps/financiers/financiers-e2e/cypress.json",
            "tsConfig": "apps/financiers/financiers-e2e/tsconfig.e2e.json",
            "baseUrl": "http://localhost:4200",
            "browser": "chrome",
            "devServerTarget": "financiers:serve"
          },
          "configurations": {
            "emulator": {
              "devServerTarget": "financiers:serve:emulator",
              "env": {
                "notice": "Env is being read",
                "emulator": true
              }
            },
            "emulator-incognito": {
              "devServerTarget": "financiers:serve:emulator",
              "env": {
                "notice": "Env is being read",
                "emulator": true,
                "incognito": true
              }
            }
          }
        },
        "lint": {
          "executor": "@nrwl/linter:eslint",
          "options": {
            "lintFilePatterns": ["apps/financiers/financiers-e2e/src/**/*.ts", "apps/financiers/financiers-e2e/src/**/*.html"]
          },
          "outputs": ["{options.outputFile}"]
        }
      },
      "tags": ["browser"],
      "implicitDependencies": ["financiers"]
    },
    "firebase-utils": {
      "root": "libs/firebase-utils",
      "sourceRoot": "libs/firebase-utils/src",
      "projectType": "library",
      "generators": {},
      "targets": {
        "lint": {
          "executor": "@nrwl/linter:eslint",
          "options": {
            "lintFilePatterns": ["libs/firebase-utils/src/**/*.ts", "libs/firebase-utils/src/**/*.html"]
          },
          "outputs": ["{options.outputFile}"]
        },
        "test": {
          "executor": "@nrwl/jest:jest",
          "options": {
            "jestConfig": "libs/firebase-utils/jest.config.js",
            "passWithNoTests": true
          }
        }
      },
      "tags": ["node", "local"]
    },
    "import": {
      "projectType": "library",
      "root": "libs/import",
      "sourceRoot": "libs/import/src",
      "prefix": "blockframes",
      "targets": {
        "lint": {
          "executor": "@nrwl/linter:eslint",
          "options": {
            "lintFilePatterns": ["libs/import/src/**/*.ts", "libs/import/src/**/*.html"]
          },
          "outputs": ["{options.outputFile}"]
        },
        "test": {
          "executor": "@nrwl/jest:jest",
          "options": {
            "jestConfig": "libs/import/jest.config.js",
            "passWithNoTests": true
          }
        }
      },
      "tags": ["browser"]
    },
    "invitation": {
      "projectType": "library",
      "root": "libs/invitation",
      "sourceRoot": "libs/invitation/src",
      "prefix": "blockframes",
      "targets": {
        "lint": {
          "executor": "@nrwl/linter:eslint",
          "options": {
            "lintFilePatterns": ["libs/invitation/src/**/*.ts", "libs/invitation/src/**/*.html"]
          },
          "outputs": ["{options.outputFile}"]
        },
        "test": {
          "executor": "@nrwl/jest:jest",
          "options": {
            "jestConfig": "libs/invitation/jest.config.js",
            "passWithNoTests": true,
            "setupFile": "libs/invitation/src/test-setup.ts"
          }
        }
      },
      "tags": ["browser"]
    },
    "landing": {
      "projectType": "library",
      "root": "libs/landing",
      "sourceRoot": "libs/landing/src",
      "prefix": "blockframes",
      "targets": {
        "lint": {
          "executor": "@nrwl/linter:eslint",
          "options": {
            "lintFilePatterns": ["libs/landing/src/**/*.ts", "libs/landing/src/**/*.html"]
          },
          "outputs": ["{options.outputFile}"]
        },
        "test": {
          "executor": "@nrwl/jest:jest",
          "options": {
            "jestConfig": "libs/landing/jest.config.js",
            "passWithNoTests": true
          }
        }
      },
      "tags": ["browser"]
    },
    "media": {
      "projectType": "library",
      "root": "libs/media",
      "sourceRoot": "libs/media/src",
      "prefix": "blockframes",
      "targets": {
        "lint": {
          "executor": "@nrwl/linter:eslint",
          "options": {
            "lintFilePatterns": ["libs/media/src/**/*.ts", "libs/media/src/**/*.html"]
          },
          "outputs": ["{options.outputFile}"]
        },
        "test": {
          "executor": "@nrwl/jest:jest",
          "options": {
            "jestConfig": "libs/media/jest.config.js",
            "passWithNoTests": true
          }
        }
      },
      "tags": ["browser"]
    },
    "model": {
      "root": "libs/model",
      "sourceRoot": "libs/model/src",
      "projectType": "library",
      "targets": {
        "lint": {
          "executor": "@nrwl/linter:eslint",
          "options": {
            "lintFilePatterns": ["libs/model/**/*.ts"]
          },
          "outputs": ["{options.outputFile}"]
        },
        "test": {
          "executor": "@nrwl/jest:jest",
          "outputs": ["coverage/libs/model"],
          "options": {
            "jestConfig": "libs/model/jest.config.js",
            "passWithNoTests": true
          }
        }
      },
      "tags": ["shared"]
    },
    "movie": {
      "root": "libs/movie",
      "sourceRoot": "libs/movie/src",
      "projectType": "library",
      "prefix": "movie",
      "targets": {
        "lint": {
          "executor": "@nrwl/linter:eslint",
          "options": {
            "lintFilePatterns": ["libs/movie/src/**/*.ts", "libs/movie/src/**/*.html"]
          },
          "outputs": ["{options.outputFile}"]
        },
        "test": {
          "executor": "@nrwl/jest:jest",
          "options": {
            "jestConfig": "libs/movie/jest.config.js",
            "passWithNoTests": true
          }
        }
      },
      "tags": ["browser"]
    },
    "notification": {
      "root": "libs/notification",
      "sourceRoot": "libs/notification/src",
      "projectType": "library",
      "prefix": "notification",
      "targets": {
        "test": {
          "executor": "@nrwl/jest:jest",
          "options": {
            "jestConfig": "libs/notification/jest.config.js",
            "passWithNoTests": true
          }
        },
        "lint": {
          "executor": "@nrwl/linter:eslint",
          "options": {
            "lintFilePatterns": ["libs/notification/src/**/*.ts", "libs/notification/src/**/*.html"]
          },
          "outputs": ["{options.outputFile}"]
        }
      },
      "generators": {},
      "tags": ["browser"]
    },
    "organization": {
      "root": "libs/organization",
      "sourceRoot": "libs/organization/src",
      "projectType": "library",
      "prefix": "org",
      "targets": {
        "lint": {
          "executor": "@nrwl/linter:eslint",
          "options": {
            "lintFilePatterns": ["libs/organization/src/**/*.ts", "libs/organization/src/**/*.html"]
          },
          "outputs": ["{options.outputFile}"]
        },
        "test": {
          "executor": "@nrwl/jest:jest",
          "options": {
            "jestConfig": "libs/organization/jest.config.js",
            "passWithNoTests": true
          }
        }
      },
      "generators": {
        "@nrwl/schematics:component": {
          "styleext": "scss"
        }
      },
      "tags": ["browser"]
    },
    "rules": {
      "root": "apps/rules",
      "sourceRoot": "apps/rules/src",
      "projectType": "application",
      "prefix": "rules",
      "generators": {},
      "targets": {
        "serve": {
          "executor": "@nrwl/node:node",
          "options": {
            "buildTarget": "rules:build"
          }
        },
        "lint": {
          "executor": "@nrwl/linter:eslint",
          "options": {
            "lintFilePatterns": ["apps/rules/src/**/*.ts", "apps/rules/src/**/*.html"]
          },
          "outputs": ["{options.outputFile}"]
        },
        "test": {
          "executor": "@nrwl/jest:jest",
          "options": {
            "jestConfig": "apps/rules/jest.config.js",
            "passWithNoTests": true,
            "runInBand": true
          }
        }
      },
      "tags": ["local", "node"]
    },
    "testing-cypress-browser": {
      "root": "libs/testing/cypress/browser",
      "sourceRoot": "libs/testing/cypress/browser/src",
      "projectType": "library",
      "targets": {
        "lint": {
          "executor": "@nrwl/linter:eslint",
          "options": {
            "lintFilePatterns": ["libs/testing/cypress/browser/**/*.ts"]
          },
          "outputs": ["{options.outputFile}"]
        },
        "test": {
          "executor": "@nrwl/jest:jest",
          "outputs": ["coverage/libs/testing/cypress/browser"],
          "options": {
            "jestConfig": "libs/testing/cypress/browser/jest.config.js",
            "passWithNoTests": true
          }
        }
      },
      "tags": ["browser", "e2e"]
    },
    "testing-cypress-node": {
      "root": "libs/testing/cypress/node",
      "sourceRoot": "libs/testing/cypress/node/src",
      "projectType": "library",
      "targets": {
        "lint": {
          "executor": "@nrwl/linter:eslint",
          "options": {
            "lintFilePatterns": ["libs/testing/cypress/node/**/*.ts"]
          },
          "outputs": ["{options.outputFile}"]
        },
        "test": {
          "executor": "@nrwl/jest:jest",
          "outputs": ["coverage/libs/testing/cypress/node"],
          "options": {
            "jestConfig": "libs/testing/cypress/node/jest.config.js",
            "passWithNoTests": true
          }
        }
      },
      "tags": ["node", "e2e"]
    },
    "testing-unit-tests": {
      "root": "libs/testing/unit-tests",
      "sourceRoot": "libs/testing/unit-tests/src",
      "projectType": "library",
      "generators": {},
      "targets": {
        "lint": {
          "executor": "@nrwl/linter:eslint",
          "options": {
            "lintFilePatterns": ["libs/testing/unit-tests/src/**/*.ts", "libs/testing/unit-tests/src/**/*.html"]
          },
          "outputs": ["{options.outputFile}"]
        },
        "test": {
          "executor": "@nrwl/jest:jest",
          "options": {
            "jestConfig": "libs/testing/unit-tests/jest.config.js",
            "passWithNoTests": true
          }
        }
      },
      "tags": ["node", "local"]
    },
    "ui": {
      "root": "libs/ui",
      "sourceRoot": "libs/ui/src",
      "projectType": "library",
      "prefix": "blockframes",
      "targets": {
        "lint": {
          "executor": "@nrwl/linter:eslint",
          "options": {
            "lintFilePatterns": ["libs/ui/src/**/*.ts", "libs/ui/src/**/*.html"]
          },
          "outputs": ["{options.outputFile}"]
        },
        "test": {
          "executor": "@nrwl/jest:jest",
          "options": {
            "jestConfig": "libs/ui/jest.config.js",
            "passWithNoTests": true
          }
        }
      },
      "tags": ["browser"]
    },
    "user": {
      "projectType": "library",
      "root": "libs/user",
      "sourceRoot": "libs/user/src",
      "prefix": "blockframes",
      "targets": {
        "lint": {
          "executor": "@nrwl/linter:eslint",
          "options": {
            "lintFilePatterns": ["libs/user/src/**/*.ts", "libs/user/src/**/*.html"]
          },
          "outputs": ["{options.outputFile}"]
        },
        "test": {
          "executor": "@nrwl/jest:jest",
          "options": {
            "jestConfig": "libs/user/jest.config.js",
            "passWithNoTests": true
          }
        }
      },
      "tags": ["browser"]
    },
    "utils": {
      "root": "libs/utils",
      "sourceRoot": "libs/utils/src",
      "projectType": "library",
      "prefix": "utils",
      "targets": {
        "lint": {
          "executor": "@nrwl/linter:eslint",
          "options": {
            "lintFilePatterns": ["libs/utils/src/**/*.ts", "libs/utils/src/**/*.html"]
          },
          "outputs": ["{options.outputFile}"]
        },
        "test": {
          "executor": "@nrwl/jest:jest",
          "options": {
            "jestConfig": "libs/utils/jest.config.js",
            "passWithNoTests": true
          }
        }
      },
      "generators": {
        "@nrwl/schematics:component": {
          "styleext": "scss"
        }
      },
      "tags": ["shared"]
    }
  }
}<|MERGE_RESOLUTION|>--- conflicted
+++ resolved
@@ -250,61 +250,6 @@
               ],
               "serviceWorker": true,
               "ngswConfigPath": "apps/catalog/catalog/ngsw-config.json"
-<<<<<<< HEAD
-=======
-            },
-            "ci": {
-              "fileReplacements": [
-                {
-                  "replace": "env/env.ts",
-                  "with": "env/env.blockframes-ci.ts"
-                }
-              ],
-              "optimization": true,
-              "outputHashing": "all",
-              "namedChunks": false,
-              "extractLicenses": true,
-              "vendorChunk": false,
-              "buildOptimizer": true,
-              "budgets": [
-                {
-                  "type": "initial",
-                  "maximumWarning": "2mb",
-                  "maximumError": "6mb"
-                },
-                {
-                  "type": "anyComponentStyle",
-                  "maximumWarning": "6kb"
-                }
-              ],
-              "serviceWorker": false
-            },
-            "staging": {
-              "fileReplacements": [
-                {
-                  "replace": "env/env.ts",
-                  "with": "env/env.blockframes-staging.ts"
-                }
-              ],
-              "optimization": true,
-              "outputHashing": "all",
-              "namedChunks": false,
-              "extractLicenses": true,
-              "vendorChunk": false,
-              "buildOptimizer": true,
-              "budgets": [
-                {
-                  "type": "initial",
-                  "maximumWarning": "2mb",
-                  "maximumError": "6mb"
-                },
-                {
-                  "type": "anyComponentStyle",
-                  "maximumWarning": "6kb"
-                }
-              ],
-              "serviceWorker": false
->>>>>>> 58bc297a
             }
           }
         },
@@ -482,39 +427,7 @@
                   "maximumError": "10kb"
                 }
               ]
-<<<<<<< HEAD
-            }
-=======
-            },
-            "staging": {
-              "fileReplacements": [
-                {
-                  "replace": "env/env.ts",
-                  "with": "env/env.blockframes-staging.ts"
-                }
-              ],
-              "optimization": true,
-              "outputHashing": "all",
-              "sourceMap": false,
-              "namedChunks": false,
-              "extractLicenses": true,
-              "vendorChunk": false,
-              "buildOptimizer": true,
-              "budgets": [
-                {
-                  "type": "initial",
-                  "maximumWarning": "2mb",
-                  "maximumError": "5mb"
-                },
-                {
-                  "type": "anyComponentStyle",
-                  "maximumWarning": "6kb",
-                  "maximumError": "10kb"
-                }
-              ]
-            },
-            "ci": {}
->>>>>>> 58bc297a
+            }
           }
         },
         "serve": {
@@ -524,14 +437,7 @@
           },
           "configurations": {
             "emulator": {
-<<<<<<< HEAD
               "browserTarget": "festival:build:emulator"
-=======
-              "browserTarget": "cms:build:emulator"
-            },
-            "production": {
-              "browserTarget": "cms:build:production"
->>>>>>> 58bc297a
             }
           }
         },
@@ -558,13 +464,6 @@
             ],
             "parallel": false,
             "color": true
-<<<<<<< HEAD
-=======
-          },
-          "configurations": {
-            "production": {},
-            "staging": {}
->>>>>>> 58bc297a
           }
         }
       },
@@ -747,61 +646,6 @@
                   "maximumError": "10kb"
                 }
               ]
-<<<<<<< HEAD
-=======
-            },
-            "ci": {
-              "fileReplacements": [
-                {
-                  "replace": "env/env.ts",
-                  "with": "env/env.blockframes-ci.ts"
-                }
-              ],
-              "optimization": true,
-              "outputHashing": "all",
-              "namedChunks": false,
-              "extractLicenses": true,
-              "vendorChunk": false,
-              "buildOptimizer": true,
-              "budgets": [
-                {
-                  "type": "initial",
-                  "maximumWarning": "2mb",
-                  "maximumError": "6mb"
-                },
-                {
-                  "type": "anyComponentStyle",
-                  "maximumWarning": "6kb"
-                }
-              ],
-              "serviceWorker": false
-            },
-            "staging": {
-              "fileReplacements": [
-                {
-                  "replace": "env/env.ts",
-                  "with": "env/env.blockframes-staging.ts"
-                }
-              ],
-              "optimization": true,
-              "outputHashing": "all",
-              "namedChunks": false,
-              "extractLicenses": true,
-              "vendorChunk": false,
-              "buildOptimizer": true,
-              "budgets": [
-                {
-                  "type": "initial",
-                  "maximumWarning": "2mb",
-                  "maximumError": "6mb"
-                },
-                {
-                  "type": "anyComponentStyle",
-                  "maximumWarning": "6kb"
-                }
-              ],
-              "serviceWorker": false
->>>>>>> 58bc297a
             }
           }
         },
@@ -1036,65 +880,9 @@
                   "maximumWarning": "6kb",
                   "maximumError": "10kb"
                 }
-<<<<<<< HEAD
               ],
               "serviceWorker": true,
               "ngswConfigPath": "apps/financiers/financiers/ngsw-config.json"
-=======
-              ]
-            },
-            "ci": {
-              "fileReplacements": [
-                {
-                  "replace": "env/env.ts",
-                  "with": "env/env.blockframes-ci.ts"
-                }
-              ],
-              "optimization": true,
-              "outputHashing": "all",
-              "namedChunks": false,
-              "extractLicenses": true,
-              "vendorChunk": false,
-              "buildOptimizer": true,
-              "budgets": [
-                {
-                  "type": "initial",
-                  "maximumWarning": "2mb",
-                  "maximumError": "6mb"
-                },
-                {
-                  "type": "anyComponentStyle",
-                  "maximumWarning": "6kb"
-                }
-              ],
-              "serviceWorker": false
-            },
-            "staging": {
-              "fileReplacements": [
-                {
-                  "replace": "env/env.ts",
-                  "with": "env/env.blockframes-staging.ts"
-                }
-              ],
-              "optimization": true,
-              "outputHashing": "all",
-              "namedChunks": false,
-              "extractLicenses": true,
-              "vendorChunk": false,
-              "buildOptimizer": true,
-              "budgets": [
-                {
-                  "type": "initial",
-                  "maximumWarning": "2mb",
-                  "maximumError": "6mb"
-                },
-                {
-                  "type": "anyComponentStyle",
-                  "maximumWarning": "6kb"
-                }
-              ],
-              "serviceWorker": false
->>>>>>> 58bc297a
             }
           }
         },
@@ -1105,14 +893,7 @@
           },
           "configurations": {
             "emulator": {
-<<<<<<< HEAD
               "browserTarget": "financiers:build:emulator"
-=======
-              "browserTarget": "festival:build:emulator"
-            },
-            "production": {
-              "browserTarget": "festival:build:production"
->>>>>>> 58bc297a
             }
           }
         },
@@ -1146,17 +927,6 @@
             ],
             "parallel": false,
             "color": true
-<<<<<<< HEAD
-=======
-          },
-          "configurations": {
-            "staging": {
-              "commands": [
-                "npx nx build festival --configuration=staging",
-                "npx firebase deploy --project=blockframes-staging --only hosting:festival"
-              ]
-            }
->>>>>>> 58bc297a
           }
         }
       },
@@ -1278,46 +1048,6 @@
               ]
             },
             "production": {
-<<<<<<< HEAD
-=======
-              "fileReplacements": [
-                {
-                  "replace": "env/env.ts",
-                  "with": "env/env.blockframes.ts"
-                }
-              ],
-              "optimization": true,
-              "outputHashing": "all",
-              "namedChunks": false,
-              "extractLicenses": true,
-              "vendorChunk": false,
-              "buildOptimizer": true,
-              "budgets": [
-                {
-                  "type": "initial",
-                  "maximumWarning": "2mb",
-                  "maximumError": "5mb"
-                },
-                {
-                  "type": "anyComponentStyle",
-                  "maximumWarning": "6kb",
-                  "maximumError": "10kb"
-                }
-              ],
-              "serviceWorker": true,
-              "ngswConfigPath": "apps/financiers/financiers/ngsw-config.json"
-            },
-            "ci": {
-              "outputHashing": "media",
-              "fileReplacements": [
-                {
-                  "replace": "env/env.ts",
-                  "with": "env/env.blockframes-ci.ts"
-                }
-              ]
-            },
-            "staging": {
->>>>>>> 58bc297a
               "optimization": true,
               "outputHashing": "all",
               "namedChunks": false,
@@ -1340,14 +1070,7 @@
           },
           "configurations": {
             "emulator": {
-<<<<<<< HEAD
               "browserTarget": "cms:build:emulator"
-=======
-              "browserTarget": "financiers:build:emulator"
-            },
-            "production": {
-              "browserTarget": "financiers:build:production"
->>>>>>> 58bc297a
             }
           }
         },
@@ -1382,17 +1105,6 @@
             ],
             "parallel": false,
             "color": true
-<<<<<<< HEAD
-=======
-          },
-          "configurations": {
-            "staging": {
-              "commands": [
-                "npx nx build financiers --configuration=staging",
-                "npx firebase deploy --project blockframes-staging --only hosting:financiers"
-              ]
-            }
->>>>>>> 58bc297a
           }
         }
       },
