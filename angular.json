{
  "version": 1,
  "cli": {
    "warnings": {
      "versionMismatch": false
    },
    "defaultCollection": "@nrwl/angular",
    "analytics": "af619e50-5007-4476-b488-ccf1b32d3440"
  },
  "defaultProject": "festival",
  "schematics": {
    "@nrwl/angular:library": {
      "unitTestRunner": "jest"
    },
    "@nrwl/angular:application": {
      "unitTestRunner": "jest",
      "e2eTestRunner": "cypress"
    },
    "@nrwl/schematics:node-application": {
      "framework": "express"
    },
    "@nrwl/angular": {
      "convert-tslint-to-eslint": {
        "ignoreExistingTslintConfig": true,
        "removeTSLintIfNoMoreTSLintTargets": true
      }
    },
    "@nrwl/angular:component": {
      "displayBlock": true,
      "changeDetection": "OnPush",
      "skipTests": true,
      "style": "scss"
    }
  },
  "projects": {
    "ui": {
      "root": "libs/ui",
      "sourceRoot": "libs/ui/src",
      "projectType": "library",
      "prefix": "blockframes",
      "architect": {
        "lint": {
          "builder": "@nrwl/linter:eslint",
          "options": {
            "lintFilePatterns": ["libs/ui/src/**/*.ts", "libs/ui/src/**/*.html"]
          }
        },
        "test": {
          "builder": "@nrwl/jest:jest",
          "options": {
            "jestConfig": "libs/ui/jest.config.js",
            "passWithNoTests": true
          }
        }
      }
    },
    "movie": {
      "root": "libs/movie",
      "sourceRoot": "libs/movie/src",
      "projectType": "library",
      "prefix": "movie",
      "architect": {
        "lint": {
          "builder": "@nrwl/linter:eslint",
          "options": {
            "lintFilePatterns": ["libs/movie/src/**/*.ts", "libs/movie/src/**/*.html"]
          }
        },
        "test": {
          "builder": "@nrwl/jest:jest",
          "options": {
            "jestConfig": "libs/movie/jest.config.js",
            "passWithNoTests": true
          }
        }
      }
    },
    "organization": {
      "root": "libs/organization",
      "sourceRoot": "libs/organization/src",
      "projectType": "library",
      "prefix": "org",
      "architect": {
        "lint": {
          "builder": "@nrwl/linter:eslint",
          "options": {
            "lintFilePatterns": ["libs/organization/src/**/*.ts", "libs/organization/src/**/*.html"]
          }
        },
        "test": {
          "builder": "@nrwl/jest:jest",
          "options": {
            "jestConfig": "libs/organization/jest.config.js",
            "passWithNoTests": true
          }
        }
      },
      "schematics": {
        "@nrwl/schematics:component": {
          "styleext": "scss"
        }
      }
    },
    "notification": {
      "root": "libs/notification",
      "sourceRoot": "libs/notification/src",
      "projectType": "library",
      "prefix": "notification",
      "architect": {
        "test": {
          "builder": "@nrwl/jest:jest",
          "options": {
            "jestConfig": "libs/notification/jest.config.js",
            "passWithNoTests": true
          }
        },
        "lint": {
          "builder": "@nrwl/linter:eslint",
          "options": {
            "lintFilePatterns": ["libs/notification/src/**/*.ts", "libs/notification/src/**/*.html"]
          }
        }
      },
      "schematics": {}
    },
    "utils": {
      "root": "libs/utils",
      "sourceRoot": "libs/utils/src",
      "projectType": "library",
      "prefix": "utils",
      "architect": {
        "lint": {
          "builder": "@nrwl/linter:eslint",
          "options": {
            "lintFilePatterns": ["libs/utils/src/**/*.ts", "libs/utils/src/**/*.html"]
          }
        },
        "test": {
          "builder": "@nrwl/jest:jest",
          "options": {
            "jestConfig": "libs/utils/jest.config.js",
            "passWithNoTests": true
          }
        }
      },
      "schematics": {
        "@nrwl/schematics:component": {
          "styleext": "scss"
        }
      }
    },
    "backend-functions": {
      "root": "apps/backend-functions",
      "sourceRoot": "apps/backend-functions/src",
      "projectType": "application",
      "prefix": "backend-functions",
      "schematics": {},
      "architect": {
        "build": {
          "builder": "@nrwl/node:build",
          "options": {
            "outputPath": "dist/apps/backend-functions",
            "main": "apps/backend-functions/src/main.ts",
            "tsConfig": "apps/backend-functions/tsconfig.app.json",
            "assets": ["apps/backend-functions/src/package.json"],
            "maxWorkers": 6,
            "buildLibsFromSource": true
          },
          "configurations": {
            "production": {
              "optimization": true,
              "extractLicenses": true,
              "inspect": false,
              "fileReplacements": [
                {
                  "replace": "apps/backend-functions/src/environments/environment.ts",
                  "with": "apps/backend-functions/src/environments/environment.prod.ts"
                }
              ]
            },
            "staging": {
              "optimization": true,
              "extractLicenses": true,
              "inspect": false,
              "fileReplacements": [
                {
                  "replace": "apps/backend-functions/src/environments/environment.ts",
                  "with": "apps/backend-functions/src/environments/environment.prod.ts"
                }
              ]
            },
            "emulator": {
              "optimization": true,
              "fileReplacements": [
                {
                  "replace": "apps/backend-functions/src/environments/environment.ts",
<<<<<<< HEAD
                  "with": "apps/backend-functions/src/environments/environment.emulator.ts"
=======
                  "with": "apps/backend-functions/src/environments/environment.ci.ts"
>>>>>>> 0632d5a5
                }
              ]
            }
          }
        },
        "serve": {
          "builder": "@nrwl/workspace:run-commands",
          "options": {
            "envFile": ".env",
            "commands": [
              {
                "command": "npx nx build backend-functions --watch"
              },
              {
                "command": "npm run backend-ops startEmulators"
              }
            ],
            "parallel": true,
            "color": true
          }
        },
        "lint": {
          "builder": "@nrwl/linter:eslint",
          "options": {
            "lintFilePatterns": [
              "apps/backend-functions/src/**/*.ts",
              "apps/backend-functions/src/**/*.html"
            ]
          }
        },
        "test": {
          "builder": "@nrwl/jest:jest",
          "options": {
            "jestConfig": "apps/backend-functions/jest.config.js",
            "passWithNoTests": true,
            "runInBand": true
          }
        },
        "deploy": {
          "builder": "@nrwl/workspace:run-commands",
          "options": {
            "envFile": ".env",
            "commands": [
              "npx cross-env nx build backend-functions --configuration=$NG_CONFIG",
              "npx cross-env npm run deploy:functions:config $PROJECT_ID",
              "npx cross-env SKIP_PREDEPLOY_HOOKS=true firebase deploy --project=$PROJECT_ID --force --only functions"
            ],
            "parallel": false,
            "color": true
          },
          "configurations": {
            "staging": {
              "commands": [
                "npx nx build backend-functions --configuration=staging",
                "npx npm run deploy:functions:config blockframes-staging",
                "npx cross-env SKIP_PREDEPLOY_HOOKS=true firebase deploy --project=blockframes-staging --force --only functions"
              ]
            }
          }
        }
      }
    },
    "backend-ops": {
      "root": "apps/backend-ops",
      "sourceRoot": "apps/backend-ops/src",
      "projectType": "application",
      "prefix": "backend-ops",
      "schematics": {},
      "architect": {
        "lint": {
          "builder": "@nrwl/linter:eslint",
          "options": {
            "lintFilePatterns": ["apps/backend-ops/src/**/*.ts", "apps/backend-ops/src/**/*.html"]
          }
        },
        "test": {
          "builder": "@nrwl/jest:jest",
          "options": {
            "jestConfig": "apps/backend-ops/jest.config.js",
            "passWithNoTests": true,
            "runInBand": true
          }
        }
      }
    },
    "contract": {
      "projectType": "library",
      "root": "libs/contract",
      "sourceRoot": "libs/contract/src",
      "prefix": "contract",
      "architect": {
        "test": {
          "builder": "@nrwl/jest:jest",
          "options": {
            "jestConfig": "libs/contract/jest.config.js",
            "passWithNoTests": true
          }
        },
        "lint": {
          "builder": "@nrwl/linter:eslint",
          "options": {
            "lintFilePatterns": ["libs/contract/src/**/*.ts", "libs/contract/src/**/*.html"]
          }
        }
      }
    },
    "admin": {
      "projectType": "library",
      "root": "libs/admin",
      "sourceRoot": "libs/admin/src",
      "prefix": "admin",
      "architect": {
        "test": {
          "builder": "@nrwl/jest:jest",
          "options": {
            "jestConfig": "libs/admin/jest.config.js",
            "passWithNoTests": true
          }
        },
        "lint": {
          "builder": "@nrwl/linter:eslint",
          "options": {
            "lintFilePatterns": ["libs/admin/src/**/*.ts", "libs/admin/src/**/*.html"]
          }
        }
      }
    },
    "catalog": {
      "projectType": "application",
      "root": "apps/catalog/catalog",
      "sourceRoot": "apps/catalog/catalog/src",
      "prefix": "catalog",
      "architect": {
        "build": {
          "builder": "@angular-devkit/build-angular:browser",
          "options": {
            "outputPath": "dist/apps/catalog",
            "index": "apps/catalog/catalog/src/index.html",
            "main": "apps/catalog/catalog/src/main.ts",
            "polyfills": "apps/catalog/catalog/src/polyfills.ts",
            "tsConfig": "apps/catalog/catalog/tsconfig.app.json",
            "stylePreprocessorOptions": {
              "includePaths": ["styles"]
            },
            "assets": [
              "apps/catalog/catalog/src/favicon.ico",
              "apps/catalog/catalog/src/assets",
              "apps/catalog/catalog/src/manifest.webmanifest",
              "apps/catalog/catalog/src/robots.txt",
              {
                "glob": "**/*",
                "input": "./assets",
                "output": "./assets"
              }
            ],
            "styles": ["apps/catalog/catalog/src/styles.scss"],
            "scripts": ["node_modules/apexcharts/dist/apexcharts.min.js"],
            "vendorChunk": true,
            "extractLicenses": false,
            "buildOptimizer": false,
            "sourceMap": true,
            "optimization": false,
            "namedChunks": true
          },
          "configurations": {
            "emulator": {
              "fileReplacements": [
                {
                  "replace": "apps/catalog/catalog/src/environment/environment.ts",
                  "with": "apps/catalog/catalog/src/environment/environment.emulator.ts"
                }
              ]
            },
            "production": {
              "fileReplacements": [
                {
                  "replace": "env/env.ts",
                  "with": "env/env.blockframes.ts"
                }
              ],
              "optimization": true,
              "outputHashing": "all",
              "extractCss": true,
              "namedChunks": false,
              "extractLicenses": true,
              "vendorChunk": false,
              "buildOptimizer": true,
              "budgets": [
                {
                  "type": "initial",
                  "maximumWarning": "2mb",
                  "maximumError": "5mb"
                },
                {
                  "type": "anyComponentStyle",
                  "maximumWarning": "6kb",
                  "maximumError": "10kb"
                }
              ],
              "serviceWorker": true,
              "ngswConfigPath": "apps/catalog/catalog/ngsw-config.json"
            },
            "ci": {
              "fileReplacements": [
                {
                  "replace": "env/env.ts",
                  "with": "env/env.blockframes-ci.ts"
                }
              ],
              "optimization": true,
              "outputHashing": "all",
              "extractCss": true,
              "namedChunks": false,
              "extractLicenses": true,
              "vendorChunk": false,
              "buildOptimizer": true,
              "budgets": [
                {
                  "type": "initial",
                  "maximumWarning": "2mb",
                  "maximumError": "6mb"
                },
                {
                  "type": "anyComponentStyle",
                  "maximumWarning": "6kb"
                }
              ],
              "serviceWorker": false
            },
            "staging": {
              "fileReplacements": [
                {
                  "replace": "env/env.ts",
                  "with": "env/env.blockframes-staging.ts"
                }
              ],
              "optimization": true,
              "outputHashing": "all",
              "extractCss": true,
              "namedChunks": false,
              "extractLicenses": true,
              "vendorChunk": false,
              "buildOptimizer": true,
              "budgets": [
                {
                  "type": "initial",
                  "maximumWarning": "2mb",
                  "maximumError": "6mb"
                },
                {
                  "type": "anyComponentStyle",
                  "maximumWarning": "6kb"
                }
              ],
              "serviceWorker": false
            }
          }
        },
        "serve": {
          "builder": "@angular-devkit/build-angular:dev-server",
          "options": {
            "browserTarget": "catalog:build"
          },
          "configurations": {
            "emulator": {
              "browserTarget": "catalog:build:emulator"
            },
            "production": {
              "browserTarget": "catalog:build:production"
            }
          }
        },
        "extract-i18n": {
          "builder": "@angular-devkit/build-angular:extract-i18n",
          "options": {
            "browserTarget": "catalog:build"
          }
        },
        "lint": {
          "builder": "@nrwl/linter:eslint",
          "options": {
            "lintFilePatterns": [
              "apps/catalog/catalog/src/**/*.ts",
              "apps/catalog/catalog/src/**/*.html"
            ]
          }
        },
        "test": {
          "builder": "@nrwl/jest:jest",
          "options": {
            "jestConfig": "apps/catalog/catalog/jest.config.js",
            "passWithNoTests": true
          }
        },
        "deploy": {
          "builder": "@nrwl/workspace:run-commands",
          "options": {
            "envFile": ".env",
            "commands": [
              "npx cross-env nx build catalog --configuration=$NG_CONFIG",
              "npx cross-env firebase deploy --project=$PROJECT_ID --only hosting:catalog"
            ],
            "parallel": false,
            "color": true
          },
          "configurations": {
            "staging": {
              "commands": [
                "npx nx build catalog --configuration=staging",
                "npx firebase deploy --project=blockframes-staging --only hosting:catalog"
              ]
            }
          }
        }
      }
    },
    "catalog-e2e": {
      "root": "apps/catalog/catalog-e2e",
      "sourceRoot": "apps/catalog/catalog-e2e/src",
      "projectType": "application",
      "architect": {
        "serve": {
          "builder": "@nrwl/cypress:cypress",
          "options": {
            "cypressConfig": "apps/catalog/catalog-e2e/cypress.json",
            "tsConfig": "apps/catalog/catalog-e2e/tsconfig.e2e.json",
            "baseUrl": "http://localhost:4200",
            "watch": true,
            "headless": false,
            "exit": false,
            "record": false,
            "browser": "chrome",
            "devServerTarget": "catalog:serve"
          },
          "configurations": {
            "emulator": {
              "devServerTarget": "catalog:serve:emulator"
            }
          }
        },
        "e2e": {
          "builder": "@nrwl/cypress:cypress",
          "options": {
            "cypressConfig": "apps/catalog/catalog-e2e/cypress.json",
            "tsConfig": "apps/catalog/catalog-e2e/tsconfig.e2e.json",
            "baseUrl": "http://localhost:4200",
            "browser": "chrome",
            "devServerTarget": "catalog:serve"
          },
          "configurations": {
            "emulator": {
              "devServerTarget": "catalog:serve:emulator"
            },
            "production": {
              "devServerTarget": "catalog:serve:production"
            },
            "ci": {
              "devServerTarget": "catalog:serve"
            },
            "staging": {
              "devServerTarget": "catalog:serve"
            }
          }
        },
        "lint": {
          "builder": "@nrwl/linter:eslint",
          "options": {
            "lintFilePatterns": [
              "apps/catalog/catalog-e2e/src/**/*.ts",
              "apps/catalog/catalog-e2e/src/**/*.html"
            ]
          }
        }
      }
    },
    "festival": {
      "projectType": "application",
      "root": "apps/festival/festival",
      "sourceRoot": "apps/festival/festival/src",
      "prefix": "festival",
      "architect": {
        "build": {
          "builder": "@angular-devkit/build-angular:browser",
          "options": {
            "outputPath": "dist/apps/festival/browser",
            "index": "apps/festival/festival/src/index.html",
            "main": "apps/festival/festival/src/main.ts",
            "polyfills": "apps/festival/festival/src/polyfills.ts",
            "tsConfig": "apps/festival/festival/tsconfig.app.json",
            "sourceMap": true,
            "stylePreprocessorOptions": {
              "includePaths": ["styles"]
            },
            "assets": [
              "apps/festival/festival/src/favicon.ico",
              "apps/festival/festival/src/assets",
              "apps/festival/festival/src/robots.txt",
              {
                "glob": "**/*",
                "input": "./assets",
                "output": "./assets"
              }
            ],
            "styles": [
              "node_modules/angular-calendar/css/angular-calendar.css",
              "apps/festival/festival/src/styles.scss"
            ],
            "scripts": [],
            "vendorChunk": true,
            "extractLicenses": false,
            "buildOptimizer": false,
            "optimization": false,
            "namedChunks": true
          },
          "configurations": {
            "emulator": {
              "fileReplacements": [
                {
                  "replace": "apps/festival/festival/src/environment/environment.ts",
                  "with": "apps/festival/festival/src/environment/environment.emulator.ts"
                }
              ]
            },
            "production": {
              "fileReplacements": [
                {
                  "replace": "env/env.ts",
                  "with": "env/env.blockframes.ts"
                }
              ],
              "optimization": true,
              "outputHashing": "all",
              "extractCss": true,
              "namedChunks": false,
              "extractLicenses": true,
              "vendorChunk": false,
              "buildOptimizer": true,
              "budgets": [
                {
                  "type": "initial",
                  "maximumWarning": "2mb",
                  "maximumError": "5mb"
                },
                {
                  "type": "anyComponentStyle",
                  "maximumWarning": "6kb",
                  "maximumError": "10kb"
                }
              ]
            },
            "ci": {
              "fileReplacements": [
                {
                  "replace": "env/env.ts",
                  "with": "env/env.blockframes-ci.ts"
                }
              ],
              "optimization": true,
              "outputHashing": "all",
              "extractCss": true,
              "namedChunks": false,
              "extractLicenses": true,
              "vendorChunk": false,
              "buildOptimizer": true,
              "budgets": [
                {
                  "type": "initial",
                  "maximumWarning": "2mb",
                  "maximumError": "6mb"
                },
                {
                  "type": "anyComponentStyle",
                  "maximumWarning": "6kb"
                }
              ],
              "serviceWorker": false
            },
            "staging": {
              "fileReplacements": [
                {
                  "replace": "env/env.ts",
                  "with": "env/env.blockframes-staging.ts"
                }
              ],
              "optimization": true,
              "outputHashing": "all",
              "extractCss": true,
              "namedChunks": false,
              "extractLicenses": true,
              "vendorChunk": false,
              "buildOptimizer": true,
              "budgets": [
                {
                  "type": "initial",
                  "maximumWarning": "2mb",
                  "maximumError": "6mb"
                },
                {
                  "type": "anyComponentStyle",
                  "maximumWarning": "6kb"
                }
              ],
              "serviceWorker": false
            }
          }
        },
        "serve": {
          "builder": "@angular-devkit/build-angular:dev-server",
          "options": {
            "browserTarget": "festival:build"
          },
          "configurations": {
            "emulator": {
              "browserTarget": "festival:build:emulator"
            },
            "production": {
              "browserTarget": "festival:build:production"
            }
          }
        },
        "extract-i18n": {
          "builder": "@angular-devkit/build-angular:extract-i18n",
          "options": {
            "browserTarget": "festival:build"
          }
        },
        "lint": {
          "builder": "@nrwl/linter:eslint",
          "options": {
            "lintFilePatterns": [
              "apps/festival/festival/src/**/*.ts",
              "apps/festival/festival/src/**/*.html"
            ]
          }
        },
        "test": {
          "builder": "@nrwl/jest:jest",
          "options": {
            "jestConfig": "apps/festival/festival/jest.config.js",
            "passWithNoTests": true
          }
        },
        "deploy": {
          "builder": "@nrwl/workspace:run-commands",
          "options": {
            "envFile": ".env",
            "commands": [
              "npx cross-env nx build festival --configuration=$NG_CONFIG",
              "npx cross-env firebase deploy --project=$PROJECT_ID --only hosting:festival"
            ],
            "parallel": false,
            "color": true
          },
          "configurations": {
            "staging": {
              "commands": [
                "npx nx build festival --configuration=staging",
                "npx firebase deploy --project=blockframes-staging --only hosting:festival"
              ]
            }
          }
        }
      }
    },
    "festival-e2e": {
      "root": "apps/festival/festival-e2e",
      "sourceRoot": "apps/festival/festival-e2e/src",
      "projectType": "application",
      "architect": {
        "serve": {
          "builder": "@nrwl/cypress:cypress",
          "options": {
            "cypressConfig": "apps/festival/festival-e2e/cypress.json",
            "tsConfig": "apps/festival/festival-e2e/tsconfig.e2e.json",
            "baseUrl": "http://localhost:4200",
            "watch": true,
            "headless": false,
            "exit": false,
            "record": false,
            "browser": "chrome",
            "devServerTarget": "festival:serve"
          },
          "configurations": {
            "emulator": {
              "devServerTarget": "festival:serve:emulator"
            }
          }
        },
        "e2e": {
          "builder": "@nrwl/cypress:cypress",
          "options": {
            "cypressConfig": "apps/festival/festival-e2e/cypress.json",
            "tsConfig": "apps/festival/festival-e2e/tsconfig.e2e.json",
            "baseUrl": "http://localhost:4200",
            "browser": "chrome",
            "devServerTarget": "festival:serve"
          },
          "configurations": {
            "emulator": {
              "devServerTarget": "festival:serve:emulator"
            },
            "production": {
              "devServerTarget": "festival:serve:production"
            },
            "ci": { },
            "staging": { }
          }
        },
        "lint": {
          "builder": "@nrwl/linter:eslint",
          "options": {
            "lintFilePatterns": [
              "apps/festival/festival-e2e/src/**/*.ts",
              "apps/festival/festival-e2e/src/**/*.html"
            ]
          }
        }
      }
    },
    "user": {
      "projectType": "library",
      "root": "libs/user",
      "sourceRoot": "libs/user/src",
      "prefix": "blockframes",
      "architect": {
        "lint": {
          "builder": "@nrwl/linter:eslint",
          "options": {
            "lintFilePatterns": ["libs/user/src/**/*.ts", "libs/user/src/**/*.html"]
          }
        },
        "test": {
          "builder": "@nrwl/jest:jest",
          "options": {
            "jestConfig": "libs/user/jest.config.js",
            "passWithNoTests": true
          }
        }
      }
    },
    "event": {
      "projectType": "library",
      "root": "libs/event",
      "sourceRoot": "libs/event/src",
      "prefix": "event",
      "architect": {
        "lint": {
          "builder": "@nrwl/linter:eslint",
          "options": {
            "lintFilePatterns": ["libs/event/src/**/*.ts", "libs/event/src/**/*.html"]
          }
        },
        "test": {
          "builder": "@nrwl/jest:jest",
          "options": {
            "jestConfig": "libs/event/jest.config.js",
            "passWithNoTests": true
          }
        }
      }
    },
    "e2e": {
      "projectType": "library",
      "root": "libs/e2e",
      "sourceRoot": "libs/e2e/src",
      "prefix": "blockframes",
      "architect": {
        "lint": {
          "builder": "@nrwl/linter:eslint",
          "options": {
            "lintFilePatterns": ["libs/e2e/src/**/*.ts", "libs/e2e/src/**/*.html"]
          }
        },
        "test": {
          "builder": "@nrwl/jest:jest",
          "options": {
            "jestConfig": "libs/e2e/jest.config.js",
            "passWithNoTests": true
          }
        }
      }
    },
    "landing": {
      "projectType": "library",
      "root": "libs/landing",
      "sourceRoot": "libs/landing/src",
      "prefix": "blockframes",
      "architect": {
        "lint": {
          "builder": "@nrwl/linter:eslint",
          "options": {
            "lintFilePatterns": ["libs/landing/src/**/*.ts", "libs/landing/src/**/*.html"]
          }
        },
        "test": {
          "builder": "@nrwl/jest:jest",
          "options": {
            "jestConfig": "libs/landing/jest.config.js",
            "passWithNoTests": true
          }
        }
      }
    },
    "import": {
      "projectType": "library",
      "root": "libs/import",
      "sourceRoot": "libs/import/src",
      "prefix": "blockframes",
      "architect": {
        "lint": {
          "builder": "@nrwl/linter:eslint",
          "options": {
            "lintFilePatterns": ["libs/import/src/**/*.ts", "libs/import/src/**/*.html"]
          }
        },
        "test": {
          "builder": "@nrwl/jest:jest",
          "options": {
            "jestConfig": "libs/import/jest.config.js",
            "passWithNoTests": true
          }
        }
      }
    },
    "media": {
      "projectType": "library",
      "root": "libs/media",
      "sourceRoot": "libs/media/src",
      "prefix": "blockframes",
      "architect": {
        "lint": {
          "builder": "@nrwl/linter:eslint",
          "options": {
            "lintFilePatterns": ["libs/media/src/**/*.ts", "libs/media/src/**/*.html"]
          }
        },
        "test": {
          "builder": "@nrwl/jest:jest",
          "options": {
            "jestConfig": "libs/media/jest.config.js",
            "passWithNoTests": true
          }
        }
      }
    },
    "crm": {
      "projectType": "application",
      "root": "apps/crm/crm",
      "sourceRoot": "apps/crm/crm/src",
      "prefix": "crm",
      "architect": {
        "build": {
          "builder": "@angular-devkit/build-angular:browser",
          "options": {
            "outputPath": "dist/apps/crm",
            "index": "apps/crm/crm/src/index.html",
            "main": "apps/crm/crm/src/main.ts",
            "polyfills": "apps/crm/crm/src/polyfills.ts",
            "tsConfig": "apps/crm/crm/tsconfig.app.json",
            "stylePreprocessorOptions": {
              "includePaths": ["styles"]
            },
            "assets": [
              "apps/crm/crm/src/favicon.ico",
              "apps/crm/crm/src/assets",
              "apps/crm/crm/src/robots.txt",
              {
                "glob": "**/*",
                "input": "./assets",
                "output": "./assets"
              }
            ],
            "styles": ["apps/crm/crm/src/styles.scss"],
            "scripts": [],
            "vendorChunk": true,
            "extractLicenses": false,
            "buildOptimizer": false,
            "sourceMap": true,
            "optimization": false,
            "namedChunks": true
          },
          "configurations": {
            "emulator": {
              "fileReplacements": [
                {
                  "replace": "apps/crm/crm/src/environment/environment.ts",
                  "with": "apps/crm/crm/src/environment/environment.emulator.ts"
                }
              ]
            },
            "production": {
              "fileReplacements": [
                {
                  "replace": "env/env.ts",
                  "with": "env/env.blockframes.ts"
                }
              ],
              "optimization": true,
              "outputHashing": "all",
              "extractCss": true,
              "namedChunks": false,
              "extractLicenses": true,
              "vendorChunk": false,
              "buildOptimizer": true,
              "budgets": [
                {
                  "type": "initial",
                  "maximumWarning": "2mb",
                  "maximumError": "5mb"
                },
                {
                  "type": "anyComponentStyle",
                  "maximumWarning": "6kb",
                  "maximumError": "10kb"
                }
              ]
            },
            "ci": {
              "fileReplacements": [
                {
                  "replace": "env/env.ts",
                  "with": "env/env.blockframes-ci.ts"
                }
              ],
              "optimization": true,
              "outputHashing": "all",
              "extractCss": true,
              "namedChunks": false,
              "extractLicenses": true,
              "vendorChunk": false,
              "buildOptimizer": true,
              "budgets": [
                {
                  "type": "initial",
                  "maximumWarning": "2mb",
                  "maximumError": "6mb"
                },
                {
                  "type": "anyComponentStyle",
                  "maximumWarning": "6kb"
                }
              ],
              "serviceWorker": false
            },
            "staging": {
              "fileReplacements": [
                {
                  "replace": "env/env.ts",
                  "with": "env/env.blockframes-staging.ts"
                }
              ],
              "optimization": true,
              "outputHashing": "all",
              "extractCss": true,
              "namedChunks": false,
              "extractLicenses": true,
              "vendorChunk": false,
              "buildOptimizer": true,
              "budgets": [
                {
                  "type": "initial",
                  "maximumWarning": "2mb",
                  "maximumError": "6mb"
                },
                {
                  "type": "anyComponentStyle",
                  "maximumWarning": "6kb"
                }
              ],
              "serviceWorker": false
            }
          }
        },
        "serve": {
          "builder": "@angular-devkit/build-angular:dev-server",
          "options": {
            "browserTarget": "crm:build"
          },
          "configurations": {
            "emulator": {
              "browserTarget": "crm:build:emulator"
            },
            "production": {
              "browserTarget": "crm:build:production"
            }
          }
        },
        "extract-i18n": {
          "builder": "@angular-devkit/build-angular:extract-i18n",
          "options": {
            "browserTarget": "crm:build"
          }
        },
        "lint": {
          "builder": "@nrwl/linter:eslint",
          "options": {
            "lintFilePatterns": ["apps/crm/crm/src/**/*.ts", "apps/crm/crm/src/**/*.html"]
          }
        },
        "test": {
          "builder": "@nrwl/jest:jest",
          "options": {
            "jestConfig": "apps/crm/crm/jest.config.js",
            "passWithNoTests": true
          }
        },
        "deploy": {
          "builder": "@nrwl/workspace:run-commands",
          "options": {
            "envFile": ".env",
            "commands": [
              "npx cross-env nx build crm --configuration=$NG_CONFIG",
              "npx cross-env firebase deploy --project=$PROJECT_ID --only hosting:crm"
            ],
            "parallel": false,
            "color": true
          },
          "configurations": {
            "staging": {
              "commands": [
                "npx nx build crm --configuration=staging",
                "npx firebase deploy --project=blockframes-staging --only hosting:crm"
              ]
            }
          }
        }
      }
    },
    "crm-e2e": {
      "root": "apps/crm/crm-e2e",
      "sourceRoot": "apps/crm/crm-e2e/src",
      "projectType": "application",
      "architect": {
        "serve": {
          "builder": "@nrwl/cypress:cypress",
          "options": {
            "cypressConfig": "apps/crm/crm-e2e/cypress.json",
            "tsConfig": "apps/crm/crm-e2e/tsconfig.e2e.json",
            "baseUrl": "http://localhost:4200",
            "watch": true,
            "headless": false,
            "exit": false,
            "record": false,
            "browser": "chrome",
            "devServerTarget": "crm:serve"
          },
          "configurations": {
            "emulator": {
              "devServerTarget": "crm:serve:emulator"
            }
          }
        },
        "e2e": {
          "builder": "@nrwl/cypress:cypress",
          "options": {
            "cypressConfig": "apps/crm/crm-e2e/cypress.json",
            "tsConfig": "apps/crm/crm-e2e/tsconfig.e2e.json",
            "baseUrl": "http://localhost:4200",
            "browser": "chrome",
            "devServerTarget": "crm:serve"
          },
          "configurations": {
            "emulator": {
              "devServerTarget": "crm:serve:emulator"
            },
            "production": {
              "devServerTarget": "crm:serve:production"
            },
            "ci": { },
            "staging": { }
          }
        },
        "lint": {
          "builder": "@nrwl/linter:eslint",
          "options": {
            "lintFilePatterns": ["apps/crm/crm-e2e/src/**/*.ts", "apps/crm/crm-e2e/src/**/*.html"]
          }
        }
      }
    },
    "testing": {
      "root": "libs/testing",
      "sourceRoot": "libs/testing/src",
      "projectType": "library",
      "schematics": {},
      "architect": {
        "lint": {
          "builder": "@nrwl/linter:eslint",
          "options": {
            "lintFilePatterns": ["libs/testing/src/**/*.ts", "libs/testing/src/**/*.html"]
          }
        },
        "test": {
          "builder": "@nrwl/jest:jest",
          "options": {
            "jestConfig": "libs/testing/jest.config.js",
            "passWithNoTests": true
          }
        }
      }
    },
    "invitation": {
      "projectType": "library",
      "root": "libs/invitation",
      "sourceRoot": "libs/invitation/src",
      "prefix": "blockframes",
      "architect": {
        "lint": {
          "builder": "@nrwl/linter:eslint",
          "options": {
            "lintFilePatterns": ["libs/invitation/src/**/*.ts", "libs/invitation/src/**/*.html"]
          }
        },
        "test": {
          "builder": "@nrwl/jest:jest",
          "options": {
            "jestConfig": "libs/invitation/jest.config.js",
            "passWithNoTests": true,
            "setupFile": "libs/invitation/src/test-setup.ts"
          }
        }
      }
    },
    "firebase-utils": {
      "root": "libs/firebase-utils",
      "sourceRoot": "libs/firebase-utils/src",
      "projectType": "library",
      "schematics": {},
      "architect": {
        "lint": {
          "builder": "@nrwl/linter:eslint",
          "options": {
            "lintFilePatterns": [
              "libs/firebase-utils/src/**/*.ts",
              "libs/firebase-utils/src/**/*.html"
            ]
          }
        },
        "test": {
          "builder": "@nrwl/jest:jest",
          "options": {
            "jestConfig": "libs/firebase-utils/jest.config.js",
            "passWithNoTests": true
          }
        }
      }
    },
    "financiers": {
      "projectType": "application",
      "root": "apps/financiers/financiers",
      "sourceRoot": "apps/financiers/financiers/src",
      "prefix": "financiers",
      "architect": {
        "build": {
          "builder": "@angular-devkit/build-angular:browser",
          "options": {
            "outputPath": "dist/apps/financiers",
            "index": "apps/financiers/financiers/src/index.html",
            "main": "apps/financiers/financiers/src/main.ts",
            "polyfills": "apps/financiers/financiers/src/polyfills.ts",
            "tsConfig": "apps/financiers/financiers/tsconfig.app.json",
            "assets": [
              "apps/financiers/financiers/src/favicon.ico",
              "apps/financiers/financiers/src/assets",
              "apps/financiers/financiers/src/manifest.webmanifest",
              "apps/financiers/financiers/src/robots.txt",
              {
                "glob": "**/*",
                "input": "./assets",
                "output": "./assets"
              }
            ],
            "styles": ["apps/financiers/financiers/src/styles.scss"],
            "scripts": ["node_modules/apexcharts/dist/apexcharts.min.js"],
            "stylePreprocessorOptions": {
              "includePaths": ["styles"]
            },
            "vendorChunk": true,
            "extractLicenses": false,
            "buildOptimizer": false,
            "sourceMap": true,
            "optimization": false,
            "namedChunks": true
          },
          "configurations": {
            "emulator": {
              "fileReplacements": [
                {
                  "replace": "apps/financiers/financiers/src/environment/environment.ts",
                  "with": "apps/financiers/financiers/src/environment/environment.emulator.ts"
                }
              ]
            },
            "production": {
              "fileReplacements": [
                {
                  "replace": "env/env.ts",
                  "with": "env/env.blockframes.ts"
                }
              ],
              "optimization": true,
              "outputHashing": "all",
              "extractCss": true,
              "namedChunks": false,
              "extractLicenses": true,
              "vendorChunk": false,
              "buildOptimizer": true,
              "budgets": [
                {
                  "type": "initial",
                  "maximumWarning": "2mb",
                  "maximumError": "5mb"
                },
                {
                  "type": "anyComponentStyle",
                  "maximumWarning": "6kb",
                  "maximumError": "10kb"
                }
              ],
              "serviceWorker": true,
              "ngswConfigPath": "apps/financiers/financiers/ngsw-config.json"
            },
            "ci": {
              "outputHashing": "media",
              "fileReplacements": [
                {
                  "replace": "env/env.ts",
                  "with": "env/env.blockframes-ci.ts"
                }
              ]
            },
            "staging": {
              "optimization": true,
              "outputHashing": "all",
              "extractCss": true,
              "namedChunks": false,
              "extractLicenses": true,
              "vendorChunk": false,
              "buildOptimizer": true,
              "fileReplacements": [
                {
                  "replace": "env/env.ts",
                  "with": "env/env.blockframes-staging.ts"
                }
              ]
            }
          }
        },
        "serve": {
          "builder": "@angular-devkit/build-angular:dev-server",
          "options": {
            "browserTarget": "financiers:build"
          },
          "configurations": {
            "emulator": {
              "browserTarget": "financiers:build:emulator"
            },
            "production": {
              "browserTarget": "financiers:build:production"
            }
          }
        },
        "extract-i18n": {
          "builder": "@angular-devkit/build-angular:extract-i18n",
          "options": {
            "browserTarget": "financiers:build"
          }
        },
        "lint": {
          "builder": "@nrwl/linter:eslint",
          "options": {
            "lintFilePatterns": [
              "apps/financiers/financiers/src/**/*.ts",
              "apps/financiers/financiers/src/**/*.html"
            ]
          }
        },
        "test": {
          "builder": "@nrwl/jest:jest",
          "options": {
            "jestConfig": "apps/financiers/financiers/jest.config.js",
            "passWithNoTests": true,
            "setupFile": "apps/financiers/financiers/src/test-setup.ts"
          }
        },
        "deploy": {
          "builder": "@nrwl/workspace:run-commands",
          "options": {
            "envFile": ".env",
            "commands": [
              "npx cross-env nx build financiers --configuration=$NG_CONFIG",
              "npx cross-env firebase deploy --project $PROJECT_ID --only hosting:financiers"
            ],
            "parallel": false,
            "color": true
          },
          "configurations": {
            "staging": {
              "commands": [
                "npx nx build financiers --configuration=staging",
                "npx firebase deploy --project blockframes-staging --only hosting:financiers"
              ]
            }
          }
        }
      }
    },
    "financiers-e2e": {
      "root": "apps/financiers/financiers-e2e",
      "sourceRoot": "apps/financiers/financiers-e2e/src",
      "projectType": "application",
      "architect": {
        "serve": {
          "builder": "@nrwl/cypress:cypress",
          "options": {
            "cypressConfig": "apps/financiers/financiers-e2e/cypress.json",
            "tsConfig": "apps/financiers/financiers-e2e/tsconfig.e2e.json",
            "baseUrl": "http://localhost:4200",
            "watch": true,
            "headless": false,
            "exit": false,
            "record": false,
            "browser": "chrome",
            "devServerTarget": "financiers:serve"
          },
          "configurations": {
            "emulator": {
              "devServerTarget": "financiers:serve:emulator"
            }
          }
        },
        "e2e": {
          "builder": "@nrwl/cypress:cypress",
          "options": {
            "cypressConfig": "apps/financiers/financiers-e2e/cypress.json",
            "tsConfig": "apps/financiers/financiers-e2e/tsconfig.e2e.json",
            "baseUrl": "http://localhost:4200",
            "browser": "chrome",
            "devServerTarget": "financiers:serve"
          },
          "configurations": {
            "emulator": {
              "devServerTarget": "financiers:serve:emulator"
            },
            "production": {
              "devServerTarget": "financiers:serve:production"
            },
            "ci": { },
            "staging": { }
          }
        },
        "lint": {
          "builder": "@nrwl/linter:eslint",
          "options": {
            "lintFilePatterns": [
              "apps/financiers/financiers-e2e/src/**/*.ts",
              "apps/financiers/financiers-e2e/src/**/*.html"
            ]
          }
        }
      }
    },
    "campaign": {
      "projectType": "library",
      "root": "libs/campaign",
      "sourceRoot": "libs/campaign/src",
      "prefix": "campaign",
      "architect": {
        "lint": {
          "builder": "@nrwl/linter:eslint",
          "options": {
            "lintFilePatterns": ["libs/campaign/src/**/*.ts", "libs/campaign/src/**/*.html"]
          }
        },
        "test": {
          "builder": "@nrwl/jest:jest",
          "options": {
            "jestConfig": "libs/campaign/jest.config.js",
            "passWithNoTests": true,
            "setupFile": "libs/campaign/src/test-setup.ts"
          }
        }
      }
    },
    "cms": {
      "projectType": "application",
      "root": "apps/cms",
      "sourceRoot": "apps/cms/src",
      "prefix": "cms",
      "architect": {
        "build": {
          "builder": "@angular-devkit/build-angular:browser",
          "options": {
            "outputPath": "dist/apps/cms",
            "index": "apps/cms/src/index.html",
            "main": "apps/cms/src/main.ts",
            "polyfills": "apps/cms/src/polyfills.ts",
            "tsConfig": "apps/cms/tsconfig.app.json",
            "assets": [
              "apps/cms/src/favicon.ico",
              "apps/cms/src/assets",
              "apps/cms/src/robots.txt",
              {
                "glob": "**/*",
                "input": "./assets",
                "output": "./assets"
              }
            ],
            "styles": ["apps/cms/src/styles.scss"],
            "scripts": [],
            "vendorChunk": true,
            "extractLicenses": false,
            "buildOptimizer": false,
            "sourceMap": true,
            "optimization": false,
            "namedChunks": true
          },
          "configurations": {
            "emulator": {
              "fileReplacements": [
                {
                  "replace": "apps/cms/src/environment/environment.ts",
                  "with": "apps/cms/src/environment/environment.emulator.ts"
                }
              ]
            },
            "production": {
              "fileReplacements": [
                {
                  "replace": "env/env.ts",
                  "with": "env/env.blockframes.ts"
                }
              ],
              "optimization": true,
              "outputHashing": "all",
              "sourceMap": false,
              "extractCss": true,
              "namedChunks": false,
              "extractLicenses": true,
              "vendorChunk": false,
              "buildOptimizer": true,
              "budgets": [
                {
                  "type": "initial",
                  "maximumWarning": "2mb",
                  "maximumError": "5mb"
                },
                {
                  "type": "anyComponentStyle",
                  "maximumWarning": "6kb",
                  "maximumError": "10kb"
                }
              ]
            },
            "staging": {
              "fileReplacements": [
                {
                  "replace": "env/env.ts",
                  "with": "env/env.blockframes-staging.ts"
                }
              ],
              "optimization": true,
              "outputHashing": "all",
              "sourceMap": false,
              "extractCss": true,
              "namedChunks": false,
              "extractLicenses": true,
              "vendorChunk": false,
              "buildOptimizer": true,
              "budgets": [
                {
                  "type": "initial",
                  "maximumWarning": "2mb",
                  "maximumError": "5mb"
                },
                {
                  "type": "anyComponentStyle",
                  "maximumWarning": "6kb",
                  "maximumError": "10kb"
                }
              ]
            },
            "ci": {}
          }
        },
        "serve": {
          "builder": "@angular-devkit/build-angular:dev-server",
          "options": {
            "browserTarget": "cms:build"
          },
          "configurations": {
            "emulator": {
              "browserTarget": "cms:build:emulator"
            },
            "production": {
              "browserTarget": "cms:build:production"
            }
          }
        },
        "extract-i18n": {
          "builder": "@angular-devkit/build-angular:extract-i18n",
          "options": {
            "browserTarget": "cms:build"
          }
        },
        "lint": {
          "builder": "@nrwl/linter:eslint",
          "options": {
            "lintFilePatterns": ["apps/cms/src/**/*.ts", "apps/cms/src/**/*.html"]
          }
        },
        "deploy": {
          "builder": "@nrwl/workspace:run-commands",
          "options": {
            "envFile": ".env",
            "commands": [
              "npx cross-env nx build cms --configuration=$NG_CONFIG",
              "npx cross-env firebase deploy --project=$PROJECT_ID --only hosting:cms"
            ],
            "parallel": false,
            "color": true
          },
          "configurations": {
            "production": {},
            "staging": {}
          }
        }
      }
    },
    "rules": {
      "root": "apps/rules",
      "sourceRoot": "apps/rules/src",
      "projectType": "application",
      "prefix": "rules",
      "schematics": {},
      "architect": {
        "serve": {
          "builder": "@nrwl/node:execute",
          "options": {
            "buildTarget": "rules:build"
          }
        },
        "lint": {
          "builder": "@nrwl/linter:eslint",
          "options": {
            "lintFilePatterns": ["apps/rules/src/**/*.ts", "apps/rules/src/**/*.html"]
          }
        },
        "test": {
          "builder": "@nrwl/jest:jest",
          "options": {
            "jestConfig": "apps/rules/jest.config.js",
            "passWithNoTests": true,
            "runInBand": true
          }
        }
      }
    },
    "consents": {
      "projectType": "library",
      "root": "libs/consents",
      "sourceRoot": "libs/consents/src",
      "prefix": "blockframes",
      "architect": {
        "lint": {
          "builder": "@nrwl/linter:eslint",
          "options": {
            "lintFilePatterns": ["libs/consents/src/**/*.ts", "libs/consents/src/**/*.html"]
          }
        },
        "test": {
          "builder": "@nrwl/jest:jest",
          "options": {
            "jestConfig": "libs/consents/jest.config.js",
            "passWithNoTests": true,
            "setupFile": "libs/consents/src/test-setup.ts"
          }
        }
      }
    }
  }
}<|MERGE_RESOLUTION|>--- conflicted
+++ resolved
@@ -194,11 +194,8 @@
               "fileReplacements": [
                 {
                   "replace": "apps/backend-functions/src/environments/environment.ts",
-<<<<<<< HEAD
                   "with": "apps/backend-functions/src/environments/environment.emulator.ts"
-=======
-                  "with": "apps/backend-functions/src/environments/environment.ci.ts"
->>>>>>> 0632d5a5
+
                 }
               ]
             }
