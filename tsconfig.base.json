{
  "compileOnSave": false,
  "compilerOptions": {
    "rootDir": ".",
    "sourceMap": true,
    "declaration": false,
    "moduleResolution": "node",
    "emitDecoratorMetadata": true,
    "experimentalDecorators": true,
    "resolveJsonModule": true,
    "esModuleInterop": true,
    "module": "esNext",
    "target": "es5",
    "typeRoots": ["node_modules/@types"],
    "lib": ["es2017", "es2019", "dom"],
    "baseUrl": ".",
    "strictBindCallApply": true,
    "paths": {
      "@env": ["env/env.ts"],
      "@blockframes/auth/*": ["libs/user/src/lib/auth/*"],
      "@blockframes/user/types": ["libs/user/src/lib/user/+state/user.firestore.ts"],
      "@blockframes/ui/*": ["libs/ui/src/lib/*"],
      "@blockframes/utils/*": ["libs/utils/src/lib/*"],
      "@blockframes/movie/*": ["libs/movie/src/lib/movie/*"],
      "@blockframes/movie/import": [
        "libs/movie/src/lib/movie/components/import/import-movie.module.ts"
      ],
      "@blockframes/movie/types": ["libs/movie/src/lib/movie/+state/movie.firestore.ts"],
      "@blockframes/distribution-rights/*": ["libs/movie/src/lib/distribution-rights/*"],
      "@blockframes/ethers/*": ["libs/ethers/src/lib/*"],
      "@blockframes/smart-contracts/*": ["smart-contracts/build/*"],
      "@blockframes/smart-contracts/quorum/*": ["smart-contracts/quorum/*"],
      "@blockframes/cart/*": ["libs/organization/src/lib/cart/*"],
      "@blockframes/organization/*": ["libs/organization/src/lib/organization/*"],
      "@blockframes/organization/types": [
        "libs/organization/src/lib/organization/+state/organization.firestore.ts"
      ],
      "@blockframes/permissions/*": ["libs/organization/src/lib/permissions/*"],
      "@blockframes/permissions/types": [
        "libs/organization/src/lib/permissions/+state/permissions.firestore.ts"
      ],
      "@blockframes/invitation/*": ["libs/invitation/src/lib/*"],
      "@blockframes/invitation/types": ["libs/invitation/src/lib/+state/invitation.firestore.ts"],
      "@blockframes/notification/types": [
        "libs/notification/src/lib/+state/notification.firestore.ts"
      ],
      "@blockframes/notification/*": ["libs/notification/src/lib/*"],
      "@blockframes/contract/*": ["libs/contract/src/lib/*"],
      "@blockframes/financial-report/*": ["libs/financial-report/src/lib/*"],
      "@blockframes/admin/*": ["libs/admin/src/lib/*"],
      "@blockframes/user/*": ["libs/user/src/lib/user/*"],
      "@blockframes/apps/catalog/marketplace/*": ["apps/catalog/src/app/marketplace/*"],
      "@blockframes/apps/catalog/dashboard/*": ["apps/catalog/src/app/dashboard/*"],
      "@blockframes/apps/catalog/*": ["apps/catalog/catalog/src/app/*"],
      "@blockframes/event/*": ["libs/event/src/lib/*"],
      "@blockframes/e2e/*": ["libs/e2e/src/lib/*"],
      "@blockframes/landing/*": ["libs/landing/src/lib/*"],
      "@blockframes/import": ["libs/import/src/index.ts"],
      "@blockframes/media/*": ["libs/media/src/lib/*"],
      "@blockframes/testing/*": ["libs/testing/src/lib/*"],
      "@blockframes/firebase-utils": ["libs/firebase-utils/src/index.ts"],
<<<<<<< HEAD
      "@blockframes/campaign/*": ["libs/organization/campaign/src/lib/*"],
      "@blockframes/consents/*": ["libs/consents/src/lib/*"]
=======
      "@blockframes/campaign/*": ["libs/campaign/src/lib/*"]
>>>>>>> 5414445f
    }
  },
  "angularCompilerOptions": {
    "enableIvy": true,
    "fullTemplateTypeCheck": true,
    "strictTemplates": false
  },
  "exclude": ["node_modules", "tmp"]
}<|MERGE_RESOLUTION|>--- conflicted
+++ resolved
@@ -59,12 +59,8 @@
       "@blockframes/media/*": ["libs/media/src/lib/*"],
       "@blockframes/testing/*": ["libs/testing/src/lib/*"],
       "@blockframes/firebase-utils": ["libs/firebase-utils/src/index.ts"],
-<<<<<<< HEAD
-      "@blockframes/campaign/*": ["libs/organization/campaign/src/lib/*"],
-      "@blockframes/consents/*": ["libs/consents/src/lib/*"]
-=======
+      "@blockframes/consents/*": ["libs/consents/src/lib/*"],
       "@blockframes/campaign/*": ["libs/campaign/src/lib/*"]
->>>>>>> 5414445f
     }
   },
   "angularCompilerOptions": {
