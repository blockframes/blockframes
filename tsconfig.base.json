{
  "compileOnSave": false,
  "compilerOptions": {
    "rootDir": ".",
    "sourceMap": true,
    "declaration": false,
    "moduleResolution": "node",
    "emitDecoratorMetadata": true,
    "experimentalDecorators": true,
    "resolveJsonModule": true,
    "esModuleInterop": true,
    "module": "esNext",
    "target": "es5",
    "typeRoots": ["node_modules/@types"],
    "lib": ["es2017", "es2019", "dom"],
    "baseUrl": ".",
    "strictBindCallApply": true,
    "paths": {
      "@env": ["env/env.ts"],
      "@blockframes/auth/*": ["libs/user/src/lib/auth/*"],
      "@blockframes/user/types": ["libs/user/src/lib/user/+state/user.firestore.ts"],
      "@blockframes/ui/*": ["libs/ui/src/lib/*"],
      "@blockframes/utils/*": ["libs/utils/src/lib/*"],
      "@blockframes/movie/*": ["libs/movie/src/lib/movie/*"],
      "@blockframes/movie/import": [
        "libs/movie/src/lib/movie/components/import/import-movie.module.ts"
      ],
      "@blockframes/movie/types": ["libs/movie/src/lib/movie/+state/movie.firestore.ts"],
      "@blockframes/distribution-rights/*": ["libs/movie/src/lib/distribution-rights/*"],
      "@blockframes/ethers/*": ["libs/ethers/src/lib/*"],
      "@blockframes/smart-contracts/*": ["smart-contracts/build/*"],
      "@blockframes/smart-contracts/quorum/*": ["smart-contracts/quorum/*"],
      "@blockframes/cart/*": ["libs/organization/src/lib/cart/*"],
      "@blockframes/organization/*": ["libs/organization/src/lib/organization/*"],
      "@blockframes/organization/types": [
        "libs/organization/src/lib/organization/+state/organization.firestore.ts"
      ],
      "@blockframes/permissions/*": ["libs/organization/src/lib/permissions/*"],
      "@blockframes/permissions/types": [
        "libs/organization/src/lib/permissions/+state/permissions.firestore.ts"
      ],
      "@blockframes/invitation/*": ["libs/invitation/src/lib/*"],
      "@blockframes/invitation/types": ["libs/invitation/src/lib/+state/invitation.firestore.ts"],
      "@blockframes/notification/types": [
        "libs/notification/src/lib/+state/notification.firestore.ts"
      ],
      "@blockframes/notification/*": ["libs/notification/src/lib/*"],
      "@blockframes/contract/*": ["libs/contract/src/lib/*"],
      "@blockframes/financial-report/*": ["libs/financial-report/src/lib/*"],
      "@blockframes/admin/*": ["libs/admin/src/lib/*"],
      "@blockframes/user/*": ["libs/user/src/lib/user/*"],
      "@blockframes/apps/catalog/marketplace/*": ["apps/catalog/src/app/marketplace/*"],
      "@blockframes/apps/catalog/dashboard/*": ["apps/catalog/src/app/dashboard/*"],
      "@blockframes/apps/catalog/*": ["apps/catalog/catalog/src/app/*"],
      "@blockframes/event/*": ["libs/event/src/lib/*"],
      "@blockframes/e2e/*": ["libs/e2e/src/lib/*"],
      "@blockframes/landing/*": ["libs/landing/src/lib/*"],
      "@blockframes/import": ["libs/import/src/index.ts"],
      "@blockframes/media/*": ["libs/media/src/lib/*"],
<<<<<<< HEAD
      "@blockframes/testing/*": ["libs/testing/src/*"],
=======
      "@blockframes/testing/*": ["libs/testing/src/lib/*"],
>>>>>>> 8e6f07e8
      "@blockframes/firebase-utils": ["libs/firebase-utils/src/index.ts"]
    }
  },
  "angularCompilerOptions": {
    "enableIvy": true,
    "fullTemplateTypeCheck": true,
    "strictTemplates": false
  },
  "exclude": ["node_modules", "tmp"]
}<|MERGE_RESOLUTION|>--- conflicted
+++ resolved
@@ -57,11 +57,7 @@
       "@blockframes/landing/*": ["libs/landing/src/lib/*"],
       "@blockframes/import": ["libs/import/src/index.ts"],
       "@blockframes/media/*": ["libs/media/src/lib/*"],
-<<<<<<< HEAD
-      "@blockframes/testing/*": ["libs/testing/src/*"],
-=======
       "@blockframes/testing/*": ["libs/testing/src/lib/*"],
->>>>>>> 8e6f07e8
       "@blockframes/firebase-utils": ["libs/firebase-utils/src/index.ts"]
     }
   },
