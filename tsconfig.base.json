{
  "compileOnSave": false,
  "compilerOptions": {
    "rootDir": ".",
    "sourceMap": true,
    "declaration": false,
    "moduleResolution": "node",
    "emitDecoratorMetadata": true,
    "experimentalDecorators": true,
    "resolveJsonModule": true,
    "esModuleInterop": true,
    "module": "esNext",
    "target": "es5",
    "typeRoots": ["node_modules/@types"],
    "lib": ["es2017", "es2019", "ES2020.Promise", "dom"],
    "baseUrl": ".",
    "strictBindCallApply": true,
    "paths": {
      "@env": ["env/env.ts"],
      "@blockframes/auth/*": ["libs/user/src/lib/auth/*"],
      "@blockframes/ui/*": ["libs/ui/src/lib/*"],
      "@blockframes/utils/*": ["libs/utils/src/lib/*"],
      "@blockframes/movie/*": ["libs/movie/src/lib/movie/*"],
      "@blockframes/movie/import": [
        "libs/movie/src/lib/movie/components/import/import-movie.module.ts"
      ],
      "@blockframes/organization/*": ["libs/organization/src/lib/organization/*"],
      "@blockframes/permissions/*": ["libs/organization/src/lib/permissions/*"],
      "@blockframes/permissions/types": [
        "libs/organization/src/lib/permissions/+state/permissions.firestore.ts"
      ],
      "@blockframes/invitation/*": ["libs/invitation/src/lib/*"],
<<<<<<< HEAD
      "@blockframes/notification/types": [
        "libs/notification/src/lib/+state/notification.firestore.ts"
      ],
=======
      "@blockframes/invitation/types": ["libs/invitation/src/lib/+state/invitation.firestore.ts"],
>>>>>>> 66101881
      "@blockframes/notification/*": ["libs/notification/src/lib/*"],
      "@blockframes/contract/*": ["libs/contract/src/lib/*"],
      "@blockframes/financial-report/*": ["libs/financial-report/src/lib/*"],
      "@blockframes/admin/*": ["libs/admin/src/lib/*"],
      "@blockframes/user/*": ["libs/user/src/lib/user/*"],
      "@blockframes/apps/catalog/marketplace/*": ["apps/catalog/src/app/marketplace/*"],
      "@blockframes/apps/catalog/dashboard/*": ["apps/catalog/src/app/dashboard/*"],
      "@blockframes/apps/catalog/*": ["apps/catalog/catalog/src/app/*"],
      "@blockframes/event/*": ["libs/event/src/lib/*"],
      "@blockframes/e2e/*": ["libs/e2e/src/lib/*"],
      "@blockframes/landing/*": ["libs/landing/src/lib/*"],
      "@blockframes/import/*": ["libs/import/src/lib/*"],
      "@blockframes/media/*": ["libs/media/src/lib/*"],
      "@blockframes/firebase-utils": ["libs/firebase-utils/src/index.ts"],
      "@blockframes/firebase-utils/*": ["libs/firebase-utils/src/lib/*"],
      "@blockframes/consents/*": ["libs/consents/src/lib/*"],
      "@blockframes/campaign/*": ["libs/campaign/src/lib/*"],
      "@blockframes/testing/unit-tests": ["libs/testing/unit-tests/src/index.ts"],
      "@blockframes/testing/cypress": ["libs/testing/cypress/src/index.ts"],
      "@blockframes/testing/e2e": ["libs/testing/e2e/src/index.ts"],
      "@blockframes/analytics/*": ["libs/analytics/src/lib/*"],
      "@blockframes/model": ["libs/model/src/index.ts"]
    }
  },
  "angularCompilerOptions": {
    "enableIvy": true,
    "fullTemplateTypeCheck": true,
    "strictTemplates": false
  },
  "exclude": ["node_modules", "tmp"]
}<|MERGE_RESOLUTION|>--- conflicted
+++ resolved
@@ -30,13 +30,6 @@
         "libs/organization/src/lib/permissions/+state/permissions.firestore.ts"
       ],
       "@blockframes/invitation/*": ["libs/invitation/src/lib/*"],
-<<<<<<< HEAD
-      "@blockframes/notification/types": [
-        "libs/notification/src/lib/+state/notification.firestore.ts"
-      ],
-=======
-      "@blockframes/invitation/types": ["libs/invitation/src/lib/+state/invitation.firestore.ts"],
->>>>>>> 66101881
       "@blockframes/notification/*": ["libs/notification/src/lib/*"],
       "@blockframes/contract/*": ["libs/contract/src/lib/*"],
       "@blockframes/financial-report/*": ["libs/financial-report/src/lib/*"],
