--- conflicted
+++ resolved
@@ -15,13 +15,7 @@
     "msg": "You have missing service account keys. Please see: https://www.notion.so/cascade8/Preparing-your-Environment-e3c184db24d447c496c3241d4f16bc94"
   },
   { "key": "IMGIX_TOKEN", "msg": "API key for imgIx CDN is missing. Please see: https://www.notion.so/cascade8/Setup-ImgIx-c73142c04f8349b4a6e17e74a9f2209a" },
-<<<<<<< HEAD
-  { "key": "TWILIO_SID", "msg": "API key for Twilio is missing" },
-  { "key": "TWILIO_SECRET", "msg": "API key for Twilio is missing" },
-  { "key": "TWILIO_TOKEN", "msg": "API key for Twilio is missing" }
-=======
   { "key": "TWILIO_ACCOUNT_SID", "msg": "SID key for Twilio Account is missing. Please see : https://www.notion.so/Twilio-Video-Usage-Feedback-f67d060127b64bd8902960bdb781ae42" },
   { "key": "TWILIO_API_KEY_SECRET", "msg": "SECRET key for Twilio token video is missing. Please see : https://www.notion.so/Twilio-Video-Usage-Feedback-f67d060127b64bd8902960bdb781ae42" },
   { "key": "TWILIO_API_KEY_SID", "msg": "SID key for Twilio token video is missing. Please see : https://www.notion.so/Twilio-Video-Usage-Feedback-f67d060127b64bd8902960bdb781ae42" }
->>>>>>> fbf6a0c0
 ]